package ledger

import (
	"encoding/hex"
	"errors"
	"fmt"
	"sync"

	"github.com/holiman/uint256"
	"github.com/mezonai/mmn/logx"
	"github.com/mezonai/mmn/monitoring"
	"github.com/mezonai/mmn/store"

	"github.com/mezonai/mmn/block"
	"github.com/mezonai/mmn/config"
	"github.com/mezonai/mmn/events"
	"github.com/mezonai/mmn/interfaces"
	"github.com/mezonai/mmn/transaction"
	"github.com/mezonai/mmn/types"
)

var (
	ErrAccountExisted = errors.New("account existed")
)

type Ledger struct {
	mu           sync.RWMutex
	txStore      store.TxStore
	txMetaStore  store.TxMetaStore
	accountStore store.AccountStore
	eventRouter  *events.EventRouter
	txTracker    interfaces.TransactionTrackerInterface
}

func NewLedger(txStore store.TxStore, txMetaStore store.TxMetaStore, accountStore store.AccountStore, eventRouter *events.EventRouter, txTracker interfaces.TransactionTrackerInterface) *Ledger {
	return &Ledger{
		txStore:      txStore,
		txMetaStore:  txMetaStore,
		accountStore: accountStore,
		eventRouter:  eventRouter,
		txTracker:    txTracker,
	}
}

// CreateAccount creates and stores a new account into db, return error if an account with the same addr existed
func (l *Ledger) CreateAccount(addr string, balance *uint256.Int) error {
	l.mu.Lock()
	defer l.mu.Unlock()

	_, err := l.createAccountWithoutLocking(addr, balance)
	return err
}

// createAccountWithoutLocking creates account and store in db without locking ledger. This is useful
// when calling method has already acquired lock for ledger to avoid recursive locking and deadlock
func (l *Ledger) createAccountWithoutLocking(addr string, balance *uint256.Int) (*types.Account, error) {
	existed, err := l.accountStore.ExistsByAddr(addr)
	if err != nil {
		return nil, fmt.Errorf("could not check existence of account: %w", err)
	}
	if existed {
		return nil, ErrAccountExisted
	}

	account := &types.Account{
		Address: addr,
		Balance: balance,
		Nonce:   0,
	}
	err = l.accountStore.Store(account)
	if err != nil {
		return nil, fmt.Errorf("failed to store account: %w", err)
	}

	return account, nil
}

// CreateAccountsFromGenesis creates an account from genesis block (implements LedgerInterface)
func (l *Ledger) CreateAccountsFromGenesis(addrs []config.Address) error {
	l.mu.Lock()
	defer l.mu.Unlock()

	for _, addr := range addrs {
		_, err := l.createAccountWithoutLocking(addr.Address, addr.Amount)
		if err != nil {
			return fmt.Errorf("could not create genesis account %s: %w", addr.Address, err)
		}
	}
	return nil
}

// AccountExists checks if an account exists (implements LedgerInterface)
func (l *Ledger) AccountExists(addr string) (bool, error) {
	return l.accountStore.ExistsByAddr(addr)
}

// Balance returns current balance for addr
func (l *Ledger) Balance(addr string) (*uint256.Int, error) {
	acc, err := l.accountStore.GetByAddr(addr)
	if err != nil {
		return uint256.NewInt(0), err
	}

	return acc.Balance, nil
}

func (l *Ledger) ApplyBlock(b *block.Block) error {
	l.mu.Lock()
	defer l.mu.Unlock()
	logx.Info("LEDGER", fmt.Sprintf("Applying block %d", b.Slot))
	if b.InvalidPoH {
		logx.Warn("LEDGER", fmt.Sprintf("Block %d processed as InvalidPoH", b.Slot))
		return nil
	}

	for _, entry := range b.Entries {
		txs, err := l.txStore.GetBatch(entry.TxHashes)
		if err != nil {
			return err
		}
		txMetas := make([]*types.TransactionMeta, 0, len(txs))

		for _, tx := range txs {
			// load account state
			sender, err := l.accountStore.GetByAddr(tx.Sender)
			if err != nil {
				return err
			}
			if sender == nil {
				if sender, err = l.createAccountWithoutLocking(tx.Sender, uint256.NewInt(0)); err != nil {
					return err
				}
			}
			recipient, err := l.accountStore.GetByAddr(tx.Recipient)
			if err != nil {
				return err
			}
			if recipient == nil {
				if recipient, err = l.createAccountWithoutLocking(tx.Recipient, uint256.NewInt(0)); err != nil {
					return err
				}
			}
			state := map[string]*types.Account{
				sender.Address:    sender,
				recipient.Address: recipient,
			}

			// try to apply tx
			txHash := tx.Hash()
			if err := applyTx(state, tx); err != nil {
				// Publish specific transaction failure event
				if l.eventRouter != nil {
					event := events.NewTransactionFailed(tx, fmt.Sprintf("transaction application failed: %v", err))
					l.eventRouter.PublishTransactionEvent(event)
					if errors.Is(err, ErrInvalidNonce) {
						monitoring.IncreaseFailedTpsCount(monitoring.FailedTxInvalidNonce)
					} else {
						monitoring.IncreaseFailedTpsCount(err.Error())
					}
				}
				logx.Warn("LEDGER", fmt.Sprintf("Apply fail: %v", err))
				state[tx.Sender].Nonce++
				txMetas = append(txMetas, types.NewTxMeta(tx, b.Slot, hex.EncodeToString(b.Hash[:]), types.TxStatusFailed, err.Error()))
				// Remove failed transaction from tracker
				if l.txTracker != nil {
					l.txTracker.RemoveTransaction(txHash)
				}
				continue
			}
			logx.Info("LEDGER", fmt.Sprintf("Applied tx %s", txHash))
			txMetas = append(txMetas, types.NewTxMeta(tx, b.Slot, hex.EncodeToString(b.Hash[:]), types.TxStatusSuccess, ""))
			// Remove successful transaction from tracker
			if l.txTracker != nil {
				l.txTracker.RemoveTransaction(txHash)
			}

			// commit the update
			logx.Info("LEDGER", fmt.Sprintf("Applied tx %s => sender: %+v, recipient: %+v\n", tx.Hash(), sender, recipient))
			if err := l.accountStore.StoreBatch([]*types.Account{sender, recipient}); err != nil {
				if l.eventRouter != nil {
					event := events.NewTransactionFailed(tx, fmt.Sprintf("WAL write failed for block %d: %v", b.Slot, err))
					l.eventRouter.PublishTransactionEvent(event)
					switch {
					case errors.Is(err, store.ErrFailedMarshalAccount):
						monitoring.IncreaseFailedTpsCount(monitoring.FailedTxFailedMarshalAccount)
					case errors.Is(err, store.ErrFaliedWriteAccount):
						monitoring.IncreaseFailedTpsCount(monitoring.FailedTxFailedWriteAccount)
					default:
						monitoring.IncreaseFailedTpsCount(err.Error())
					}
				}
				return err
			}
		}
		if len(txMetas) > 0 {
			l.txMetaStore.StoreBatch(txMetas)
		}
	}

	logx.Info("LEDGER", fmt.Sprintf("Block %d applied", b.Slot))
	return nil
}

// GetAccount returns account with addr (nil if not exist)
func (l *Ledger) GetAccount(addr string) (*types.Account, error) {
	return l.accountStore.GetByAddr(addr)
}

// Apply transaction to ledger (after verifying signature). NOTE: this does not perform persisting operation into db
func applyTx(state map[string]*types.Account, tx *transaction.Transaction) error {
	if tx == nil {
		return fmt.Errorf("transaction cannot be nil")
	}
	if tx.Amount == nil {
		return fmt.Errorf("transaction amount cannot be nil")
	}
	sender, ok := state[tx.Sender]
	if !ok {
		state[tx.Sender] = &types.Account{Address: tx.Sender, Balance: uint256.NewInt(0), Nonce: 0}
		sender = state[tx.Sender]
	}
	recipient, ok := state[tx.Recipient]
	if !ok {
		state[tx.Recipient] = &types.Account{Address: tx.Recipient, Balance: uint256.NewInt(0), Nonce: 0}
		recipient = state[tx.Recipient]
	}

	if sender.Balance.Cmp(tx.Amount) < 0 {
		return fmt.Errorf("insufficient balance")
	}
	// Strict nonce validation to prevent duplicate transactions
	if tx.Nonce != sender.Nonce+1 {
		return fmt.Errorf("%w: expected %d, got %d", ErrInvalidNonce, sender.Nonce+1, tx.Nonce)
	}
	sender.Balance.Sub(sender.Balance, tx.Amount)
	recipient.Balance.Add(recipient.Balance, tx.Amount)
	sender.Nonce = tx.Nonce
	return nil
}

func (l *Ledger) GetTxByHash(hash string) (*transaction.Transaction, *types.TransactionMeta, error, error) {
	tx, errTx := l.txStore.GetByHash(hash)
	txMeta, errTxMeta := l.txMetaStore.GetByHash(hash)
	if errTx != nil || errTxMeta != nil {
		return nil, nil, errTx, errTxMeta
	}
	return tx, txMeta, nil, nil
}

<<<<<<< HEAD
func (l *Ledger) GetAccountStore() store.AccountStore {
	return l.accountStore
}
=======
var ErrInvalidNonce = errors.New("invalid nonce")
>>>>>>> 6eca6b0d
<|MERGE_RESOLUTION|>--- conflicted
+++ resolved
@@ -247,10 +247,8 @@
 	return tx, txMeta, nil, nil
 }
 
-<<<<<<< HEAD
 func (l *Ledger) GetAccountStore() store.AccountStore {
 	return l.accountStore
 }
-=======
-var ErrInvalidNonce = errors.New("invalid nonce")
->>>>>>> 6eca6b0d
+
+var ErrInvalidNonce = errors.New("invalid nonce")