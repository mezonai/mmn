package ledger

import (
	"encoding/gob"
	"encoding/json"
	"fmt"
<<<<<<< HEAD
	"mmn/block"
	"mmn/db"
	"mmn/types"
	"mmn/utils"
=======
>>>>>>> 0f0ddea9
	"os"
	"path/filepath"
	"sync"

	"github.com/mezonai/mmn/block"
	"github.com/mezonai/mmn/types"
	"github.com/mezonai/mmn/utils"
)

type Ledger struct {
	state      map[string]*types.Account // address (public key hex) → account
	faucetAddr string
	mu         sync.RWMutex
	txStore    db.TxStore
}

func NewLedger(faucetAddr string, txStore db.TxStore) *Ledger {
	return &Ledger{
		state:      make(map[string]*types.Account),
		faucetAddr: faucetAddr,
		txStore:    txStore,
	}
}

// Initialize initial account
func (l *Ledger) CreateAccount(addr string, balance uint64) {
	l.mu.Lock()
	defer l.mu.Unlock()

	l.state[addr] = &types.Account{Balance: balance, Nonce: 0}
}

// Query balance
func (l *Ledger) Balance(addr string) uint64 {
	l.mu.RLock()
	defer l.mu.RUnlock()

	acc, ok := l.state[addr]
	if !ok {
		return 0
	}
	return acc.Balance
}

func (l *Ledger) VerifyBlock(b *block.BroadcastedBlock) error {
	l.mu.RLock()
	base := l.state
	l.mu.RUnlock()

	view := &LedgerView{
		base:    base,
		overlay: make(map[string]*types.SnapshotAccount),
	}
	for _, entry := range b.Entries {
		for _, tx := range entry.Transactions {
			if err := view.ApplyTx(tx, l.faucetAddr); err != nil {
				return fmt.Errorf("verify fail: %v", err)
			}
		}
	}
	return nil
}

func (l *Ledger) ApplyBlock(b *block.Block) error {
	l.mu.Lock()
	defer l.mu.Unlock()
	fmt.Printf("[ledger] Applying block %d\n", b.Slot)

	for _, entry := range b.Entries {
		txs, err := l.txStore.GetBatch(entry.TxHashes)
		if err != nil {
			return err
		}

		for _, tx := range txs {
			if err := applyTx(l.state, tx, l.faucetAddr); err != nil {
				return fmt.Errorf("apply fail: %v", err)
			}
			addHistory(l.state[tx.Sender], tx)
			if tx.Recipient != tx.Sender {
				addHistory(l.state[tx.Recipient], tx)
			}
		}
	}

	if err := l.appendWAL(b); err != nil {
		return err
	}
	if b.Slot%1000 == 0 {
		_ = l.saveSnapshot("ledger/snapshot.gob")
	}
	fmt.Printf("[ledger] Block %d applied\n", b.Slot)
	return nil
}

func (l *Ledger) NewSession() *Session {
	l.mu.RLock()
	defer l.mu.RUnlock()
	return &Session{
		ledger: l,
		view: &LedgerView{
			base:    l.state,
			overlay: make(map[string]*types.SnapshotAccount),
		},
	}
}

func (l *Ledger) GetAccount(addr string) *types.Account {
	l.mu.RLock()
	defer l.mu.RUnlock()
	return l.state[addr]
}

// Apply transaction to ledger (after verifying signature)
func applyTx(state map[string]*types.Account, tx *types.Transaction, faucetAddr string) error {
	sender, ok := state[tx.Sender]
	if !ok {
		state[tx.Sender] = &types.Account{Address: tx.Sender, Balance: 0, Nonce: 0}
		sender = state[tx.Sender]
	}
	recipient, ok := state[tx.Recipient]
	if !ok {
		state[tx.Recipient] = &types.Account{Address: tx.Recipient, Balance: 0, Nonce: 0}
		recipient = state[tx.Recipient]
	}

	if tx.Type == types.TxTypeFaucet {
		if tx.Sender != faucetAddr {
			return fmt.Errorf("faucet tx from non-faucet address")
		}
		fmt.Printf("[applyTx] Faucet tx: %+v\n", tx)
		sender.Balance -= tx.Amount
		recipient.Balance += tx.Amount
		return nil
	}

	if sender.Balance < tx.Amount {
		return fmt.Errorf("insufficient balance")
	}
	if tx.Nonce <= sender.Nonce {
		return fmt.Errorf("bad nonce: got %d current nonce %d", tx.Nonce, sender.Nonce)
	}
	sender.Balance -= tx.Amount
	recipient.Balance += tx.Amount
	sender.Nonce = tx.Nonce
	return nil
}

func addHistory(acc *types.Account, tx *types.Transaction) {
	acc.History = append(acc.History, tx.Hash())
}

func (l *Ledger) GetTxByHash(hash string) (*types.Transaction, error) {
	tx, err := l.txStore.GetByHash(hash)
	if err != nil {
		return nil, err
	}
	return tx, nil
}

// TODO: need to optimize this by using BadgerDB
func (l *Ledger) GetTxs(addr string, limit uint32, offset uint32, filter uint32) (uint32, []*types.Transaction) {
	l.mu.RLock()
	defer l.mu.RUnlock()

	txs := make([]*types.Transaction, 0)
	acc, ok := l.state[addr]
	if !ok {
		return 0, txs
	}

	// filter type: 0: all, 1: sender, 2: recipient
	filteredHistory := make([]*types.Transaction, 0)
	transactions, err := l.txStore.GetBatch(acc.History)
	if err != nil {
		return 0, txs
	}
	for _, tx := range transactions {
		if filter == 0 {
			filteredHistory = append(filteredHistory, tx)
		} else if filter == 1 && tx.Sender == addr {
			filteredHistory = append(filteredHistory, tx)
		} else if filter == 2 && tx.Recipient == addr {
			filteredHistory = append(filteredHistory, tx)
		}
	}

	total := uint32(len(filteredHistory))
	start := offset
	end := min(start+limit, total)
	txs = filteredHistory[start:end]

	return total, txs
}

func (l *Ledger) appendWAL(b *block.Block) error {
	path := "ledger/wal.log"
	if err := os.MkdirAll(filepath.Dir(path), 0o755); err != nil {
		return err
	}

	f, err := os.OpenFile(path, os.O_CREATE|os.O_WRONLY|os.O_APPEND, 0o644)
	if err != nil {
		return fmt.Errorf("write WAL fail: %v", err)
	}
	defer f.Close()

	enc := json.NewEncoder(f)
	for _, entry := range b.Entries {
		txs, err := l.txStore.GetBatch(entry.TxHashes)
		if err != nil {
			return err
		}

		for _, tx := range txs {
			_ = enc.Encode(types.TxRecord{
				Slot:      b.Slot,
				Amount:    tx.Amount,
				Sender:    tx.Sender,
				Recipient: tx.Recipient,
				Timestamp: tx.Timestamp,
				TextData:  tx.TextData,
				Type:      tx.Type,
				Nonce:     tx.Nonce,
			})
		}
	}
	return nil
}

func (l *Ledger) saveSnapshot(path string) error {
	if err := os.MkdirAll(filepath.Dir(path), 0o755); err != nil {
		return err
	}

	tmp := path + ".tmp"
	f, err := os.OpenFile(tmp, os.O_CREATE|os.O_WRONLY|os.O_TRUNC, 0o644)
	if err != nil {
		return err
	}
	if err := gob.NewEncoder(f).Encode(l.state); err != nil {
		return err
	}
	defer f.Close()
	return os.Rename(tmp, path)
}

func (l *Ledger) LoadLedger() error {
	// 1. snapshot
	if s, err := os.Open("ledger/snapshot.gob"); err == nil {
		_ = gob.NewDecoder(s).Decode(&l.state)
		s.Close()
	}

	// 2. replay WAL
	if w, err := os.Open("ledger/wal.log"); err == nil {
		dec := json.NewDecoder(w)
		var rec types.TxRecord
		for dec.Decode(&rec) == nil {
			_ = applyTx(l.state, &types.Transaction{
				Type:      rec.Type,
				Sender:    rec.Sender,
				Recipient: rec.Recipient,
				Amount:    rec.Amount,
				Timestamp: rec.Timestamp,
				TextData:  rec.TextData,
				Nonce:     rec.Nonce,
			}, l.faucetAddr)
		}
		w.Close()
	}
	return nil
}

// LedgerView is a view of the ledger to verify block before applying it to the ledger.
type LedgerView struct {
	base    map[string]*types.Account
	overlay map[string]*types.SnapshotAccount
}

func (lv *LedgerView) loadForRead(addr string) (*types.SnapshotAccount, bool) {
	if acc, ok := lv.overlay[addr]; ok {
		return acc, true
	}
	if base, ok := lv.base[addr]; ok {
		cp := types.SnapshotAccount{Balance: base.Balance, Nonce: base.Nonce}
		lv.overlay[addr] = &cp
		return &cp, true
	}
	return nil, false
}

func (lv *LedgerView) loadOrCreate(addr string) *types.SnapshotAccount {
	if acc, ok := lv.loadForRead(addr); ok {
		return acc
	}
	cp := types.SnapshotAccount{Balance: 0, Nonce: 0}
	lv.overlay[addr] = &cp
	return &cp
}

func (lv *LedgerView) ApplyTx(tx *types.Transaction, faucetAddr string) error {
	sender := lv.loadOrCreate(tx.Sender)
	recipient := lv.loadOrCreate(tx.Recipient)

	if tx.Type == types.TxTypeFaucet {
		if tx.Sender != faucetAddr {
			return fmt.Errorf("faucet tx from non-faucet address")
		}
		sender.Balance -= tx.Amount
		recipient.Balance += tx.Amount
		return nil
	}

	if sender.Balance < tx.Amount {
		return fmt.Errorf("insufficient balance")
	}
	if tx.Nonce <= sender.Nonce {
		return fmt.Errorf("bad nonce: got %d current nonce %d", tx.Nonce, sender.Nonce)
	}

	sender.Balance -= tx.Amount
	recipient.Balance += tx.Amount
	sender.Nonce = tx.Nonce
	return nil
}

type Session struct {
	ledger *Ledger
	view   *LedgerView
}

// Copy session with clone overlay
func (s *Session) CopyWithOverlayClone() *Session {
	overlayCopy := make(map[string]*types.SnapshotAccount, len(s.view.overlay))
	for k, v := range s.view.overlay {
		accCopy := *v
		overlayCopy[k] = &accCopy
	}

	return &Session{
		ledger: s.ledger,
		view: &LedgerView{
			base:    s.view.base,
			overlay: overlayCopy,
		},
	}
}

// Session API for filtering valid transactions
func (s *Session) FilterValid(raws [][]byte) ([]*types.Transaction, []error) {
	valid := make([]*types.Transaction, 0, len(raws))
	errs := make([]error, 0)
	for _, r := range raws {
		tx, err := utils.ParseTx(r)
		if err != nil || !tx.Verify() {
			fmt.Printf("Invalid tx: %v, %+v\n", err, tx)
			errs = append(errs, fmt.Errorf("sig/format: %w", err))
			continue
		}
		if err := s.view.ApplyTx(tx, s.ledger.faucetAddr); err != nil {
			fmt.Printf("Invalid tx: %v, %+v\n", err, tx)
			errs = append(errs, err)
			continue
		}
		valid = append(valid, tx)
	}
	return valid, errs
}<|MERGE_RESOLUTION|>--- conflicted
+++ resolved
@@ -4,18 +4,12 @@
 	"encoding/gob"
 	"encoding/json"
 	"fmt"
-<<<<<<< HEAD
-	"mmn/block"
-	"mmn/db"
-	"mmn/types"
-	"mmn/utils"
-=======
->>>>>>> 0f0ddea9
 	"os"
 	"path/filepath"
 	"sync"
 
 	"github.com/mezonai/mmn/block"
+	"github.com/mezonai/mmn/db"
 	"github.com/mezonai/mmn/types"
 	"github.com/mezonai/mmn/utils"
 )
