--- conflicted
+++ resolved
@@ -3,10 +3,7 @@
 import (
 	"errors"
 	"fmt"
-<<<<<<< HEAD
 	"sort"
-=======
->>>>>>> c9360543
 	"sync"
 
 	"github.com/mezonai/mmn/store"
