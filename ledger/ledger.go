package ledger

import (
	"encoding/gob"
	"encoding/json"
	"fmt"
	"github.com/mezonai/mmn/blockstore"
	"os"
	"path/filepath"
	"sync"

	"github.com/mezonai/mmn/block"
	"github.com/mezonai/mmn/config"
	"github.com/mezonai/mmn/events"
	"github.com/mezonai/mmn/types"
	"github.com/mezonai/mmn/utils"
)

type Ledger struct {
	state   map[string]*types.Account // address (public key hex) → account
	mu      sync.RWMutex
	txStore blockstore.TxStore
}

func NewLedger(txStore blockstore.TxStore) *Ledger {
	return &Ledger{state: make(map[string]*types.Account), txStore: txStore}
}

// Initialize initial account
func (l *Ledger) CreateAccount(addr string, balance uint64) {
	l.mu.Lock()
	defer l.mu.Unlock()

	l.state[addr] = &types.Account{Balance: balance, Nonce: 0}
}

// CreateAccountFromGenesis creates an account from genesis block (implements LedgerInterface)
func (l *Ledger) CreateAccountsFromGenesis(addrs []config.Address) error {
	l.mu.Lock()
	defer l.mu.Unlock()

	for _, addr := range addrs {
		if _, exists := l.state[addr.Address]; exists {
			return fmt.Errorf("genesis account %s already exists", addr.Address)
		}

		l.state[addr.Address] = &types.Account{Balance: addr.Amount, Nonce: 0}
	}
	return nil
}

// AccountExists checks if an account exists (implements LedgerInterface)
func (l *Ledger) AccountExists(addr string) bool {
	l.mu.RLock()
	defer l.mu.RUnlock()

	_, exists := l.state[addr]
	return exists
}

// Query balance
func (l *Ledger) Balance(addr string) uint64 {
	l.mu.RLock()
	defer l.mu.RUnlock()

	acc, ok := l.state[addr]
	if !ok {
		return 0
	}
	return acc.Balance
}

func (l *Ledger) VerifyBlock(b *block.BroadcastedBlock) error {
	l.mu.RLock()
	base := l.state
	l.mu.RUnlock()

	view := &LedgerView{
		base:    base,
		overlay: make(map[string]*types.SnapshotAccount),
	}
	for _, entry := range b.Entries {
		for _, tx := range entry.Transactions {
			if err := view.ApplyTx(tx); err != nil {
				return fmt.Errorf("verify fail: %v", err)
			}
		}
	}
	return nil
}

func (l *Ledger) ApplyBlock(b *block.Block, eventRouter *events.EventRouter) error {
	l.mu.Lock()
	defer l.mu.Unlock()
	fmt.Printf("[ledger] Applying block %d\n", b.Slot)

	for _, entry := range b.Entries {
<<<<<<< HEAD
		for _, raw := range entry.Transactions {
			tx, err := utils.ParseTx(raw)
			if err != nil || !tx.Verify() {
				// Publish specific transaction failure event
				if eventRouter != nil {
					txHash := tx.Hash()
					event := events.NewTransactionFailed(txHash, fmt.Sprintf("transaction parse/signature failed: %v", err))
					eventRouter.PublishTransactionEvent(event)
				}
				return fmt.Errorf("tx parse/sig fail: %v", err)
			}
=======
		txs, err := l.txStore.GetBatch(entry.TxHashes)
		if err != nil {
			return err
		}

		for _, tx := range txs {
>>>>>>> 56f23a8a
			if err := applyTx(l.state, tx); err != nil {
				// Publish specific transaction failure event
				if eventRouter != nil {
					txHash := tx.Hash()
					event := events.NewTransactionFailed(txHash, fmt.Sprintf("transaction application failed: %v", err))
					eventRouter.PublishTransactionEvent(event)
				}
				return fmt.Errorf("apply fail: %v", err)
			}
			fmt.Printf("Applied tx %s\n", tx.Hash())
			addHistory(l.state[tx.Sender], tx)
			if tx.Recipient != tx.Sender {
				addHistory(l.state[tx.Recipient], tx)
			}
		}
	}

	if err := l.appendWAL(b); err != nil {
		// Publish WAL failure event
		if eventRouter != nil {
			event := events.NewTransactionFailed("", fmt.Sprintf("WAL write failed for block %d: %v", b.Slot, err))
			eventRouter.PublishTransactionEvent(event)
		}
		return fmt.Errorf("WAL write failed for block %d: %w", b.Slot, err)
	}
	if b.Slot%1000 == 0 {
		_ = l.SaveSnapshot("ledger/snapshot.gob")
	}
	fmt.Printf("[ledger] Block %d applied\n", b.Slot)
	return nil
}

func (l *Ledger) NewSession() *Session {
	l.mu.RLock()
	defer l.mu.RUnlock()
	return &Session{
		ledger: l,
		view: &LedgerView{
			base:    l.state,
			overlay: make(map[string]*types.SnapshotAccount),
		},
	}
}

func (l *Ledger) GetAccount(addr string) *types.Account {
	l.mu.RLock()
	defer l.mu.RUnlock()
	return l.state[addr]
}

// Apply transaction to ledger (after verifying signature)
func applyTx(state map[string]*types.Account, tx *types.Transaction) error {
	sender, ok := state[tx.Sender]
	if !ok {
		state[tx.Sender] = &types.Account{Address: tx.Sender, Balance: 0, Nonce: 0}
		sender = state[tx.Sender]
	}
	recipient, ok := state[tx.Recipient]
	if !ok {
		state[tx.Recipient] = &types.Account{Address: tx.Recipient, Balance: 0, Nonce: 0}
		recipient = state[tx.Recipient]
	}

	if sender.Balance < tx.Amount {
		return fmt.Errorf("insufficient balance")
	}
	// Strict nonce validation to prevent duplicate transactions
	if tx.Nonce != sender.Nonce+1 {
		return fmt.Errorf("invalid nonce: expected %d, got %d", sender.Nonce+1, tx.Nonce)
	}
	sender.Balance -= tx.Amount
	recipient.Balance += tx.Amount
	sender.Nonce = tx.Nonce
	return nil
}

func addHistory(acc *types.Account, tx *types.Transaction) {
	acc.History = append(acc.History, tx.Hash())
}

func (l *Ledger) GetTxByHash(hash string) (*types.Transaction, error) {
	tx, err := l.txStore.GetByHash(hash)
	if err != nil {
		return nil, err
	}
	return tx, nil
}

// TODO: need to optimize this by using BadgerDB
func (l *Ledger) GetTxs(addr string, limit uint32, offset uint32, filter uint32) (uint32, []*types.Transaction) {
	l.mu.RLock()
	defer l.mu.RUnlock()

	txs := make([]*types.Transaction, 0)
	acc, ok := l.state[addr]
	if !ok {
		return 0, txs
	}

	// filter type: 0: all, 1: sender, 2: recipient
	filteredHistory := make([]*types.Transaction, 0)
	transactions, err := l.txStore.GetBatch(acc.History)
	if err != nil {
		return 0, txs
	}
	for _, tx := range transactions {
		if filter == 0 {
			filteredHistory = append(filteredHistory, tx)
		} else if filter == 1 && tx.Sender == addr {
			filteredHistory = append(filteredHistory, tx)
		} else if filter == 2 && tx.Recipient == addr {
			filteredHistory = append(filteredHistory, tx)
		}
	}

	total := uint32(len(filteredHistory))
	start := offset
	end := min(start+limit, total)
	txs = filteredHistory[start:end]

	return total, txs
}

func (l *Ledger) appendWAL(b *block.Block) error {
	path := "ledger/wal.log"
	if err := os.MkdirAll(filepath.Dir(path), 0o755); err != nil {
		return err
	}

	f, err := os.OpenFile(path, os.O_CREATE|os.O_WRONLY|os.O_APPEND, 0o644)
	if err != nil {
		return fmt.Errorf("write WAL fail: %v", err)
	}
	defer f.Close()

	enc := json.NewEncoder(f)
	for _, entry := range b.Entries {
		txs, err := l.txStore.GetBatch(entry.TxHashes)
		if err != nil {
			return err
		}

		for _, tx := range txs {
			_ = enc.Encode(types.TxRecord{
				Slot:      b.Slot,
				Amount:    tx.Amount,
				Sender:    tx.Sender,
				Recipient: tx.Recipient,
				Timestamp: tx.Timestamp,
				TextData:  tx.TextData,
				Type:      tx.Type,
				Nonce:     tx.Nonce,
			})
		}
	}
	return nil
}

func (l *Ledger) SaveSnapshot(path string) error {
	if err := os.MkdirAll(filepath.Dir(path), 0o755); err != nil {
		return err
	}

	tmp := path + ".tmp"
	f, err := os.OpenFile(tmp, os.O_CREATE|os.O_WRONLY|os.O_TRUNC, 0o644)
	if err != nil {
		return err
	}
	if err := gob.NewEncoder(f).Encode(l.state); err != nil {
		return err
	}
	defer f.Close()
	return os.Rename(tmp, path)
}

func (l *Ledger) LoadLedger() error {
	// 1. snapshot
	if s, err := os.Open("ledger/snapshot.gob"); err == nil {
		_ = gob.NewDecoder(s).Decode(&l.state)
		s.Close()
	}

	// 2. replay WAL
	if w, err := os.Open("ledger/wal.log"); err == nil {
		dec := json.NewDecoder(w)
		var rec types.TxRecord
		for dec.Decode(&rec) == nil {
			_ = applyTx(l.state, &types.Transaction{
				Type:      rec.Type,
				Sender:    rec.Sender,
				Recipient: rec.Recipient,
				Amount:    rec.Amount,
				Timestamp: rec.Timestamp,
				TextData:  rec.TextData,
				Nonce:     rec.Nonce,
			})
		}
		w.Close()
	}
	return nil
}

// LedgerView is a view of the ledger to verify block before applying it to the ledger.
type LedgerView struct {
	base    map[string]*types.Account
	overlay map[string]*types.SnapshotAccount
}

func (lv *LedgerView) loadForRead(addr string) (*types.SnapshotAccount, bool) {
	if acc, ok := lv.overlay[addr]; ok {
		return acc, true
	}
	if base, ok := lv.base[addr]; ok {
		cp := types.SnapshotAccount{Balance: base.Balance, Nonce: base.Nonce}
		lv.overlay[addr] = &cp
		return &cp, true
	}
	return nil, false
}

func (lv *LedgerView) loadOrCreate(addr string) *types.SnapshotAccount {
	if acc, ok := lv.loadForRead(addr); ok {
		return acc
	}
	cp := types.SnapshotAccount{Balance: 0, Nonce: 0}
	lv.overlay[addr] = &cp
	return &cp
}

func (lv *LedgerView) ApplyTx(tx *types.Transaction) error {
	// Validate zero amount transfers
	if tx.Amount == 0 {
		return fmt.Errorf("zero amount transfers are not allowed")
	}

	// Validate sender account existence
	if _, exists := lv.loadForRead(tx.Sender); !exists {
		return fmt.Errorf("sender account does not exist: %s", tx.Sender)
	}

	sender := lv.loadOrCreate(tx.Sender)
	recipient := lv.loadOrCreate(tx.Recipient)

	if sender.Balance < tx.Amount {
		return fmt.Errorf("insufficient balance")
	}
	if tx.Nonce <= sender.Nonce {
		return fmt.Errorf("bad nonce: got %d current nonce %d", tx.Nonce, sender.Nonce)
	}

	sender.Balance -= tx.Amount
	recipient.Balance += tx.Amount
	sender.Nonce = tx.Nonce
	return nil
}

type Session struct {
	ledger *Ledger
	view   *LedgerView
}

// Copy session with clone overlay
func (s *Session) CopyWithOverlayClone() *Session {
	overlayCopy := make(map[string]*types.SnapshotAccount, len(s.view.overlay))
	for k, v := range s.view.overlay {
		accCopy := *v
		overlayCopy[k] = &accCopy
	}

	return &Session{
		ledger: s.ledger,
		view: &LedgerView{
			base:    s.view.base,
			overlay: overlayCopy,
		},
	}
}

// Session API for filtering valid transactions
<<<<<<< HEAD
func (s *Session) FilterValid(raws [][]byte, router *events.EventRouter) ([][]byte, []error) {
	valid := make([][]byte, 0, len(raws))
=======
func (s *Session) FilterValid(raws [][]byte) ([]*types.Transaction, []error) {
	valid := make([]*types.Transaction, 0, len(raws))
>>>>>>> 56f23a8a
	errs := make([]error, 0)
	for _, r := range raws {
		tx, err := utils.ParseTx(r)
		if err != nil || !tx.Verify() {
			fmt.Printf("Invalid tx: %v, %+v\n", err, tx)
			if router != nil {
				event := events.NewTransactionFailed(tx.Hash(), fmt.Sprintf("sig/format: %v", err))
				router.PublishTransactionEvent(event)
			}
			errs = append(errs, fmt.Errorf("sig/format: %w", err))
			continue
		}
		if err := s.view.ApplyTx(tx); err != nil {
			fmt.Printf("Invalid tx: %v, %+v\n", err, tx)
			if router != nil {
				event := events.NewTransactionFailed(tx.Hash(), err.Error())
				router.PublishTransactionEvent(event)
			}
			errs = append(errs, err)
			continue
		}
		valid = append(valid, tx)
	}
	return valid, errs
}<|MERGE_RESOLUTION|>--- conflicted
+++ resolved
@@ -4,10 +4,11 @@
 	"encoding/gob"
 	"encoding/json"
 	"fmt"
-	"github.com/mezonai/mmn/blockstore"
 	"os"
 	"path/filepath"
 	"sync"
+
+	"github.com/mezonai/mmn/blockstore"
 
 	"github.com/mezonai/mmn/block"
 	"github.com/mezonai/mmn/config"
@@ -95,26 +96,12 @@
 	fmt.Printf("[ledger] Applying block %d\n", b.Slot)
 
 	for _, entry := range b.Entries {
-<<<<<<< HEAD
-		for _, raw := range entry.Transactions {
-			tx, err := utils.ParseTx(raw)
-			if err != nil || !tx.Verify() {
-				// Publish specific transaction failure event
-				if eventRouter != nil {
-					txHash := tx.Hash()
-					event := events.NewTransactionFailed(txHash, fmt.Sprintf("transaction parse/signature failed: %v", err))
-					eventRouter.PublishTransactionEvent(event)
-				}
-				return fmt.Errorf("tx parse/sig fail: %v", err)
-			}
-=======
 		txs, err := l.txStore.GetBatch(entry.TxHashes)
 		if err != nil {
 			return err
 		}
 
 		for _, tx := range txs {
->>>>>>> 56f23a8a
 			if err := applyTx(l.state, tx); err != nil {
 				// Publish specific transaction failure event
 				if eventRouter != nil {
@@ -394,13 +381,8 @@
 }
 
 // Session API for filtering valid transactions
-<<<<<<< HEAD
-func (s *Session) FilterValid(raws [][]byte, router *events.EventRouter) ([][]byte, []error) {
-	valid := make([][]byte, 0, len(raws))
-=======
-func (s *Session) FilterValid(raws [][]byte) ([]*types.Transaction, []error) {
+func (s *Session) FilterValid(raws [][]byte, router *events.EventRouter) ([]*types.Transaction, []error) {
 	valid := make([]*types.Transaction, 0, len(raws))
->>>>>>> 56f23a8a
 	errs := make([]error, 0)
 	for _, r := range raws {
 		tx, err := utils.ParseTx(r)
