package ledger

import (
	"context"
	"encoding/hex"
	"errors"
	"fmt"
	"sync"
	"time"

	"github.com/holiman/uint256"
	"github.com/mezonai/mmn/logx"
	"github.com/mezonai/mmn/store"
	"github.com/mezonai/mmn/utils"

	"github.com/mezonai/mmn/block"
	"github.com/mezonai/mmn/config"
	"github.com/mezonai/mmn/events"
	"github.com/mezonai/mmn/interfaces"
	"github.com/mezonai/mmn/transaction"
	"github.com/mezonai/mmn/types"
)

var (
	ErrAccountExisted = errors.New("account existed")
)

type Ledger struct {
	mu               sync.RWMutex
	txStore          store.TxStore
	txMetaStore      store.TxMetaStore
	accountStore     store.AccountStore
	eventRouter      *events.EventRouter
	txTracker        interfaces.TransactionTrackerInterface
	parallelExecutor *ParallelExecutor
}

func NewLedger(txStore store.TxStore, txMetaStore store.TxMetaStore, accountStore store.AccountStore, eventRouter *events.EventRouter, txTracker interfaces.TransactionTrackerInterface) *Ledger {
	return &Ledger{
		txStore:          txStore,
		txMetaStore:      txMetaStore,
		accountStore:     accountStore,
		eventRouter:      eventRouter,
		txTracker:        txTracker,
		parallelExecutor: NewParallelExecutor(),
	}
}

// CreateAccount creates and stores a new account into db, return error if an account with the same addr existed
func (l *Ledger) CreateAccount(addr string, balance *uint256.Int) error {
	l.mu.Lock()
	defer l.mu.Unlock()

	_, err := l.createAccountWithoutLocking(addr, balance)
	return err
}

// createAccountWithoutLocking creates account and store in db without locking ledger. This is useful
// when calling method has already acquired lock for ledger to avoid recursive locking and deadlock
func (l *Ledger) createAccountWithoutLocking(addr string, balance *uint256.Int) (*types.Account, error) {
	existed, err := l.accountStore.ExistsByAddr(addr)
	if err != nil {
		return nil, fmt.Errorf("could not check existence of account: %w", err)
	}
	if existed {
		return nil, ErrAccountExisted
	}

	account := &types.Account{
		Address: addr,
		Balance: balance,
		Nonce:   0,
	}
	err = l.accountStore.Store(account)
	if err != nil {
		return nil, fmt.Errorf("failed to store account: %w", err)
	}

	return account, nil
}

// CreateAccountsFromGenesis creates an account from genesis block (implements LedgerInterface)
func (l *Ledger) CreateAccountsFromGenesis(addrs []config.Address) error {
	l.mu.Lock()
	defer l.mu.Unlock()

	for _, addr := range addrs {
		_, err := l.createAccountWithoutLocking(addr.Address, addr.Amount)
		if err != nil {
			return fmt.Errorf("could not create genesis account %s: %w", addr.Address, err)
		}
	}
	return nil
}

// AccountExists checks if an account exists (implements LedgerInterface)
func (l *Ledger) AccountExists(addr string) (bool, error) {
	l.mu.RLock()
	defer l.mu.RUnlock()
	return l.accountStore.ExistsByAddr(addr)
}

// Balance returns current balance for addr
func (l *Ledger) Balance(addr string) (*uint256.Int, error) {
	l.mu.RLock()
	defer l.mu.RUnlock()

	acc, err := l.accountStore.GetByAddr(addr)
	if err != nil {
		return uint256.NewInt(0), err
	}

	return acc.Balance, nil
}

func (l *Ledger) ApplyBlock(b *block.Block) error {
	l.mu.Lock()
	defer l.mu.Unlock()
<<<<<<< HEAD
	logx.Info("LEDGER", fmt.Sprintf("Applying block %d with parallel execution", b.Slot))

	blockHash := hex.EncodeToString(b.Hash[:])

	for _, entry := range b.Entries {
		txs, err := l.txStore.GetBatch(entry.TxHashes)
		if err != nil {
			return err
		}

		if len(txs) == 0 {
			continue
		}

		// Use parallel execution for transactions
		ctx := context.Background()
		dependencies := l.parallelExecutor.AnalyzeDependencies(txs)

		startTime := time.Now()
		results, err := l.parallelExecutor.ExecuteParallel(
			ctx,
			dependencies,
			l.accountStore,
			l.eventRouter,
			b.Slot,
			blockHash,
		)
		executionTime := time.Since(startTime)

		if err != nil {
			logx.Error("LEDGER", fmt.Sprintf("Parallel execution failed: %v", err))
			return l.applyBlockSequential(b)
		}

		// Validate and commit results
		if err := l.parallelExecutor.ValidateAndCommit(results, l.accountStore, l.txMetaStore); err != nil {
			logx.Error("LEDGER", fmt.Sprintf("Failed to commit parallel execution results: %v", err))
			return err
		}

		// Remove failed transactions from tracker
		for _, result := range results {
			if !result.Success && l.txTracker != nil {
				l.txTracker.RemoveTransaction(result.Tx.Hash())
			}
		}

		successCount := 0
		for _, result := range results {
			if result.Success {
				successCount++
			}
		}

		logx.Info("LEDGER", fmt.Sprintf("Parallel execution completed: %d/%d transactions successful in %v",
			successCount, len(txs), executionTime))
	}

	logx.Info("LEDGER", fmt.Sprintf("Block %d applied with parallel execution", b.Slot))
	return nil
}

// fallback sequential execution method
func (l *Ledger) applyBlockSequential(b *block.Block) error {
	logx.Info("LEDGER", fmt.Sprintf("Falling back to sequential execution for block %d", b.Slot))
=======
	logx.Info("LEDGER", fmt.Sprintf("Applying block %d", b.Slot))
	if b.InvalidPoH {
		logx.Warn("LEDGER", fmt.Sprintf("Block %d processed as InvalidPoH", b.Slot))
		return nil
	}
>>>>>>> 25f85be3

	for _, entry := range b.Entries {
		txs, err := l.txStore.GetBatch(entry.TxHashes)
		if err != nil {
			return err
		}
		txMetas := make([]*types.TransactionMeta, 0, len(txs))

		for _, tx := range txs {
			// load account state
			sender, err := l.accountStore.GetByAddr(tx.Sender)
			if err != nil {
				return err
			}
			if sender == nil {
				if sender, err = l.createAccountWithoutLocking(tx.Sender, uint256.NewInt(0)); err != nil {
					return err
				}
			}
			recipient, err := l.accountStore.GetByAddr(tx.Recipient)
			if err != nil {
				return err
			}
			if recipient == nil {
				if recipient, err = l.createAccountWithoutLocking(tx.Recipient, uint256.NewInt(0)); err != nil {
					return err
				}
			}
			state := map[string]*types.Account{
				sender.Address:    sender,
				recipient.Address: recipient,
			}

			// try to apply tx
			txHash := tx.Hash()
			if err := applyTx(state, tx); err != nil {
				// Publish specific transaction failure event
				if l.eventRouter != nil {
					event := events.NewTransactionFailed(tx, fmt.Sprintf("transaction application failed: %v", err))
					l.eventRouter.PublishTransactionEvent(event)
				}
				logx.Warn("LEDGER", fmt.Sprintf("Apply fail: %v", err))
				state[tx.Sender].Nonce++
				txMetas = append(txMetas, types.NewTxMeta(tx, b.Slot, hex.EncodeToString(b.Hash[:]), types.TxStatusFailed, err.Error()))
				// Remove failed transaction from tracker
				if l.txTracker != nil {
					l.txTracker.RemoveTransaction(txHash)
				}
				continue
			}
			logx.Info("LEDGER", fmt.Sprintf("Applied tx %s", txHash))
			txMetas = append(txMetas, types.NewTxMeta(tx, b.Slot, hex.EncodeToString(b.Hash[:]), types.TxStatusSuccess, ""))
			addHistory(state[tx.Sender], tx)
			if tx.Recipient != tx.Sender {
				addHistory(state[tx.Recipient], tx)
			}
			// Remove successful transaction from tracker
			if l.txTracker != nil {
				l.txTracker.RemoveTransaction(txHash)
			}

			// commit the update
			logx.Info("LEDGER", fmt.Sprintf("Applied tx %s => sender: %+v, recipient: %+v\n", tx.Hash(), sender, recipient))
			if err := l.accountStore.StoreBatch([]*types.Account{sender, recipient}); err != nil {
				if l.eventRouter != nil {
					event := events.NewTransactionFailed(tx, fmt.Sprintf("WAL write failed for block %d: %v", b.Slot, err))
					l.eventRouter.PublishTransactionEvent(event)
				}
				return err
			}
		}
		if len(txMetas) > 0 {
			l.txMetaStore.StoreBatch(txMetas)
		}
	}

	logx.Info("LEDGER", fmt.Sprintf("Block %d applied sequentially", b.Slot))
	return nil
}

// GetAccount returns account with addr (nil if not exist)
func (l *Ledger) GetAccount(addr string) (*types.Account, error) {
	l.mu.RLock()
	defer l.mu.RUnlock()
	return l.accountStore.GetByAddr(addr)
}

// Apply transaction to ledger (after verifying signature). NOTE: this does not perform persisting operation into db
func applyTx(state map[string]*types.Account, tx *transaction.Transaction) error {
	sender, ok := state[tx.Sender]
	if !ok {
		state[tx.Sender] = &types.Account{Address: tx.Sender, Balance: uint256.NewInt(0), Nonce: 0}
		sender = state[tx.Sender]
	}
	recipient, ok := state[tx.Recipient]
	if !ok {
		state[tx.Recipient] = &types.Account{Address: tx.Recipient, Balance: uint256.NewInt(0), Nonce: 0}
		recipient = state[tx.Recipient]
	}

	if sender.Balance.Cmp(tx.Amount) < 0 {
		return fmt.Errorf("insufficient balance")
	}
	// Strict nonce validation to prevent duplicate transactions
	if tx.Nonce != sender.Nonce+1 {
		return fmt.Errorf("invalid nonce: expected %d, got %d", sender.Nonce+1, tx.Nonce)
	}
	sender.Balance.Sub(sender.Balance, tx.Amount)
	recipient.Balance.Add(recipient.Balance, tx.Amount)
	sender.Nonce = tx.Nonce
	return nil
}

func addHistory(acc *types.Account, tx *transaction.Transaction) {
	acc.History = append(acc.History, tx.Hash())
}

func (l *Ledger) GetTxByHash(hash string) (*transaction.Transaction, *types.TransactionMeta, error, error) {
	tx, errTx := l.txStore.GetByHash(hash)
	txMeta, errTxMeta := l.txMetaStore.GetByHash(hash)
	if errTx != nil || errTxMeta != nil {
		return nil, nil, errTx, errTxMeta
	}
	return tx, txMeta, nil, nil
}

func (l *Ledger) GetTxs(addr string, limit uint32, offset uint32, filter uint32) (uint32, []*transaction.Transaction) {
	l.mu.RLock()
	defer l.mu.RUnlock()

	txs := make([]*transaction.Transaction, 0)
	acc, err := l.accountStore.GetByAddr(addr)
	if err != nil {
		return 0, txs
	}

	// filter type: 0: all, 1: sender, 2: recipient
	filteredHistory := make([]*transaction.Transaction, 0)
	transactions, err := l.txStore.GetBatch(acc.History)
	if err != nil {
		return 0, txs
	}
	for _, tx := range transactions {
		if filter == 0 {
			filteredHistory = append(filteredHistory, tx)
		} else if filter == 1 && tx.Sender == addr {
			filteredHistory = append(filteredHistory, tx)
		} else if filter == 2 && tx.Recipient == addr {
			filteredHistory = append(filteredHistory, tx)
		}
	}

	total := uint32(len(filteredHistory))
	start := offset
	end := min(start+limit, total)
	txs = filteredHistory[start:end]

	return total, txs
}

// LedgerView is a view of the ledger to verify block before applying it to the ledger.
type LedgerView struct {
	base    store.AccountStore
	overlay map[string]*types.SnapshotAccount
	mu      sync.RWMutex // Add mutex for overlay map protection
}

func (lv *LedgerView) loadForRead(addr string) (*types.SnapshotAccount, bool) {
	lv.mu.RLock()
	if acc, ok := lv.overlay[addr]; ok {
		lv.mu.RUnlock()
		return acc, true
	}
	lv.mu.RUnlock()
	base, err := lv.base.GetByAddr(addr)
	// TODO: re-verify this, will returning nil for error case be ok?
	if err != nil || base == nil {
		return nil, false
	}

	cp := types.SnapshotAccount{Balance: base.Balance, Nonce: base.Nonce}
	lv.overlay[addr] = &cp
	return &cp, true
}

func (lv *LedgerView) loadOrCreate(addr string) *types.SnapshotAccount {
	if acc, ok := lv.loadForRead(addr); ok {
		return acc
	}
	cp := types.SnapshotAccount{Balance: uint256.NewInt(0), Nonce: 0}
	lv.mu.Lock()
	lv.overlay[addr] = &cp
	lv.mu.Unlock()
	return &cp
}

func (lv *LedgerView) ApplyTx(tx *transaction.Transaction) error {
	// Validate zero amount transfers
	if tx.Amount.Cmp(uint256.NewInt(0)) == 0 {
		return fmt.Errorf("zero amount transfers are not allowed")
	}

	// Validate sender account existence
	if _, exists := lv.loadForRead(tx.Sender); !exists {
		return fmt.Errorf("sender account does not exist: %s", tx.Sender)
	}

	sender := lv.loadOrCreate(tx.Sender)
	recipient := lv.loadOrCreate(tx.Recipient)

	if sender.Balance.Cmp(tx.Amount) < 0 {
		return fmt.Errorf("insufficient balance")
	}
	// Strict nonce validation to prevent duplicate transactions (Ethereum standard)
	if tx.Nonce != sender.Nonce+1 {
		return fmt.Errorf("invalid nonce: expected %d, got %d", sender.Nonce+1, tx.Nonce)
	}

	sender.Balance.Sub(sender.Balance, tx.Amount)
	recipient.Balance.Add(recipient.Balance, tx.Amount)
	sender.Nonce = tx.Nonce
	return nil
}

type Session struct {
	ledger *Ledger
	view   *LedgerView
}

// Copy session with clone overlay
func (s *Session) CopyWithOverlayClone() *Session {
	s.view.mu.RLock()
	overlayCopy := make(map[string]*types.SnapshotAccount, len(s.view.overlay))
	for k, v := range s.view.overlay {
		accCopy := *v
		overlayCopy[k] = &accCopy
	}
	s.view.mu.RUnlock()

	return &Session{
		ledger: s.ledger,
		view: &LedgerView{
			base:    s.view.base,
			overlay: overlayCopy,
			mu:      sync.RWMutex{}, // Initialize mutex for new session
		},
	}
}

// Session API for filtering valid transactions
func (s *Session) FilterValid(raws [][]byte) ([]*transaction.Transaction, []error) {
	valid := make([]*transaction.Transaction, 0, len(raws))
	errs := make([]error, 0)
	for _, r := range raws {
		tx, err := utils.ParseTx(r)
		if err != nil || !tx.Verify() {
			logx.Error("LEDGER SESSION", fmt.Sprintf("Invalid tx: %v, %+v", err, tx))
			if s.ledger.eventRouter != nil {
				event := events.NewTransactionFailed(tx, fmt.Sprintf("sig/format: %v", err))
				s.ledger.eventRouter.PublishTransactionEvent(event)
			}
			errs = append(errs, fmt.Errorf("sig/format: %w", err))
			continue
		}
		if err := s.view.ApplyTx(tx); err != nil {
			logx.Error("LEDGER SESSION", fmt.Sprintf("Invalid tx: %v, %+v", err, tx))
			if s.ledger.eventRouter != nil {
				event := events.NewTransactionFailed(tx, err.Error())
				s.ledger.eventRouter.PublishTransactionEvent(event)
			}
			errs = append(errs, err)
			continue
		}
		valid = append(valid, tx)
	}
	return valid, errs
}<|MERGE_RESOLUTION|>--- conflicted
+++ resolved
@@ -116,8 +116,11 @@
 func (l *Ledger) ApplyBlock(b *block.Block) error {
 	l.mu.Lock()
 	defer l.mu.Unlock()
-<<<<<<< HEAD
 	logx.Info("LEDGER", fmt.Sprintf("Applying block %d with parallel execution", b.Slot))
+	if b.InvalidPoH {
+		logx.Warn("LEDGER", fmt.Sprintf("Block %d processed as InvalidPoH", b.Slot))
+		return nil
+	}
 
 	blockHash := hex.EncodeToString(b.Hash[:])
 
@@ -182,13 +185,6 @@
 // fallback sequential execution method
 func (l *Ledger) applyBlockSequential(b *block.Block) error {
 	logx.Info("LEDGER", fmt.Sprintf("Falling back to sequential execution for block %d", b.Slot))
-=======
-	logx.Info("LEDGER", fmt.Sprintf("Applying block %d", b.Slot))
-	if b.InvalidPoH {
-		logx.Warn("LEDGER", fmt.Sprintf("Block %d processed as InvalidPoH", b.Slot))
-		return nil
-	}
->>>>>>> 25f85be3
 
 	for _, entry := range b.Entries {
 		txs, err := l.txStore.GetBatch(entry.TxHashes)
