package ledger

import (
<<<<<<< HEAD
	"encoding/hex"
	"encoding/json"
	"errors"
	"fmt"
	"os"
	"path/filepath"
=======
	"errors"
	"fmt"
	"github.com/mezonai/mmn/store"
>>>>>>> 7f068009
	"sync"

	"github.com/mezonai/mmn/store"

	"github.com/mezonai/mmn/block"
	"github.com/mezonai/mmn/config"
	"github.com/mezonai/mmn/events"
	"github.com/mezonai/mmn/transaction"
	"github.com/mezonai/mmn/types"
)

var (
	ErrAccountExisted = errors.New("account existed")
)

type Ledger struct {
	mu           sync.RWMutex
	txStore      store.TxStore
	txMetaStore  store.TxMetaStore
	accountStore store.AccountStore
	eventRouter  *events.EventRouter
}

<<<<<<< HEAD
func NewLedger(txStore store.TxStore, txMetaStore store.TxMetaStore, accountStore store.AccountStore) *Ledger {
=======
func NewLedger(txStore store.TxStore, accountStore store.AccountStore, eventRouter *events.EventRouter) *Ledger {
>>>>>>> 7f068009
	return &Ledger{
		txStore:      txStore,
		txMetaStore:  txMetaStore,
		accountStore: accountStore,
		eventRouter:  eventRouter,
	}
}

// CreateAccount creates and stores a new account into db, return error if an account with the same addr existed
func (l *Ledger) CreateAccount(addr string, balance uint64) error {
	l.mu.Lock()
	defer l.mu.Unlock()

	_, err := l.createAccountWithoutLocking(addr, balance)
	return err
}

// createAccountWithoutLocking creates account and store in db without locking ledger. This is useful
// when calling method has already acquired lock for ledger to avoid recursive locking and deadlock
func (l *Ledger) createAccountWithoutLocking(addr string, balance uint64) (*types.Account, error) {
	existed, err := l.accountStore.ExistsByAddr(addr)
	if err != nil {
		return nil, fmt.Errorf("could not check existence of account: %w", err)
	}
	if existed {
		return nil, ErrAccountExisted
	}

	account := &types.Account{
		Address: addr,
		Balance: balance,
		Nonce:   0,
	}
	err = l.accountStore.Store(account)
	if err != nil {
		return nil, fmt.Errorf("failed to store account: %w", err)
	}

	return account, nil
}

// CreateAccountsFromGenesis creates an account from genesis block (implements LedgerInterface)
func (l *Ledger) CreateAccountsFromGenesis(addrs []config.Address) error {
	l.mu.Lock()
	defer l.mu.Unlock()

	for _, addr := range addrs {
		_, err := l.createAccountWithoutLocking(addr.Address, addr.Amount)
		if err != nil {
			return fmt.Errorf("could not create genesis account %s: %w", addr.Address, err)
		}
	}
	return nil
}

// AccountExists checks if an account exists (implements LedgerInterface)
func (l *Ledger) AccountExists(addr string) (bool, error) {
	l.mu.RLock()
	defer l.mu.RUnlock()
	return l.accountStore.ExistsByAddr(addr)
}

// Balance returns current balance for addr
func (l *Ledger) Balance(addr string) (uint64, error) {
	l.mu.RLock()
	defer l.mu.RUnlock()

	acc, err := l.accountStore.GetByAddr(addr)
	if err != nil {
		return 0, err
	}

	return acc.Balance, nil
}

func (l *Ledger) ApplyBlock(b *block.Block) error {
	l.mu.Lock()
	defer l.mu.Unlock()
	fmt.Printf("[ledger] Applying block %d\n", b.Slot)

	for _, entry := range b.Entries {
		txs, err := l.txStore.GetBatch(entry.TxHashes)
		if err != nil {
			return err
		}
		txMetas := make([]*types.TransactionMeta, 0, len(txs))

		for _, tx := range txs {
			// load account state
			sender, err := l.accountStore.GetByAddr(tx.Sender)
			if err != nil {
				return err
			}
			if sender == nil {
				if sender, err = l.createAccountWithoutLocking(tx.Sender, 0); err != nil {
					return err
				}
			}
			recipient, err := l.accountStore.GetByAddr(tx.Recipient)
			if err != nil {
				return err
			}
			if recipient == nil {
				if recipient, err = l.createAccountWithoutLocking(tx.Recipient, 0); err != nil {
					return err
				}
			}
			state := map[string]*types.Account{
				sender.Address:    sender,
				recipient.Address: recipient,
			}

			// try to apply tx
			if err := applyTx(state, tx); err != nil {
<<<<<<< HEAD
				fmt.Printf("Apply fail: %v\n", err)
				state[tx.Sender].Nonce++
				txMetas = append(txMetas, types.NewTxMeta(tx, b.Slot, hex.EncodeToString(b.Hash[:]), types.TxStatusFailed, err.Error()))
				continue
=======
				// Publish specific transaction failure event
				if l.eventRouter != nil {
					txHash := tx.Hash()
					event := events.NewTransactionFailed(txHash, fmt.Sprintf("transaction application failed: %v", err))
					l.eventRouter.PublishTransactionEvent(event)
				}
				return fmt.Errorf("apply fail: %v", err)
>>>>>>> 7f068009
			}
			fmt.Printf("Applied tx %s\n", tx.Hash())
			txMetas = append(txMetas, types.NewTxMeta(tx, b.Slot, hex.EncodeToString(b.Hash[:]), types.TxStatusSuccess, ""))
			addHistory(state[tx.Sender], tx)
			if tx.Recipient != tx.Sender {
				addHistory(state[tx.Recipient], tx)
			}

			// commit the update
			if err := l.accountStore.StoreBatch([]*types.Account{sender, recipient}); err != nil {
				return err
			}
		}
		if len(txMetas) > 0 {
			l.txMetaStore.StoreBatch(txMetas)
		}
	}

	fmt.Printf("[ledger] Block %d applied\n", b.Slot)
	return nil
}

// GetAccount returns account with addr (nil if not exist)
func (l *Ledger) GetAccount(addr string) (*types.Account, error) {
	l.mu.RLock()
	defer l.mu.RUnlock()
	return l.accountStore.GetByAddr(addr)
}

// Apply transaction to ledger (after verifying signature). NOTE: this does not perform persisting operation into db
func applyTx(state map[string]*types.Account, tx *transaction.Transaction) error {
	sender, ok := state[tx.Sender]
	if !ok {
		state[tx.Sender] = &types.Account{Address: tx.Sender, Balance: 0, Nonce: 0}
		sender = state[tx.Sender]
	}
	recipient, ok := state[tx.Recipient]
	if !ok {
		state[tx.Recipient] = &types.Account{Address: tx.Recipient, Balance: 0, Nonce: 0}
		recipient = state[tx.Recipient]
	}

	if sender.Balance < tx.Amount {
		return fmt.Errorf("insufficient balance")
	}
	// Strict nonce validation to prevent duplicate transactions
	if tx.Nonce != sender.Nonce+1 {
		return fmt.Errorf("invalid nonce: expected %d, got %d", sender.Nonce+1, tx.Nonce)
	}
	sender.Balance -= tx.Amount
	recipient.Balance += tx.Amount
	sender.Nonce = tx.Nonce
	return nil
}

func addHistory(acc *types.Account, tx *transaction.Transaction) {
	acc.History = append(acc.History, tx.Hash())
}

func (l *Ledger) GetTxByHash(hash string) (*transaction.Transaction, error) {
	tx, err := l.txStore.GetByHash(hash)
	if err != nil {
		return nil, err
	}
	return tx, nil
}

func (l *Ledger) GetTxs(addr string, limit uint32, offset uint32, filter uint32) (uint32, []*transaction.Transaction) {
	l.mu.RLock()
	defer l.mu.RUnlock()

	txs := make([]*transaction.Transaction, 0)
	acc, err := l.accountStore.GetByAddr(addr)
	if err != nil {
		return 0, txs
	}

	// filter type: 0: all, 1: sender, 2: recipient
	filteredHistory := make([]*transaction.Transaction, 0)
	transactions, err := l.txStore.GetBatch(acc.History)
	if err != nil {
		return 0, txs
	}
	for _, tx := range transactions {
		if filter == 0 {
			filteredHistory = append(filteredHistory, tx)
		} else if filter == 1 && tx.Sender == addr {
			filteredHistory = append(filteredHistory, tx)
		} else if filter == 2 && tx.Recipient == addr {
			filteredHistory = append(filteredHistory, tx)
		}
	}

	total := uint32(len(filteredHistory))
	start := offset
	end := min(start+limit, total)
	txs = filteredHistory[start:end]

	return total, txs
}

<<<<<<< HEAD
func (l *Ledger) appendWAL(b *block.Block) error {
	path := "ledger/wal.log"
	if err := os.MkdirAll(filepath.Dir(path), 0o755); err != nil {
		return err
	}

	f, err := os.OpenFile(path, os.O_CREATE|os.O_WRONLY|os.O_APPEND, 0o644)
	if err != nil {
		return fmt.Errorf("write WAL fail: %v", err)
	}
	defer f.Close()

	enc := json.NewEncoder(f)
	for _, entry := range b.Entries {
		txs, err := l.txStore.GetBatch(entry.TxHashes)
		if err != nil {
			return err
		}

		for _, tx := range txs {
			_ = enc.Encode(types.TxRecord{
				Slot:      b.Slot,
				Amount:    tx.Amount,
				Sender:    tx.Sender,
				Recipient: tx.Recipient,
				Timestamp: tx.Timestamp,
				TextData:  tx.TextData,
				Type:      tx.Type,
				Nonce:     tx.Nonce,
			})
		}
	}
	return nil
=======
// LedgerView is a view of the ledger to verify block before applying it to the ledger.
type LedgerView struct {
	base    store.AccountStore
	overlay map[string]*types.SnapshotAccount
}

func (lv *LedgerView) loadForRead(addr string) (*types.SnapshotAccount, bool) {
	if acc, ok := lv.overlay[addr]; ok {
		return acc, true
	}
	base, err := lv.base.GetByAddr(addr)
	// TODO: re-verify this, will returning nil for error case be ok?
	if err != nil || base == nil {
		return nil, false
	}

	cp := types.SnapshotAccount{Balance: base.Balance, Nonce: base.Nonce}
	lv.overlay[addr] = &cp
	return &cp, true
}

func (lv *LedgerView) loadOrCreate(addr string) *types.SnapshotAccount {
	if acc, ok := lv.loadForRead(addr); ok {
		return acc
	}
	cp := types.SnapshotAccount{Balance: 0, Nonce: 0}
	lv.overlay[addr] = &cp
	return &cp
}

func (lv *LedgerView) ApplyTx(tx *transaction.Transaction) error {
	// Validate zero amount transfers
	if tx.Amount == 0 {
		return fmt.Errorf("zero amount transfers are not allowed")
	}

	// Validate sender account existence
	if _, exists := lv.loadForRead(tx.Sender); !exists {
		return fmt.Errorf("sender account does not exist: %s", tx.Sender)
	}

	sender := lv.loadOrCreate(tx.Sender)
	recipient := lv.loadOrCreate(tx.Recipient)

	if sender.Balance < tx.Amount {
		return fmt.Errorf("insufficient balance")
	}
	// Strict nonce validation to prevent duplicate transactions (Ethereum standard)
	if tx.Nonce != sender.Nonce+1 {
		return fmt.Errorf("invalid nonce: expected %d, got %d", sender.Nonce+1, tx.Nonce)
	}

	sender.Balance -= tx.Amount
	recipient.Balance += tx.Amount
	sender.Nonce = tx.Nonce
	return nil
}

type Session struct {
	ledger *Ledger
	view   *LedgerView
}

// Copy session with clone overlay
func (s *Session) CopyWithOverlayClone() *Session {
	overlayCopy := make(map[string]*types.SnapshotAccount, len(s.view.overlay))
	for k, v := range s.view.overlay {
		accCopy := *v
		overlayCopy[k] = &accCopy
	}

	return &Session{
		ledger: s.ledger,
		view: &LedgerView{
			base:    s.view.base,
			overlay: overlayCopy,
		},
	}
}

// Session API for filtering valid transactions
func (s *Session) FilterValid(raws [][]byte) ([]*transaction.Transaction, []error) {
	valid := make([]*transaction.Transaction, 0, len(raws))
	errs := make([]error, 0)
	for _, r := range raws {
		tx, err := utils.ParseTx(r)
		if err != nil || !tx.Verify() {
			fmt.Printf("Invalid tx: %v, %+v\n", err, tx)
			if s.ledger.eventRouter != nil {
				event := events.NewTransactionFailed(tx.Hash(), fmt.Sprintf("sig/format: %v", err))
				s.ledger.eventRouter.PublishTransactionEvent(event)
			}
			errs = append(errs, fmt.Errorf("sig/format: %w", err))
			continue
		}
		if err := s.view.ApplyTx(tx); err != nil {
			fmt.Printf("Invalid tx: %v, %+v\n", err, tx)
			if s.ledger.eventRouter != nil {
				event := events.NewTransactionFailed(tx.Hash(), err.Error())
				s.ledger.eventRouter.PublishTransactionEvent(event)
			}
			errs = append(errs, err)
			continue
		}
		valid = append(valid, tx)
	}
	return valid, errs
>>>>>>> 7f068009
}<|MERGE_RESOLUTION|>--- conflicted
+++ resolved
@@ -1,18 +1,12 @@
 package ledger
 
 import (
-<<<<<<< HEAD
 	"encoding/hex"
 	"encoding/json"
 	"errors"
 	"fmt"
 	"os"
 	"path/filepath"
-=======
-	"errors"
-	"fmt"
-	"github.com/mezonai/mmn/store"
->>>>>>> 7f068009
 	"sync"
 
 	"github.com/mezonai/mmn/store"
@@ -36,11 +30,7 @@
 	eventRouter  *events.EventRouter
 }
 
-<<<<<<< HEAD
-func NewLedger(txStore store.TxStore, txMetaStore store.TxMetaStore, accountStore store.AccountStore) *Ledger {
-=======
-func NewLedger(txStore store.TxStore, accountStore store.AccountStore, eventRouter *events.EventRouter) *Ledger {
->>>>>>> 7f068009
+func NewLedger(txStore store.TxStore, txMetaStore store.TxMetaStore, accountStore store.AccountStore, eventRouter *events.EventRouter) *Ledger {
 	return &Ledger{
 		txStore:      txStore,
 		txMetaStore:  txMetaStore,
@@ -155,20 +145,16 @@
 
 			// try to apply tx
 			if err := applyTx(state, tx); err != nil {
-<<<<<<< HEAD
-				fmt.Printf("Apply fail: %v\n", err)
-				state[tx.Sender].Nonce++
-				txMetas = append(txMetas, types.NewTxMeta(tx, b.Slot, hex.EncodeToString(b.Hash[:]), types.TxStatusFailed, err.Error()))
-				continue
-=======
 				// Publish specific transaction failure event
 				if l.eventRouter != nil {
 					txHash := tx.Hash()
 					event := events.NewTransactionFailed(txHash, fmt.Sprintf("transaction application failed: %v", err))
 					l.eventRouter.PublishTransactionEvent(event)
 				}
-				return fmt.Errorf("apply fail: %v", err)
->>>>>>> 7f068009
+				fmt.Printf("Apply fail: %v\n", err)
+				state[tx.Sender].Nonce++
+				txMetas = append(txMetas, types.NewTxMeta(tx, b.Slot, hex.EncodeToString(b.Hash[:]), types.TxStatusFailed, err.Error()))
+				continue
 			}
 			fmt.Printf("Applied tx %s\n", tx.Hash())
 			txMetas = append(txMetas, types.NewTxMeta(tx, b.Slot, hex.EncodeToString(b.Hash[:]), types.TxStatusSuccess, ""))
@@ -270,7 +256,6 @@
 	return total, txs
 }
 
-<<<<<<< HEAD
 func (l *Ledger) appendWAL(b *block.Block) error {
 	path := "ledger/wal.log"
 	if err := os.MkdirAll(filepath.Dir(path), 0o755); err != nil {
@@ -304,113 +289,4 @@
 		}
 	}
 	return nil
-=======
-// LedgerView is a view of the ledger to verify block before applying it to the ledger.
-type LedgerView struct {
-	base    store.AccountStore
-	overlay map[string]*types.SnapshotAccount
-}
-
-func (lv *LedgerView) loadForRead(addr string) (*types.SnapshotAccount, bool) {
-	if acc, ok := lv.overlay[addr]; ok {
-		return acc, true
-	}
-	base, err := lv.base.GetByAddr(addr)
-	// TODO: re-verify this, will returning nil for error case be ok?
-	if err != nil || base == nil {
-		return nil, false
-	}
-
-	cp := types.SnapshotAccount{Balance: base.Balance, Nonce: base.Nonce}
-	lv.overlay[addr] = &cp
-	return &cp, true
-}
-
-func (lv *LedgerView) loadOrCreate(addr string) *types.SnapshotAccount {
-	if acc, ok := lv.loadForRead(addr); ok {
-		return acc
-	}
-	cp := types.SnapshotAccount{Balance: 0, Nonce: 0}
-	lv.overlay[addr] = &cp
-	return &cp
-}
-
-func (lv *LedgerView) ApplyTx(tx *transaction.Transaction) error {
-	// Validate zero amount transfers
-	if tx.Amount == 0 {
-		return fmt.Errorf("zero amount transfers are not allowed")
-	}
-
-	// Validate sender account existence
-	if _, exists := lv.loadForRead(tx.Sender); !exists {
-		return fmt.Errorf("sender account does not exist: %s", tx.Sender)
-	}
-
-	sender := lv.loadOrCreate(tx.Sender)
-	recipient := lv.loadOrCreate(tx.Recipient)
-
-	if sender.Balance < tx.Amount {
-		return fmt.Errorf("insufficient balance")
-	}
-	// Strict nonce validation to prevent duplicate transactions (Ethereum standard)
-	if tx.Nonce != sender.Nonce+1 {
-		return fmt.Errorf("invalid nonce: expected %d, got %d", sender.Nonce+1, tx.Nonce)
-	}
-
-	sender.Balance -= tx.Amount
-	recipient.Balance += tx.Amount
-	sender.Nonce = tx.Nonce
-	return nil
-}
-
-type Session struct {
-	ledger *Ledger
-	view   *LedgerView
-}
-
-// Copy session with clone overlay
-func (s *Session) CopyWithOverlayClone() *Session {
-	overlayCopy := make(map[string]*types.SnapshotAccount, len(s.view.overlay))
-	for k, v := range s.view.overlay {
-		accCopy := *v
-		overlayCopy[k] = &accCopy
-	}
-
-	return &Session{
-		ledger: s.ledger,
-		view: &LedgerView{
-			base:    s.view.base,
-			overlay: overlayCopy,
-		},
-	}
-}
-
-// Session API for filtering valid transactions
-func (s *Session) FilterValid(raws [][]byte) ([]*transaction.Transaction, []error) {
-	valid := make([]*transaction.Transaction, 0, len(raws))
-	errs := make([]error, 0)
-	for _, r := range raws {
-		tx, err := utils.ParseTx(r)
-		if err != nil || !tx.Verify() {
-			fmt.Printf("Invalid tx: %v, %+v\n", err, tx)
-			if s.ledger.eventRouter != nil {
-				event := events.NewTransactionFailed(tx.Hash(), fmt.Sprintf("sig/format: %v", err))
-				s.ledger.eventRouter.PublishTransactionEvent(event)
-			}
-			errs = append(errs, fmt.Errorf("sig/format: %w", err))
-			continue
-		}
-		if err := s.view.ApplyTx(tx); err != nil {
-			fmt.Printf("Invalid tx: %v, %+v\n", err, tx)
-			if s.ledger.eventRouter != nil {
-				event := events.NewTransactionFailed(tx.Hash(), err.Error())
-				s.ledger.eventRouter.PublishTransactionEvent(event)
-			}
-			errs = append(errs, err)
-			continue
-		}
-		valid = append(valid, tx)
-	}
-	return valid, errs
->>>>>>> 7f068009
 }