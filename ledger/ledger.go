--- conflicted
+++ resolved
@@ -243,82 +243,11 @@
 	return nil
 }
 
-<<<<<<< HEAD
-func addHistory(acc *types.Account, tx *transaction.Transaction) {
-	acc.History = append(acc.History, tx.Hash())
-}
-
-func (l *Ledger) GetTxByHash(hash string) (*transaction.Transaction, *types.TransactionMeta, error) {
-	tx, err := l.txStore.GetByHash(hash)
-	if err != nil {
-		return nil, nil, err
-	}
-	txMeta, err := l.txMetaStore.GetByHash(hash)
-	if err != nil {
-		return nil, nil, err
-	}
-	return tx, txMeta, nil
-}
-
-func (l *Ledger) GetTxs(addr string, limit uint32, offset uint32, filter uint32) (uint32, []*transaction.Transaction) {
-	l.mu.RLock()
-	defer l.mu.RUnlock()
-
-	txs := make([]*transaction.Transaction, 0)
-	acc, err := l.accountStore.GetByAddr(addr)
-	if err != nil {
-		return 0, txs
-	}
-
-	// filter type: 0: all, 1: sender, 2: recipient
-	filteredHistory := make([]*transaction.Transaction, 0)
-	transactions, err := l.txStore.GetBatch(acc.History)
-	if err != nil {
-		return 0, txs
-	}
-	for _, tx := range transactions {
-		if filter == 0 {
-			filteredHistory = append(filteredHistory, tx)
-		} else if filter == 1 && tx.Sender == addr {
-			filteredHistory = append(filteredHistory, tx)
-		} else if filter == 2 && tx.Recipient == addr {
-			filteredHistory = append(filteredHistory, tx)
-		}
-	}
-
-	total := uint32(len(filteredHistory))
-	start := offset
-	end := min(start+limit, total)
-	txs = filteredHistory[start:end]
-
-	return total, txs
-}
-
-// LedgerView is a view of the ledger to verify block before applying it to the ledger.
-type LedgerView struct {
-	base    store.AccountStore
-	overlay map[string]*types.SnapshotAccount
-	mu      sync.RWMutex // Add mutex for overlay map protection
-}
-
-func (lv *LedgerView) loadForRead(addr string) (*types.SnapshotAccount, bool) {
-	lv.mu.RLock()
-	if acc, ok := lv.overlay[addr]; ok {
-		lv.mu.RUnlock()
-		return acc, true
-	}
-	lv.mu.RUnlock()
-	base, err := lv.base.GetByAddr(addr)
-	// TODO: re-verify this, will returning nil for error case be ok?
-	if err != nil || base == nil {
-		return nil, false
-=======
 func (l *Ledger) GetTxByHash(hash string) (*transaction.Transaction, *types.TransactionMeta, error, error) {
 	tx, errTx := l.txStore.GetByHash(hash)
 	txMeta, errTxMeta := l.txMetaStore.GetByHash(hash)
 	if errTx != nil || errTxMeta != nil {
 		return nil, nil, errTx, errTxMeta
->>>>>>> c66efb60
 	}
 	return tx, txMeta, nil, nil
 }
