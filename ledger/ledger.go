package ledger

import (
	"encoding/hex"
	"errors"
	"fmt"
	"sync"

	"github.com/holiman/uint256"
	"github.com/mezonai/mmn/logx"
	"github.com/mezonai/mmn/monitoring"
	"github.com/mezonai/mmn/store"

	"github.com/mezonai/mmn/block"
	"github.com/mezonai/mmn/config"
	"github.com/mezonai/mmn/events"
	"github.com/mezonai/mmn/interfaces"
	"github.com/mezonai/mmn/transaction"
	"github.com/mezonai/mmn/types"
)

var (
	ErrAccountExisted = errors.New("account existed")
)

type Ledger struct {
	mu           sync.RWMutex
	txStore      store.TxStore
	txMetaStore  store.TxMetaStore
	accountStore store.AccountStore
	eventRouter  *events.EventRouter
	txTracker    interfaces.TransactionTrackerInterface
}

func NewLedger(txStore store.TxStore, txMetaStore store.TxMetaStore, accountStore store.AccountStore, eventRouter *events.EventRouter, txTracker interfaces.TransactionTrackerInterface) *Ledger {
	return &Ledger{
		txStore:      txStore,
		txMetaStore:  txMetaStore,
		accountStore: accountStore,
		eventRouter:  eventRouter,
		txTracker:    txTracker,
	}
}

// CreateAccount creates and stores a new account into db, return error if an account with the same addr existed
func (l *Ledger) CreateAccount(addr string, balance *uint256.Int) error {
	l.mu.Lock()
	defer l.mu.Unlock()

	_, err := l.createAccountWithoutLocking(addr, balance)
	return err
}

// createAccountWithoutLocking creates account and store in db without locking ledger. This is useful
// when calling method has already acquired lock for ledger to avoid recursive locking and deadlock
func (l *Ledger) createAccountWithoutLocking(addr string, balance *uint256.Int) (*types.Account, error) {
	existed, err := l.accountStore.ExistsByAddr(addr)
	if err != nil {
		return nil, fmt.Errorf("could not check existence of account: %w", err)
	}
	if existed {
		return nil, ErrAccountExisted
	}

	account := &types.Account{
		Address: addr,
		Balance: balance,
		Nonce:   0,
	}
	err = l.accountStore.Store(account)
	if err != nil {
		return nil, fmt.Errorf("failed to store account: %w", err)
	}

	return account, nil
}

// CreateAccountsFromGenesis creates an account from genesis block (implements LedgerInterface)
func (l *Ledger) CreateAccountsFromGenesis(addrs []config.Address) error {
	l.mu.Lock()
	defer l.mu.Unlock()

	for _, addr := range addrs {
		_, err := l.createAccountWithoutLocking(addr.Address, addr.Amount)
		if err != nil {
			return fmt.Errorf("could not create genesis account %s: %w", addr.Address, err)
		}
	}
	return nil
}

// AccountExists checks if an account exists (implements LedgerInterface)
func (l *Ledger) AccountExists(addr string) (bool, error) {
	return l.accountStore.ExistsByAddr(addr)
}

// Balance returns current balance for addr
func (l *Ledger) Balance(addr string) (*uint256.Int, error) {
	acc, err := l.accountStore.GetByAddr(addr)
	if err != nil {
		return uint256.NewInt(0), err
	}

	return acc.Balance, nil
}

func (l *Ledger) ApplyBlock(b *block.Block) error {
	l.mu.Lock()
	defer l.mu.Unlock()
	logx.Info("LEDGER", fmt.Sprintf("Applying block %d", b.Slot))
	if b.InvalidPoH {
		logx.Warn("LEDGER", fmt.Sprintf("Block %d processed as InvalidPoH", b.Slot))
		return nil
	}

	for _, entry := range b.Entries {
		txs, err := l.txStore.GetBatch(entry.TxHashes)
		if err != nil {
			return err
		}
		txMetas := make([]*types.TransactionMeta, 0, len(txs))

		for _, tx := range txs {
			// load account state
			sender, err := l.accountStore.GetByAddr(tx.Sender)
			if err != nil {
				return err
			}
			if sender == nil {
				if sender, err = l.createAccountWithoutLocking(tx.Sender, uint256.NewInt(0)); err != nil {
					return err
				}
			}
			recipient, err := l.accountStore.GetByAddr(tx.Recipient)
			if err != nil {
				return err
			}
			if recipient == nil {
				if recipient, err = l.createAccountWithoutLocking(tx.Recipient, uint256.NewInt(0)); err != nil {
					return err
				}
			}
			state := map[string]*types.Account{
				sender.Address:    sender,
				recipient.Address: recipient,
			}

			// try to apply tx
			txHash := tx.Hash()
			if err := applyTx(state, tx); err != nil {
				// Publish specific transaction failure event
				if l.eventRouter != nil {
					event := events.NewTransactionFailed(tx, fmt.Sprintf("transaction application failed: %v", err))
					l.eventRouter.PublishTransactionEvent(event)
					monitoring.IncreaseFailedTpsCount()
				}
				logx.Warn("LEDGER", fmt.Sprintf("Apply fail: %v", err))
				state[tx.Sender].Nonce++
				txMetas = append(txMetas, types.NewTxMeta(tx, b.Slot, hex.EncodeToString(b.Hash[:]), types.TxStatusFailed, err.Error()))
				// Remove failed transaction from tracker
				if l.txTracker != nil {
					l.txTracker.RemoveTransaction(txHash)
				}
				continue
			}
			logx.Info("LEDGER", fmt.Sprintf("Applied tx %s", txHash))
			txMetas = append(txMetas, types.NewTxMeta(tx, b.Slot, hex.EncodeToString(b.Hash[:]), types.TxStatusSuccess, ""))
			// Remove successful transaction from tracker
			if l.txTracker != nil {
				l.txTracker.RemoveTransaction(txHash)
			}

			// commit the update
			logx.Info("LEDGER", fmt.Sprintf("Applied tx %s => sender: %+v, recipient: %+v\n", tx.Hash(), sender, recipient))
			if err := l.accountStore.StoreBatch([]*types.Account{sender, recipient}); err != nil {
				if l.eventRouter != nil {
					event := events.NewTransactionFailed(tx, fmt.Sprintf("WAL write failed for block %d: %v", b.Slot, err))
					l.eventRouter.PublishTransactionEvent(event)
					monitoring.IncreaseFailedTpsCount()
				}
				return err
			}
		}
		if len(txMetas) > 0 {
			l.txMetaStore.StoreBatch(txMetas)
		}
	}

	logx.Info("LEDGER", fmt.Sprintf("Block %d applied", b.Slot))
	return nil
}

// GetAccount returns account with addr (nil if not exist)
func (l *Ledger) GetAccount(addr string) (*types.Account, error) {
	return l.accountStore.GetByAddr(addr)
}

// Apply transaction to ledger (after verifying signature). NOTE: this does not perform persisting operation into db
func applyTx(state map[string]*types.Account, tx *transaction.Transaction) error {
	if tx == nil {
		return fmt.Errorf("transaction cannot be nil")
	}
	if tx.Amount == nil {
		return fmt.Errorf("transaction amount cannot be nil")
	}
	sender, ok := state[tx.Sender]
	if !ok {
		state[tx.Sender] = &types.Account{Address: tx.Sender, Balance: uint256.NewInt(0), Nonce: 0}
		sender = state[tx.Sender]
	}
	recipient, ok := state[tx.Recipient]
	if !ok {
		state[tx.Recipient] = &types.Account{Address: tx.Recipient, Balance: uint256.NewInt(0), Nonce: 0}
		recipient = state[tx.Recipient]
	}

	if sender.Balance.Cmp(tx.Amount) < 0 {
		return fmt.Errorf("insufficient balance")
	}
	// Strict nonce validation to prevent duplicate transactions
	if tx.Nonce != sender.Nonce+1 {
		return fmt.Errorf("invalid nonce: expected %d, got %d", sender.Nonce+1, tx.Nonce)
	}
	sender.Balance.Sub(sender.Balance, tx.Amount)
	recipient.Balance.Add(recipient.Balance, tx.Amount)
	sender.Nonce = tx.Nonce
	return nil
}

func (l *Ledger) GetTxByHash(hash string) (*transaction.Transaction, *types.TransactionMeta, error, error) {
	tx, errTx := l.txStore.GetByHash(hash)
	txMeta, errTxMeta := l.txMetaStore.GetByHash(hash)
	if errTx != nil || errTxMeta != nil {
		return nil, nil, errTx, errTxMeta
	}
	return tx, txMeta, nil, nil
<<<<<<< HEAD
}

// LedgerView is a view of the ledger to verify block before applying it to the ledger.
type LedgerView struct {
	base    store.AccountStore
	overlay map[string]*types.SnapshotAccount
	mu      sync.RWMutex // Add mutex for overlay map protection
}

func (lv *LedgerView) loadForRead(addr string) (*types.SnapshotAccount, bool) {
	lv.mu.RLock()
	if acc, ok := lv.overlay[addr]; ok {
		lv.mu.RUnlock()
		return acc, true
	}
	lv.mu.RUnlock()
	base, err := lv.base.GetByAddr(addr)
	// TODO: re-verify this, will returning nil for error case be ok?
	if err != nil || base == nil {
		return nil, false
	}

	cp := types.SnapshotAccount{Balance: base.Balance, Nonce: base.Nonce}
	lv.overlay[addr] = &cp
	return &cp, true
}

func (lv *LedgerView) loadOrCreate(addr string) *types.SnapshotAccount {
	if acc, ok := lv.loadForRead(addr); ok {
		return acc
	}
	cp := types.SnapshotAccount{Balance: uint256.NewInt(0), Nonce: 0}
	lv.mu.Lock()
	lv.overlay[addr] = &cp
	lv.mu.Unlock()
	return &cp
}

func (lv *LedgerView) ApplyTx(tx *transaction.Transaction) error {
	// Validate zero amount transfers
	if tx.Amount.Cmp(uint256.NewInt(0)) == 0 {
		return fmt.Errorf("zero amount transfers are not allowed")
	}

	// Validate sender account existence
	if _, exists := lv.loadForRead(tx.Sender); !exists {
		return fmt.Errorf("sender account does not exist: %s", tx.Sender)
	}

	sender := lv.loadOrCreate(tx.Sender)
	recipient := lv.loadOrCreate(tx.Recipient)

	if sender.Balance.Cmp(tx.Amount) < 0 {
		return fmt.Errorf("insufficient balance")
	}
	// Strict nonce validation to prevent duplicate transactions (Ethereum standard)
	if tx.Nonce != sender.Nonce+1 {
		return fmt.Errorf("invalid nonce: expected %d, got %d", sender.Nonce+1, tx.Nonce)
	}

	sender.Balance.Sub(sender.Balance, tx.Amount)
	recipient.Balance.Add(recipient.Balance, tx.Amount)
	sender.Nonce = tx.Nonce
	return nil
}

type Session struct {
	ledger *Ledger
	view   *LedgerView
}

// Copy session with clone overlay
func (s *Session) CopyWithOverlayClone() *Session {
	s.view.mu.RLock()
	overlayCopy := make(map[string]*types.SnapshotAccount, len(s.view.overlay))
	for k, v := range s.view.overlay {
		accCopy := *v
		overlayCopy[k] = &accCopy
	}
	s.view.mu.RUnlock()

	return &Session{
		ledger: s.ledger,
		view: &LedgerView{
			base:    s.view.base,
			overlay: overlayCopy,
			mu:      sync.RWMutex{}, // Initialize mutex for new session
		},
	}
}

// Session API for filtering valid transactions
func (s *Session) FilterValid(raws [][]byte) ([]*transaction.Transaction, []error) {
	valid := make([]*transaction.Transaction, 0, len(raws))
	errs := make([]error, 0)
	for _, r := range raws {
		tx, err := utils.ParseTx(r)
		if err != nil || !tx.Verify() {
			logx.Error("LEDGER SESSION", fmt.Sprintf("Invalid tx: %v, %+v", err, tx))
			if s.ledger.eventRouter != nil {
				event := events.NewTransactionFailed(tx, fmt.Sprintf("sig/format: %v", err))
				s.ledger.eventRouter.PublishTransactionEvent(event)
				monitoring.IncreaseFailedTpsCount()
			}
			errs = append(errs, fmt.Errorf("sig/format: %w", err))
			continue
		}
		if err := s.view.ApplyTx(tx); err != nil {
			logx.Error("LEDGER SESSION", fmt.Sprintf("Invalid tx: %v, %+v", err, tx))
			if s.ledger.eventRouter != nil {
				event := events.NewTransactionFailed(tx, err.Error())
				s.ledger.eventRouter.PublishTransactionEvent(event)
				monitoring.IncreaseFailedTpsCount()
			}
			errs = append(errs, err)
			continue
		}
		valid = append(valid, tx)
	}
	return valid, errs
}

func (l *Ledger) GetAccountStore() store.AccountStore {
	return l.accountStore
=======
>>>>>>> e8c0f695
}<|MERGE_RESOLUTION|>--- conflicted
+++ resolved
@@ -234,131 +234,8 @@
 		return nil, nil, errTx, errTxMeta
 	}
 	return tx, txMeta, nil, nil
-<<<<<<< HEAD
-}
-
-// LedgerView is a view of the ledger to verify block before applying it to the ledger.
-type LedgerView struct {
-	base    store.AccountStore
-	overlay map[string]*types.SnapshotAccount
-	mu      sync.RWMutex // Add mutex for overlay map protection
-}
-
-func (lv *LedgerView) loadForRead(addr string) (*types.SnapshotAccount, bool) {
-	lv.mu.RLock()
-	if acc, ok := lv.overlay[addr]; ok {
-		lv.mu.RUnlock()
-		return acc, true
-	}
-	lv.mu.RUnlock()
-	base, err := lv.base.GetByAddr(addr)
-	// TODO: re-verify this, will returning nil for error case be ok?
-	if err != nil || base == nil {
-		return nil, false
-	}
-
-	cp := types.SnapshotAccount{Balance: base.Balance, Nonce: base.Nonce}
-	lv.overlay[addr] = &cp
-	return &cp, true
-}
-
-func (lv *LedgerView) loadOrCreate(addr string) *types.SnapshotAccount {
-	if acc, ok := lv.loadForRead(addr); ok {
-		return acc
-	}
-	cp := types.SnapshotAccount{Balance: uint256.NewInt(0), Nonce: 0}
-	lv.mu.Lock()
-	lv.overlay[addr] = &cp
-	lv.mu.Unlock()
-	return &cp
-}
-
-func (lv *LedgerView) ApplyTx(tx *transaction.Transaction) error {
-	// Validate zero amount transfers
-	if tx.Amount.Cmp(uint256.NewInt(0)) == 0 {
-		return fmt.Errorf("zero amount transfers are not allowed")
-	}
-
-	// Validate sender account existence
-	if _, exists := lv.loadForRead(tx.Sender); !exists {
-		return fmt.Errorf("sender account does not exist: %s", tx.Sender)
-	}
-
-	sender := lv.loadOrCreate(tx.Sender)
-	recipient := lv.loadOrCreate(tx.Recipient)
-
-	if sender.Balance.Cmp(tx.Amount) < 0 {
-		return fmt.Errorf("insufficient balance")
-	}
-	// Strict nonce validation to prevent duplicate transactions (Ethereum standard)
-	if tx.Nonce != sender.Nonce+1 {
-		return fmt.Errorf("invalid nonce: expected %d, got %d", sender.Nonce+1, tx.Nonce)
-	}
-
-	sender.Balance.Sub(sender.Balance, tx.Amount)
-	recipient.Balance.Add(recipient.Balance, tx.Amount)
-	sender.Nonce = tx.Nonce
-	return nil
-}
-
-type Session struct {
-	ledger *Ledger
-	view   *LedgerView
-}
-
-// Copy session with clone overlay
-func (s *Session) CopyWithOverlayClone() *Session {
-	s.view.mu.RLock()
-	overlayCopy := make(map[string]*types.SnapshotAccount, len(s.view.overlay))
-	for k, v := range s.view.overlay {
-		accCopy := *v
-		overlayCopy[k] = &accCopy
-	}
-	s.view.mu.RUnlock()
-
-	return &Session{
-		ledger: s.ledger,
-		view: &LedgerView{
-			base:    s.view.base,
-			overlay: overlayCopy,
-			mu:      sync.RWMutex{}, // Initialize mutex for new session
-		},
-	}
-}
-
-// Session API for filtering valid transactions
-func (s *Session) FilterValid(raws [][]byte) ([]*transaction.Transaction, []error) {
-	valid := make([]*transaction.Transaction, 0, len(raws))
-	errs := make([]error, 0)
-	for _, r := range raws {
-		tx, err := utils.ParseTx(r)
-		if err != nil || !tx.Verify() {
-			logx.Error("LEDGER SESSION", fmt.Sprintf("Invalid tx: %v, %+v", err, tx))
-			if s.ledger.eventRouter != nil {
-				event := events.NewTransactionFailed(tx, fmt.Sprintf("sig/format: %v", err))
-				s.ledger.eventRouter.PublishTransactionEvent(event)
-				monitoring.IncreaseFailedTpsCount()
-			}
-			errs = append(errs, fmt.Errorf("sig/format: %w", err))
-			continue
-		}
-		if err := s.view.ApplyTx(tx); err != nil {
-			logx.Error("LEDGER SESSION", fmt.Sprintf("Invalid tx: %v, %+v", err, tx))
-			if s.ledger.eventRouter != nil {
-				event := events.NewTransactionFailed(tx, err.Error())
-				s.ledger.eventRouter.PublishTransactionEvent(event)
-				monitoring.IncreaseFailedTpsCount()
-			}
-			errs = append(errs, err)
-			continue
-		}
-		valid = append(valid, tx)
-	}
-	return valid, errs
 }
 
 func (l *Ledger) GetAccountStore() store.AccountStore {
 	return l.accountStore
-=======
->>>>>>> e8c0f695
 }