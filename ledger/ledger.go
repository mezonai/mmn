--- conflicted
+++ resolved
@@ -252,10 +252,10 @@
 	return tx, txMeta, nil, nil
 }
 
-<<<<<<< HEAD
 func (l *Ledger) GetAccountStore() store.AccountStore {
 	return l.accountStore
-=======
+}
+
 // GetTxBatch retrieves multiple transactions and their metadata using batch operations
 func (l *Ledger) GetTxBatch(hashes []string) ([]*transaction.Transaction, map[string]*types.TransactionMeta, error) {
 	if len(hashes) == 0 {
@@ -274,7 +274,6 @@
 	}
 
 	return txs, txMetas, nil
->>>>>>> bd9c6f29
 }
 
 var ErrInvalidNonce = errors.New("invalid nonce")