package ledger

import (
	"errors"
	"fmt"
	"sync"

<<<<<<< HEAD
	"github.com/holiman/uint256"
=======
>>>>>>> f3225684
	"github.com/mezonai/mmn/store"

	"github.com/mezonai/mmn/block"
	"github.com/mezonai/mmn/config"
	"github.com/mezonai/mmn/events"
	"github.com/mezonai/mmn/transaction"
	"github.com/mezonai/mmn/types"
	"github.com/mezonai/mmn/utils"
)

var (
	ErrAccountExisted = errors.New("account existed")
)

type Ledger struct {
	mu           sync.RWMutex
	txStore      store.TxStore
	accountStore store.AccountStore
	eventRouter  *events.EventRouter
}

func NewLedger(txStore store.TxStore, accountStore store.AccountStore, eventRouter *events.EventRouter) *Ledger {
	return &Ledger{
		txStore:      txStore,
		accountStore: accountStore,
		eventRouter:  eventRouter,
	}
}

// CreateAccount creates and stores a new account into db, return error if an account with the same addr existed
func (l *Ledger) CreateAccount(addr string, balance *uint256.Int) error {
	l.mu.Lock()
	defer l.mu.Unlock()

	_, err := l.createAccountWithoutLocking(addr, balance)
	return err
}

// createAccountWithoutLocking creates account and store in db without locking ledger. This is useful
// when calling method has already acquired lock for ledger to avoid recursive locking and deadlock
func (l *Ledger) createAccountWithoutLocking(addr string, balance *uint256.Int) (*types.Account, error) {
	existed, err := l.accountStore.ExistsByAddr(addr)
	if err != nil {
		return nil, fmt.Errorf("could not check existence of account: %w", err)
	}
	if existed {
		return nil, ErrAccountExisted
	}

	account := &types.Account{
		Address: addr,
		Balance: balance,
		Nonce:   0,
	}
	err = l.accountStore.Store(account)
	if err != nil {
		return nil, fmt.Errorf("failed to store account: %w", err)
	}

	return account, nil
}

// CreateAccountsFromGenesis creates an account from genesis block (implements LedgerInterface)
func (l *Ledger) CreateAccountsFromGenesis(addrs []config.Address) error {
	l.mu.Lock()
	defer l.mu.Unlock()

	for _, addr := range addrs {
		_, err := l.createAccountWithoutLocking(addr.Address, addr.Amount)
		if err != nil {
			return fmt.Errorf("could not create genesis account %s: %w", addr.Address, err)
		}
	}
	return nil
}

// AccountExists checks if an account exists (implements LedgerInterface)
func (l *Ledger) AccountExists(addr string) (bool, error) {
	l.mu.RLock()
	defer l.mu.RUnlock()
	return l.accountStore.ExistsByAddr(addr)
}

// Balance returns current balance for addr
func (l *Ledger) Balance(addr string) (*uint256.Int, error) {
	l.mu.RLock()
	defer l.mu.RUnlock()

	acc, err := l.accountStore.GetByAddr(addr)
	if err != nil {
		return uint256.NewInt(0), err
	}

	return acc.Balance, nil
}

func (l *Ledger) VerifyBlock(b *block.BroadcastedBlock) error {
	l.mu.RLock()
	base := l.accountStore
	l.mu.RUnlock()

	view := &LedgerView{
		base:    base,
		overlay: make(map[string]*types.SnapshotAccount),
	}
	for _, entry := range b.Entries {
		for _, tx := range entry.Transactions {
			if err := view.ApplyTx(tx); err != nil {
				return fmt.Errorf("verify fail: %v", err)
			}
		}
	}
	return nil
}

func (l *Ledger) ApplyBlock(b *block.Block) error {
	l.mu.Lock()
	defer l.mu.Unlock()
	fmt.Printf("[ledger] Applying block %d\n", b.Slot)

	for _, entry := range b.Entries {
		txs, err := l.txStore.GetBatch(entry.TxHashes)
		if err != nil {
			return err
		}

		for _, tx := range txs {
			// load account state
			sender, err := l.accountStore.GetByAddr(tx.Sender)
			if err != nil {
				return err
			}
			if sender == nil {
				if sender, err = l.createAccountWithoutLocking(tx.Sender, uint256.NewInt(0)); err != nil {
					return err
				}
			}
			recipient, err := l.accountStore.GetByAddr(tx.Recipient)
			if err != nil {
				return err
			}
			if recipient == nil {
				if recipient, err = l.createAccountWithoutLocking(tx.Recipient, uint256.NewInt(0)); err != nil {
					return err
				}
			}
			state := map[string]*types.Account{
				sender.Address:    sender,
				recipient.Address: recipient,
			}

			// try to apply tx
			if err := applyTx(state, tx); err != nil {
				// Publish specific transaction failure event
				if l.eventRouter != nil {
					txHash := tx.Hash()
					event := events.NewTransactionFailed(txHash, fmt.Sprintf("transaction application failed: %v", err))
					l.eventRouter.PublishTransactionEvent(event)
				}
				return fmt.Errorf("apply fail: %v", err)
			}
			fmt.Printf("Applied tx %s\n", tx.Hash())
			addHistory(state[tx.Sender], tx)
			if tx.Recipient != tx.Sender {
				addHistory(state[tx.Recipient], tx)
			}

			// commit the update
			if err := l.accountStore.StoreBatch([]*types.Account{sender, recipient}); err != nil {
				if l.eventRouter != nil {
					event := events.NewTransactionFailed("", fmt.Sprintf("WAL write failed for block %d: %v", b.Slot, err))
					l.eventRouter.PublishTransactionEvent(event)
				}
				return err
			}
		}
	}

	fmt.Printf("[ledger] Block %d applied\n", b.Slot)
	return nil
}

func (l *Ledger) NewSession() *Session {
	l.mu.RLock()
	defer l.mu.RUnlock()
	return &Session{
		ledger: l,
		view: &LedgerView{
			base:    l.accountStore,
			overlay: make(map[string]*types.SnapshotAccount),
		},
	}
}

// GetAccount returns account with addr (nil if not exist)
func (l *Ledger) GetAccount(addr string) (*types.Account, error) {
	l.mu.RLock()
	defer l.mu.RUnlock()
	return l.accountStore.GetByAddr(addr)
}

// Apply transaction to ledger (after verifying signature). NOTE: this does not perform persisting operation into db
func applyTx(state map[string]*types.Account, tx *transaction.Transaction) error {
	sender, ok := state[tx.Sender]
	if !ok {
		state[tx.Sender] = &types.Account{Address: tx.Sender, Balance: uint256.NewInt(0), Nonce: 0}
		sender = state[tx.Sender]
	}
	recipient, ok := state[tx.Recipient]
	if !ok {
		state[tx.Recipient] = &types.Account{Address: tx.Recipient, Balance: uint256.NewInt(0), Nonce: 0}
		recipient = state[tx.Recipient]
	}

	if sender.Balance.Cmp(tx.Amount) < 0 {
		return fmt.Errorf("insufficient balance")
	}
	// Strict nonce validation to prevent duplicate transactions
	if tx.Nonce != sender.Nonce+1 {
		return fmt.Errorf("invalid nonce: expected %d, got %d", sender.Nonce+1, tx.Nonce)
	}
	sender.Balance.Sub(sender.Balance, tx.Amount)
	recipient.Balance.Add(recipient.Balance, tx.Amount)
	sender.Nonce = tx.Nonce
	return nil
}

func addHistory(acc *types.Account, tx *transaction.Transaction) {
	acc.History = append(acc.History, tx.Hash())
}

func (l *Ledger) GetTxByHash(hash string) (*transaction.Transaction, error) {
	tx, err := l.txStore.GetByHash(hash)
	if err != nil {
		return nil, err
	}
	return tx, nil
}

func (l *Ledger) GetTxs(addr string, limit uint32, offset uint32, filter uint32) (uint32, []*transaction.Transaction) {
	l.mu.RLock()
	defer l.mu.RUnlock()

	txs := make([]*transaction.Transaction, 0)
	acc, err := l.accountStore.GetByAddr(addr)
	if err != nil {
		return 0, txs
	}

	// filter type: 0: all, 1: sender, 2: recipient
	filteredHistory := make([]*transaction.Transaction, 0)
	transactions, err := l.txStore.GetBatch(acc.History)
	if err != nil {
		return 0, txs
	}
	for _, tx := range transactions {
		if filter == 0 {
			filteredHistory = append(filteredHistory, tx)
		} else if filter == 1 && tx.Sender == addr {
			filteredHistory = append(filteredHistory, tx)
		} else if filter == 2 && tx.Recipient == addr {
			filteredHistory = append(filteredHistory, tx)
		}
	}

	total := uint32(len(filteredHistory))
	start := offset
	end := min(start+limit, total)
	txs = filteredHistory[start:end]

	return total, txs
}

// LedgerView is a view of the ledger to verify block before applying it to the ledger.
type LedgerView struct {
	base    store.AccountStore
	overlay map[string]*types.SnapshotAccount
	mu      sync.RWMutex // Add mutex for overlay map protection
}

func (lv *LedgerView) loadForRead(addr string) (*types.SnapshotAccount, bool) {
	lv.mu.RLock()
	if acc, ok := lv.overlay[addr]; ok {
		lv.mu.RUnlock()
		return acc, true
	}
	lv.mu.RUnlock()
	base, err := lv.base.GetByAddr(addr)
	// TODO: re-verify this, will returning nil for error case be ok?
	if err != nil || base == nil {
		return nil, false
	}

	cp := types.SnapshotAccount{Balance: base.Balance, Nonce: base.Nonce}
	lv.overlay[addr] = &cp
	return &cp, true
}

func (lv *LedgerView) loadOrCreate(addr string) *types.SnapshotAccount {
	if acc, ok := lv.loadForRead(addr); ok {
		return acc
	}
<<<<<<< HEAD
	cp := types.SnapshotAccount{Balance: uint256.NewInt(0), Nonce: 0}
=======
	cp := types.SnapshotAccount{Balance: 0, Nonce: 0}
	lv.mu.Lock()
>>>>>>> f3225684
	lv.overlay[addr] = &cp
	lv.mu.Unlock()
	return &cp
}

func (lv *LedgerView) ApplyTx(tx *transaction.Transaction) error {
	// Validate zero amount transfers
	if tx.Amount.Cmp(uint256.NewInt(0)) == 0 {
		return fmt.Errorf("zero amount transfers are not allowed")
	}

	// Validate sender account existence
	if _, exists := lv.loadForRead(tx.Sender); !exists {
		return fmt.Errorf("sender account does not exist: %s", tx.Sender)
	}

	sender := lv.loadOrCreate(tx.Sender)
	recipient := lv.loadOrCreate(tx.Recipient)

	if sender.Balance.Cmp(tx.Amount) < 0 {
		return fmt.Errorf("insufficient balance")
	}
	// Strict nonce validation to prevent duplicate transactions (Ethereum standard)
	if tx.Nonce != sender.Nonce+1 {
		return fmt.Errorf("invalid nonce: expected %d, got %d", sender.Nonce+1, tx.Nonce)
	}

	sender.Balance.Sub(sender.Balance, tx.Amount)
	recipient.Balance.Add(recipient.Balance, tx.Amount)
	sender.Nonce = tx.Nonce
	return nil
}

type Session struct {
	ledger *Ledger
	view   *LedgerView
}

// Copy session with clone overlay
func (s *Session) CopyWithOverlayClone() *Session {
	s.view.mu.RLock()
	overlayCopy := make(map[string]*types.SnapshotAccount, len(s.view.overlay))
	for k, v := range s.view.overlay {
		accCopy := *v
		overlayCopy[k] = &accCopy
	}
	s.view.mu.RUnlock()

	return &Session{
		ledger: s.ledger,
		view: &LedgerView{
			base:    s.view.base,
			overlay: overlayCopy,
			mu:      sync.RWMutex{}, // Initialize mutex for new session
		},
	}
}

// Session API for filtering valid transactions
func (s *Session) FilterValid(raws [][]byte) ([]*transaction.Transaction, []error) {
	valid := make([]*transaction.Transaction, 0, len(raws))
	errs := make([]error, 0)
	for _, r := range raws {
		tx, err := utils.ParseTx(r)
		if err != nil || !tx.Verify() {
			fmt.Printf("Invalid tx: %v, %+v\n", err, tx)
			if s.ledger.eventRouter != nil {
				event := events.NewTransactionFailed(tx.Hash(), fmt.Sprintf("sig/format: %v", err))
				s.ledger.eventRouter.PublishTransactionEvent(event)
			}
			errs = append(errs, fmt.Errorf("sig/format: %w", err))
			continue
		}
		if err := s.view.ApplyTx(tx); err != nil {
			fmt.Printf("Invalid tx: %v, %+v\n", err, tx)
			if s.ledger.eventRouter != nil {
				event := events.NewTransactionFailed(tx.Hash(), err.Error())
				s.ledger.eventRouter.PublishTransactionEvent(event)
			}
			errs = append(errs, err)
			continue
		}
		valid = append(valid, tx)
	}
	return valid, errs
}<|MERGE_RESOLUTION|>--- conflicted
+++ resolved
@@ -5,10 +5,7 @@
 	"fmt"
 	"sync"
 
-<<<<<<< HEAD
 	"github.com/holiman/uint256"
-=======
->>>>>>> f3225684
 	"github.com/mezonai/mmn/store"
 
 	"github.com/mezonai/mmn/block"
@@ -311,12 +308,8 @@
 	if acc, ok := lv.loadForRead(addr); ok {
 		return acc
 	}
-<<<<<<< HEAD
 	cp := types.SnapshotAccount{Balance: uint256.NewInt(0), Nonce: 0}
-=======
-	cp := types.SnapshotAccount{Balance: 0, Nonce: 0}
 	lv.mu.Lock()
->>>>>>> f3225684
 	lv.overlay[addr] = &cp
 	lv.mu.Unlock()
 	return &cp
