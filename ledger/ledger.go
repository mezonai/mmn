package ledger

import (
	"encoding/json"
	"errors"
	"fmt"
	"github.com/mezonai/mmn/store"
	"os"
	"path/filepath"
	"sync"

	"github.com/mezonai/mmn/block"
	"github.com/mezonai/mmn/config"
	"github.com/mezonai/mmn/events"
	"github.com/mezonai/mmn/transaction"
	"github.com/mezonai/mmn/types"
	"github.com/mezonai/mmn/utils"
)

var (
	ErrAccountExisted = errors.New("account existed")
)

type Ledger struct {
<<<<<<< HEAD
	mu           sync.RWMutex
	txStore      store.TxStore
	accountStore store.AccountStore
}

func NewLedger(txStore store.TxStore, accountStore store.AccountStore) *Ledger {
	return &Ledger{
		txStore:      txStore,
		accountStore: accountStore,
=======
	state       map[string]*types.Account // address (public key hex) → account
	mu          sync.RWMutex
	txStore     blockstore.TxStore
	eventRouter *events.EventRouter
}

func NewLedger(txStore blockstore.TxStore, eventRouter *events.EventRouter) *Ledger {
	return &Ledger{
		state:       make(map[string]*types.Account),
		txStore:     txStore,
		eventRouter: eventRouter,
>>>>>>> 5b2764fe
	}
}

// CreateAccount creates and stores a new account into db, return error if an account with the same addr existed
func (l *Ledger) CreateAccount(addr string, balance uint64) error {
	l.mu.Lock()
	defer l.mu.Unlock()

	_, err := l.createAccountWithoutLocking(addr, balance)
	return err
}

// createAccountWithoutLocking creates account and store in db without locking ledger. This is useful
// when calling method has already acquired lock for ledger to avoid recursive locking and deadlock
func (l *Ledger) createAccountWithoutLocking(addr string, balance uint64) (*types.Account, error) {
	existed, err := l.accountStore.ExistsByAddr(addr)
	if err != nil {
		return nil, fmt.Errorf("could not check existence of account: %w", err)
	}
	if existed {
		return nil, ErrAccountExisted
	}

	account := &types.Account{
		Address: addr,
		Balance: balance,
		Nonce:   0,
	}
	err = l.accountStore.Store(account)
	if err != nil {
		return nil, fmt.Errorf("failed to store account: %w", err)
	}

	return account, nil
}

// CreateAccountsFromGenesis creates an account from genesis block (implements LedgerInterface)
func (l *Ledger) CreateAccountsFromGenesis(addrs []config.Address) error {
	l.mu.Lock()
	defer l.mu.Unlock()

	for _, addr := range addrs {
		_, err := l.createAccountWithoutLocking(addr.Address, addr.Amount)
		if err != nil {
			return fmt.Errorf("could not create genesis account %s: %w", addr.Address, err)
		}
	}
	return nil
}

// AccountExists checks if an account exists (implements LedgerInterface)
func (l *Ledger) AccountExists(addr string) (bool, error) {
	l.mu.RLock()
	defer l.mu.RUnlock()
	return l.accountStore.ExistsByAddr(addr)
}

// Balance returns current balance for addr
func (l *Ledger) Balance(addr string) (uint64, error) {
	l.mu.RLock()
	defer l.mu.RUnlock()

	acc, err := l.accountStore.GetByAddr(addr)
	if err != nil {
		return 0, err
	}

	return acc.Balance, nil
}

func (l *Ledger) VerifyBlock(b *block.BroadcastedBlock) error {
	l.mu.RLock()
	base := l.accountStore
	l.mu.RUnlock()

	view := &LedgerView{
		base:    base,
		overlay: make(map[string]*types.SnapshotAccount),
	}
	for _, entry := range b.Entries {
		for _, tx := range entry.Transactions {
			if err := view.ApplyTx(tx); err != nil {
				return fmt.Errorf("verify fail: %v", err)
			}
		}
	}
	return nil
}

func (l *Ledger) ApplyBlock(b *block.Block) error {
	l.mu.Lock()
	defer l.mu.Unlock()
	fmt.Printf("[ledger] Applying block %d\n", b.Slot)

	for _, entry := range b.Entries {
		txs, err := l.txStore.GetBatch(entry.TxHashes)
		if err != nil {
			return err
		}

		for _, tx := range txs {
<<<<<<< HEAD
			// load account state
			sender, err := l.accountStore.GetByAddr(tx.Sender)
			if err != nil {
				return err
			}
			if sender == nil {
				if sender, err = l.createAccountWithoutLocking(tx.Sender, 0); err != nil {
					return err
				}
			}
			recipient, err := l.accountStore.GetByAddr(tx.Recipient)
			if err != nil {
				return err
			}
			if recipient == nil {
				if recipient, err = l.createAccountWithoutLocking(tx.Recipient, 0); err != nil {
					return err
				}
			}
			state := map[string]*types.Account{
				sender.Address:    sender,
				recipient.Address: recipient,
			}

			// try to apply tx
			if err := applyTx(state, tx); err != nil {
=======
			if err := applyTx(l.state, tx); err != nil {
				// Publish specific transaction failure event
				if l.eventRouter != nil {
					txHash := tx.Hash()
					event := events.NewTransactionFailed(txHash, fmt.Sprintf("transaction application failed: %v", err))
					l.eventRouter.PublishTransactionEvent(event)
				}
>>>>>>> 5b2764fe
				return fmt.Errorf("apply fail: %v", err)
			}
			fmt.Printf("Applied tx %s\n", tx.Hash())
			addHistory(state[tx.Sender], tx)
			if tx.Recipient != tx.Sender {
				addHistory(state[tx.Recipient], tx)
			}

			// commit the update
			if err := l.accountStore.StoreBatch([]*types.Account{sender, recipient}); err != nil {
				return err
			}
		}
	}

<<<<<<< HEAD
=======
	if err := l.appendWAL(b); err != nil {
		// Publish WAL failure event
		if l.eventRouter != nil {
			event := events.NewTransactionFailed("", fmt.Sprintf("WAL write failed for block %d: %v", b.Slot, err))
			l.eventRouter.PublishTransactionEvent(event)
		}
		return fmt.Errorf("WAL write failed for block %d: %w", b.Slot, err)
	}
	if b.Slot%1000 == 0 {
		_ = l.SaveSnapshot("ledger/snapshot.gob")
	}
>>>>>>> 5b2764fe
	fmt.Printf("[ledger] Block %d applied\n", b.Slot)
	return nil
}

func (l *Ledger) NewSession() *Session {
	l.mu.RLock()
	defer l.mu.RUnlock()
	return &Session{
		ledger: l,
		view: &LedgerView{
			base:    l.accountStore,
			overlay: make(map[string]*types.SnapshotAccount),
		},
	}
}

// GetAccount returns account with addr (nil if not exist)
func (l *Ledger) GetAccount(addr string) (*types.Account, error) {
	l.mu.RLock()
	defer l.mu.RUnlock()
	return l.accountStore.GetByAddr(addr)
}

// Apply transaction to ledger (after verifying signature). NOTE: this does not perform persisting operation into db
func applyTx(state map[string]*types.Account, tx *transaction.Transaction) error {
	sender, ok := state[tx.Sender]
	if !ok {
		state[tx.Sender] = &types.Account{Address: tx.Sender, Balance: 0, Nonce: 0}
		sender = state[tx.Sender]
	}
	recipient, ok := state[tx.Recipient]
	if !ok {
		state[tx.Recipient] = &types.Account{Address: tx.Recipient, Balance: 0, Nonce: 0}
		recipient = state[tx.Recipient]
	}

	if sender.Balance < tx.Amount {
		return fmt.Errorf("insufficient balance")
	}
	// Strict nonce validation to prevent duplicate transactions
	if tx.Nonce != sender.Nonce+1 {
		return fmt.Errorf("invalid nonce: expected %d, got %d", sender.Nonce+1, tx.Nonce)
	}
	sender.Balance -= tx.Amount
	recipient.Balance += tx.Amount
	sender.Nonce = tx.Nonce
	return nil
}

func addHistory(acc *types.Account, tx *transaction.Transaction) {
	acc.History = append(acc.History, tx.Hash())
}

func (l *Ledger) GetTxByHash(hash string) (*transaction.Transaction, error) {
	tx, err := l.txStore.GetByHash(hash)
	if err != nil {
		return nil, err
	}
	return tx, nil
}

func (l *Ledger) GetTxs(addr string, limit uint32, offset uint32, filter uint32) (uint32, []*transaction.Transaction) {
	l.mu.RLock()
	defer l.mu.RUnlock()

	txs := make([]*transaction.Transaction, 0)
	acc, err := l.accountStore.GetByAddr(addr)
	if err != nil {
		return 0, txs
	}

	// filter type: 0: all, 1: sender, 2: recipient
	filteredHistory := make([]*transaction.Transaction, 0)
	transactions, err := l.txStore.GetBatch(acc.History)
	if err != nil {
		return 0, txs
	}
	for _, tx := range transactions {
		if filter == 0 {
			filteredHistory = append(filteredHistory, tx)
		} else if filter == 1 && tx.Sender == addr {
			filteredHistory = append(filteredHistory, tx)
		} else if filter == 2 && tx.Recipient == addr {
			filteredHistory = append(filteredHistory, tx)
		}
	}

	total := uint32(len(filteredHistory))
	start := offset
	end := min(start+limit, total)
	txs = filteredHistory[start:end]

	return total, txs
}

func (l *Ledger) appendWAL(b *block.Block) error {
	path := "ledger/wal.log"
	if err := os.MkdirAll(filepath.Dir(path), 0o755); err != nil {
		return err
	}

	f, err := os.OpenFile(path, os.O_CREATE|os.O_WRONLY|os.O_APPEND, 0o644)
	if err != nil {
		return fmt.Errorf("write WAL fail: %v", err)
	}
	defer f.Close()

	enc := json.NewEncoder(f)
	for _, entry := range b.Entries {
		txs, err := l.txStore.GetBatch(entry.TxHashes)
		if err != nil {
			return err
		}

		for _, tx := range txs {
			_ = enc.Encode(types.TxRecord{
				Slot:      b.Slot,
				Amount:    tx.Amount,
				Sender:    tx.Sender,
				Recipient: tx.Recipient,
				Timestamp: tx.Timestamp,
				TextData:  tx.TextData,
				Type:      tx.Type,
				Nonce:     tx.Nonce,
			})
		}
	}
	return nil
}

// LedgerView is a view of the ledger to verify block before applying it to the ledger.
type LedgerView struct {
	base    store.AccountStore
	overlay map[string]*types.SnapshotAccount
}

func (lv *LedgerView) loadForRead(addr string) (*types.SnapshotAccount, bool) {
	if acc, ok := lv.overlay[addr]; ok {
		return acc, true
	}
	base, err := lv.base.GetByAddr(addr)
	// TODO: re-verify this, will returning nil for error case be ok?
	if err != nil || base == nil {
		return nil, false
	}

	cp := types.SnapshotAccount{Balance: base.Balance, Nonce: base.Nonce}
	lv.overlay[addr] = &cp
	return &cp, true
}

func (lv *LedgerView) loadOrCreate(addr string) *types.SnapshotAccount {
	if acc, ok := lv.loadForRead(addr); ok {
		return acc
	}
	cp := types.SnapshotAccount{Balance: 0, Nonce: 0}
	lv.overlay[addr] = &cp
	return &cp
}

func (lv *LedgerView) ApplyTx(tx *transaction.Transaction) error {
	// Validate zero amount transfers
	if tx.Amount == 0 {
		return fmt.Errorf("zero amount transfers are not allowed")
	}

	// Validate sender account existence
	if _, exists := lv.loadForRead(tx.Sender); !exists {
		return fmt.Errorf("sender account does not exist: %s", tx.Sender)
	}

	sender := lv.loadOrCreate(tx.Sender)
	recipient := lv.loadOrCreate(tx.Recipient)

	if sender.Balance < tx.Amount {
		return fmt.Errorf("insufficient balance")
	}
	// Strict nonce validation to prevent duplicate transactions (Ethereum standard)
	if tx.Nonce != sender.Nonce+1 {
		return fmt.Errorf("invalid nonce: expected %d, got %d", sender.Nonce+1, tx.Nonce)
	}

	sender.Balance -= tx.Amount
	recipient.Balance += tx.Amount
	sender.Nonce = tx.Nonce
	return nil
}

type Session struct {
	ledger *Ledger
	view   *LedgerView
}

// Copy session with clone overlay
func (s *Session) CopyWithOverlayClone() *Session {
	overlayCopy := make(map[string]*types.SnapshotAccount, len(s.view.overlay))
	for k, v := range s.view.overlay {
		accCopy := *v
		overlayCopy[k] = &accCopy
	}

	return &Session{
		ledger: s.ledger,
		view: &LedgerView{
			base:    s.view.base,
			overlay: overlayCopy,
		},
	}
}

// Session API for filtering valid transactions
func (s *Session) FilterValid(raws [][]byte) ([]*transaction.Transaction, []error) {
	valid := make([]*transaction.Transaction, 0, len(raws))
	errs := make([]error, 0)
	for _, r := range raws {
		tx, err := utils.ParseTx(r)
		if err != nil || !tx.Verify() {
			fmt.Printf("Invalid tx: %v, %+v\n", err, tx)
			if s.ledger.eventRouter != nil {
				event := events.NewTransactionFailed(tx.Hash(), fmt.Sprintf("sig/format: %v", err))
				s.ledger.eventRouter.PublishTransactionEvent(event)
			}
			errs = append(errs, fmt.Errorf("sig/format: %w", err))
			continue
		}
		if err := s.view.ApplyTx(tx); err != nil {
			fmt.Printf("Invalid tx: %v, %+v\n", err, tx)
			if s.ledger.eventRouter != nil {
				event := events.NewTransactionFailed(tx.Hash(), err.Error())
				s.ledger.eventRouter.PublishTransactionEvent(event)
			}
			errs = append(errs, err)
			continue
		}
		valid = append(valid, tx)
	}
	return valid, errs
}<|MERGE_RESOLUTION|>--- conflicted
+++ resolved
@@ -1,12 +1,9 @@
 package ledger
 
 import (
-	"encoding/json"
 	"errors"
 	"fmt"
 	"github.com/mezonai/mmn/store"
-	"os"
-	"path/filepath"
 	"sync"
 
 	"github.com/mezonai/mmn/block"
@@ -22,29 +19,17 @@
 )
 
 type Ledger struct {
-<<<<<<< HEAD
 	mu           sync.RWMutex
 	txStore      store.TxStore
 	accountStore store.AccountStore
-}
-
-func NewLedger(txStore store.TxStore, accountStore store.AccountStore) *Ledger {
+	eventRouter  *events.EventRouter
+}
+
+func NewLedger(txStore store.TxStore, accountStore store.AccountStore, eventRouter *events.EventRouter) *Ledger {
 	return &Ledger{
 		txStore:      txStore,
 		accountStore: accountStore,
-=======
-	state       map[string]*types.Account // address (public key hex) → account
-	mu          sync.RWMutex
-	txStore     blockstore.TxStore
-	eventRouter *events.EventRouter
-}
-
-func NewLedger(txStore blockstore.TxStore, eventRouter *events.EventRouter) *Ledger {
-	return &Ledger{
-		state:       make(map[string]*types.Account),
-		txStore:     txStore,
-		eventRouter: eventRouter,
->>>>>>> 5b2764fe
+		eventRouter:  eventRouter,
 	}
 }
 
@@ -146,7 +131,6 @@
 		}
 
 		for _, tx := range txs {
-<<<<<<< HEAD
 			// load account state
 			sender, err := l.accountStore.GetByAddr(tx.Sender)
 			if err != nil {
@@ -173,15 +157,12 @@
 
 			// try to apply tx
 			if err := applyTx(state, tx); err != nil {
-=======
-			if err := applyTx(l.state, tx); err != nil {
 				// Publish specific transaction failure event
 				if l.eventRouter != nil {
 					txHash := tx.Hash()
 					event := events.NewTransactionFailed(txHash, fmt.Sprintf("transaction application failed: %v", err))
 					l.eventRouter.PublishTransactionEvent(event)
 				}
->>>>>>> 5b2764fe
 				return fmt.Errorf("apply fail: %v", err)
 			}
 			fmt.Printf("Applied tx %s\n", tx.Hash())
@@ -197,20 +178,6 @@
 		}
 	}
 
-<<<<<<< HEAD
-=======
-	if err := l.appendWAL(b); err != nil {
-		// Publish WAL failure event
-		if l.eventRouter != nil {
-			event := events.NewTransactionFailed("", fmt.Sprintf("WAL write failed for block %d: %v", b.Slot, err))
-			l.eventRouter.PublishTransactionEvent(event)
-		}
-		return fmt.Errorf("WAL write failed for block %d: %w", b.Slot, err)
-	}
-	if b.Slot%1000 == 0 {
-		_ = l.SaveSnapshot("ledger/snapshot.gob")
-	}
->>>>>>> 5b2764fe
 	fmt.Printf("[ledger] Block %d applied\n", b.Slot)
 	return nil
 }
@@ -304,41 +271,6 @@
 	txs = filteredHistory[start:end]
 
 	return total, txs
-}
-
-func (l *Ledger) appendWAL(b *block.Block) error {
-	path := "ledger/wal.log"
-	if err := os.MkdirAll(filepath.Dir(path), 0o755); err != nil {
-		return err
-	}
-
-	f, err := os.OpenFile(path, os.O_CREATE|os.O_WRONLY|os.O_APPEND, 0o644)
-	if err != nil {
-		return fmt.Errorf("write WAL fail: %v", err)
-	}
-	defer f.Close()
-
-	enc := json.NewEncoder(f)
-	for _, entry := range b.Entries {
-		txs, err := l.txStore.GetBatch(entry.TxHashes)
-		if err != nil {
-			return err
-		}
-
-		for _, tx := range txs {
-			_ = enc.Encode(types.TxRecord{
-				Slot:      b.Slot,
-				Amount:    tx.Amount,
-				Sender:    tx.Sender,
-				Recipient: tx.Recipient,
-				Timestamp: tx.Timestamp,
-				TextData:  tx.TextData,
-				Type:      tx.Type,
-				Nonce:     tx.Nonce,
-			})
-		}
-	}
-	return nil
 }
 
 // LedgerView is a view of the ledger to verify block before applying it to the ledger.
