package ledger

import (
	"encoding/hex"
	"encoding/json"
	"errors"
	"fmt"
	"strings"
	"sync"
	"time"

	"github.com/holiman/uint256"
	"github.com/mezonai/mmn/logx"
	"github.com/mezonai/mmn/monitoring"
	"github.com/mezonai/mmn/security/validation"
	"github.com/mezonai/mmn/store"

	"github.com/mezonai/mmn/block"
	"github.com/mezonai/mmn/config"
	"github.com/mezonai/mmn/events"
	"github.com/mezonai/mmn/interfaces"
	"github.com/mezonai/mmn/transaction"
	"github.com/mezonai/mmn/types"
)

var (
	ErrAccountExisted = errors.New("account existed")
)

type Ledger struct {
	mu           sync.RWMutex
	bStore       store.BlockStore
	txStore      store.TxStore
	txMetaStore  store.TxMetaStore
	accountStore store.AccountStore
	eventRouter  *events.EventRouter
	txTracker    interfaces.TransactionTrackerInterface
}

func NewLedger(bStore store.BlockStore, txStore store.TxStore, txMetaStore store.TxMetaStore, accountStore store.AccountStore, eventRouter *events.EventRouter, txTracker interfaces.TransactionTrackerInterface) *Ledger {
	return &Ledger{
		bStore:       bStore,
		txStore:      txStore,
		txMetaStore:  txMetaStore,
		accountStore: accountStore,
		eventRouter:  eventRouter,
		txTracker:    txTracker,
	}
}

// createAccountWithoutLocking creates account and store in db without locking ledger.
func (l *Ledger) createAccountWithoutLocking(addr string, balance *uint256.Int) (*types.Account, error) {
	existed, err := l.accountStore.ExistsByAddr(addr)
	if err != nil {
		return nil, fmt.Errorf("could not check existence of account: %w", err)
	}
	if existed {
		return nil, ErrAccountExisted
	}

	account := &types.Account{
		Address: addr,
		Balance: balance,
		Nonce:   0,
	}
	err = l.accountStore.Store(account)
	if err != nil {
		return nil, fmt.Errorf("failed to store account: %w", err)
	}

	return account, nil
}

// CreateAccountsFromGenesis creates an account from genesis block (implements LedgerInterface)
func (l *Ledger) CreateAccountsFromGenesis(addrs []config.Address) error {
	l.mu.Lock()
	defer l.mu.Unlock()

	for _, addr := range addrs {
		_, err := l.createAccountWithoutLocking(addr.Address, addr.Amount)
		if err != nil {
			return fmt.Errorf("could not create genesis account %s: %w", addr.Address, err)
		}
	}
	return nil
}

// AccountExists checks if an account exists (implements LedgerInterface)
func (l *Ledger) AccountExists(addr string) (bool, error) {
	return l.accountStore.ExistsByAddr(addr)
}

// Balance returns current balance for addr
func (l *Ledger) Balance(addr string) (*uint256.Int, error) {
	acc, err := l.accountStore.GetByAddr(addr)
	if err != nil {
		return uint256.NewInt(0), err
	}

	return acc.Balance, nil
}

func (l *Ledger) FinalizeBlock(b *block.Block, isListener bool) error {
	l.mu.Lock()
	defer l.mu.Unlock()
	logx.Info("LEDGER", fmt.Sprintf("Applying block %d", b.Slot))
	if b.InvalidPoH {
		logx.Warn("LEDGER", fmt.Sprintf("Block %d processed as InvalidPoH", b.Slot))
		return nil
	}

	txHashes := make([]string, 0)
	txMetas := make(map[string]*types.TransactionMeta)
	accAddrs := make([]string, 0)
	accAddrsSet := make(map[string]struct{})
	relatedContentHashes := make([]string, 0)
	relatedContentHashSet := make(map[string]struct{})
	rootContentHashes := make(map[string]struct{})
	txContents := make([]*transaction.Transaction, 0)

	for _, entry := range b.Entries {
		if entry.Tick {
			continue
		}
		txHashes = append(txHashes, entry.TxHashes...)
	}

	allTxsInBlock, err := l.txStore.GetBatch(txHashes)
	if err != nil {
		return fmt.Errorf("failed to get transactions for block %d: %w", b.Slot, err)
	}

	for _, tx := range allTxsInBlock {
		if tx.Type == transaction.TxTypeUserContent {
			continue
		}
		if _, exists := accAddrsSet[tx.Sender]; !exists {
			accAddrsSet[tx.Sender] = struct{}{}
			accAddrs = append(accAddrs, tx.Sender)
		}
		if _, exists := accAddrsSet[tx.Recipient]; !exists {
			accAddrsSet[tx.Recipient] = struct{}{}
			accAddrs = append(accAddrs, tx.Recipient)
		}
	}

	state, err := l.accountStore.GetBatch(accAddrs)
	if err != nil {
		return fmt.Errorf("failed to get accounts for block %d: %w", b.Slot, err)
	}

	for _, tx := range allTxsInBlock {
		txHash := tx.Hash()

		switch tx.Type {
		case transaction.TxTypeUserContent:
			var content types.UserContent
			if err = json.Unmarshal([]byte(tx.ExtraInfo), &content); err != nil {
				txMetas[txHash] = types.NewTxMeta(tx, b.Slot, hex.EncodeToString(b.Hash[:]), types.TxStatusFailed, "User content data is invalid")
				break
			}

			txContents = append(txContents, tx)

			if content.ParentHash != "" {
				if _, exists := relatedContentHashSet[content.ParentHash]; !exists {
					relatedContentHashSet[content.ParentHash] = struct{}{}
					relatedContentHashes = append(relatedContentHashes, content.ParentHash)
				}
			}
			if content.RootHash != "" {
				rootContentHashes[content.RootHash] = struct{}{}
			}
<<<<<<< HEAD
			if len(content.ReferenceTxHashes) > 0 {
				for _, refTxHash := range content.ReferenceTxHashes {
					if _, exists := relatedContentHashSet[refTxHash]; !exists {
						relatedContentHashSet[refTxHash] = struct{}{}
						relatedContentHashes = append(relatedContentHashes, refTxHash)
					}
				}
			}

		default:
=======
		} else {
>>>>>>> d211213b
			if err = applyTx(state, tx); err != nil {
				logx.Warn("LEDGER", fmt.Sprintf("Apply fail: %v", err))
				txMetas[txHash] = types.NewTxMeta(tx, b.Slot, hex.EncodeToString(b.Hash[:]), types.TxStatusFailed, err.Error())
			} else {
				logx.Debug("LEDGER", fmt.Sprintf("Applied tx %s", txHash))
				txMetas[txHash] = types.NewTxMeta(tx, b.Slot, hex.EncodeToString(b.Hash[:]), types.TxStatusSuccess, "")
			}
		}

		// Remove transaction from tracker
		if l.txTracker != nil && !isListener {
			l.txTracker.RemoveTransaction(txHash)
		}
	}

	relatedContentTxs, err := l.txStore.GetBatch(relatedContentHashes)
	if err != nil {
		return fmt.Errorf("failed to get parent transaction contents for block %d: %w", b.Slot, err)
	}
	hashRelatedContentTx := make(map[string]*transaction.Transaction)
	for _, tx := range relatedContentTxs {
		txHash := tx.Hash()
		hashRelatedContentTx[txHash] = tx
	}

	latestVersionContentHashMap, err := l.txStore.GetBatchLatestVersionContentHash(rootContentHashes)
	if err != nil {
		return fmt.Errorf("failed to get latest version content hashes for block %d: %w", b.Slot, err)
	}

	for _, content := range txContents {
		if err := l.validateUserContent(content, hashRelatedContentTx, latestVersionContentHashMap); err != nil {
			txMetas[content.Hash()] = types.NewTxMeta(content, b.Slot, hex.EncodeToString(b.Hash[:]), types.TxStatusFailed, err.Error())
			continue
		}
		txMetas[content.Hash()] = types.NewTxMeta(content, b.Slot, hex.EncodeToString(b.Hash[:]), types.TxStatusSuccess, "")
	}

	if err := l.bStore.FinalizeBlock(b, txMetas, state, latestVersionContentHashMap); err != nil {
		if l.eventRouter != nil {
			for _, tx := range allTxsInBlock {
				event := events.NewTransactionFailed(tx, fmt.Sprintf("WAL write failed for block %d: %v", b.Slot, err))
				l.eventRouter.PublishTransactionEvent(event)
				monitoring.IncreaseFailedTpsCount(err.Error())
			}
		}
		return fmt.Errorf("finalized block error: %w", err)
	}

	if l.eventRouter != nil {
		blockHashHex := b.HashString()
		now := time.Now()
		for _, tx := range allTxsInBlock {
			if meta, exists := txMetas[tx.Hash()]; exists && meta.Status == types.TxStatusFailed {
				// Publish specific transaction failure event
				event := events.NewTransactionFailed(tx, fmt.Sprintf("transaction application failed: %v", meta.Error))
				l.eventRouter.PublishTransactionEvent(event)
				monitoring.IncreaseFailedTpsCount(meta.Error)
				continue
			}

			// Record metrics
			txTimestamp := time.UnixMilli(int64(tx.Timestamp))
			monitoring.RecordTimeToFinality(now.Sub(txTimestamp))

			event := events.NewTransactionFinalized(tx, b.Slot, blockHashHex)
			l.eventRouter.PublishTransactionEvent(event)
			monitoring.IncreaseFinalizedTpsCount()
		}
	}

	logx.Info("LEDGER", fmt.Sprintf("Block %d applied", b.Slot))
	return nil
}

// GetAccount returns account with addr (nil if not exist)
func (l *Ledger) GetAccount(addr string) (*types.Account, error) {
	return l.accountStore.GetByAddr(addr)
}

// GetAccountBatch returns multiple accounts for the given addresses using batch operation
func (l *Ledger) GetAccountBatch(addrs []string) (map[string]*types.Account, error) {
	return l.accountStore.GetBatch(addrs)
}

// Apply transaction to ledger (after verifying signature). NOTE: this does not perform persisting operation into db
func applyTx(state map[string]*types.Account, tx *transaction.Transaction) error {
	if tx == nil {
		return fmt.Errorf("transaction cannot be nil")
	}
	if tx.Amount == nil {
		return fmt.Errorf("transaction amount cannot be nil")
	}
	sender, ok := state[tx.Sender]
	if !ok {
		state[tx.Sender] = &types.Account{Address: tx.Sender, Balance: uint256.NewInt(0), Nonce: 0}
		sender = state[tx.Sender]
	}
	recipient, ok := state[tx.Recipient]
	if !ok {
		state[tx.Recipient] = &types.Account{Address: tx.Recipient, Balance: uint256.NewInt(0), Nonce: 0}
		recipient = state[tx.Recipient]
	}

	if sender.Balance.Cmp(tx.Amount) < 0 {
		return fmt.Errorf("insufficient balance")
	}

	sender.Balance.Sub(sender.Balance, tx.Amount)
	recipient.Balance.Add(recipient.Balance, tx.Amount)
	sender.Nonce = tx.Nonce
	return nil
}

// Validate transaction content
func (l *Ledger) validateUserContent(tx *transaction.Transaction, hashRelatedContentTx map[string]*transaction.Transaction, latestVersionContentHashMap map[string]string) error {
	var content types.UserContent
	_ = json.Unmarshal([]byte(tx.ExtraInfo), &content)

	if strings.TrimSpace(content.Type) == "" ||
		strings.TrimSpace(content.Title) == "" ||
		strings.TrimSpace(content.Description) == "" {
		return fmt.Errorf("user content required fields are missing")
	}

	if content.ParentHash == "" && content.RootHash == "" {
		latestVersionContentHashMap[tx.Hash()] = tx.Hash()
		return nil
	}

	if content.ParentHash == "" || content.RootHash == "" {
		return fmt.Errorf("user content data is invalid")
	}

	parentContentTx, exists := hashRelatedContentTx[content.ParentHash]
	if !exists {
		return fmt.Errorf("parent user content not found")
	}

	if parentContentTx.Type != transaction.TxTypeUserContent ||
		parentContentTx.Sender != tx.Sender ||
		parentContentTx.Recipient != tx.Recipient {
		return fmt.Errorf("user content data is invalid")
	}

	latestVersionContentHash, exists := latestVersionContentHashMap[content.RootHash]
	if !exists {
		return fmt.Errorf("latest version user content not found")
	}

	if latestVersionContentHash != content.ParentHash {
		return fmt.Errorf("parent user content is not the latest version")
	}

	if len(content.ReferenceTxHashes) > 0 {
		if validation.HasDuplicateStrings(content.ReferenceTxHashes) {
			return fmt.Errorf("user content data is invalid")
		}

		for _, refTxHash := range content.ReferenceTxHashes {
			refContentTx, exists := hashRelatedContentTx[refTxHash]
			if !exists {
				return fmt.Errorf("user content data is invalid")
			}

			if refContentTx.Sender != tx.Recipient && refContentTx.Recipient != tx.Recipient {
				return fmt.Errorf("user content data is invalid")
			}
		}
	}

	latestVersionContentHashMap[content.RootHash] = tx.Hash()
	return nil
}

func (l *Ledger) GetTxByHash(hash string) (*transaction.Transaction, *types.TransactionMeta, error, error) {
	tx, errTx := l.txStore.GetByHash(hash)
	txMeta, errTxMeta := l.txMetaStore.GetByHash(hash)
	if errTx != nil || errTxMeta != nil {
		return nil, nil, errTx, errTxMeta
	}
	return tx, txMeta, nil, nil
}

func (l *Ledger) GetTxBatch(hashes []string) ([]*transaction.Transaction, map[string]*types.TransactionMeta, error) {
	if len(hashes) == 0 {
		return []*transaction.Transaction{}, map[string]*types.TransactionMeta{}, nil
	}

	// Use batch operations - only 2 CGO calls instead of 2*N!
	txs, errTx := l.txStore.GetBatch(hashes)
	txMetas, errTxMeta := l.txMetaStore.GetBatch(hashes)

	if errTx != nil {
		return nil, nil, fmt.Errorf("failed to batch get transactions: %w", errTx)
	}
	if errTxMeta != nil {
		return nil, nil, fmt.Errorf("failed to batch get transaction metas: %w", errTxMeta)
	}

	return txs, txMetas, nil
}

var ErrInvalidNonce = errors.New("invalid nonce")<|MERGE_RESOLUTION|>--- conflicted
+++ resolved
@@ -171,7 +171,6 @@
 			if content.RootHash != "" {
 				rootContentHashes[content.RootHash] = struct{}{}
 			}
-<<<<<<< HEAD
 			if len(content.ReferenceTxHashes) > 0 {
 				for _, refTxHash := range content.ReferenceTxHashes {
 					if _, exists := relatedContentHashSet[refTxHash]; !exists {
@@ -182,9 +181,6 @@
 			}
 
 		default:
-=======
-		} else {
->>>>>>> d211213b
 			if err = applyTx(state, tx); err != nil {
 				logx.Warn("LEDGER", fmt.Sprintf("Apply fail: %v", err))
 				txMetas[txHash] = types.NewTxMeta(tx, b.Slot, hex.EncodeToString(b.Hash[:]), types.TxStatusFailed, err.Error())
