--- conflicted
+++ resolved
@@ -233,15 +233,13 @@
 			}
 			logx.Info("LEDGER", fmt.Sprintf("Applied tx %s", txHash))
 			txMetas = append(txMetas, types.NewTxMeta(tx, b.Slot, hex.EncodeToString(b.Hash[:]), types.TxStatusSuccess, ""))
-<<<<<<< HEAD
 			addHistory(state[tx.Sender], tx)
 			if tx.Recipient != tx.Sender {
 				addHistory(state[tx.Recipient], tx)
-=======
+			}
 			// Remove successful transaction from tracker
 			if l.txTracker != nil {
 				l.txTracker.RemoveTransaction(txHash)
->>>>>>> be9c8726
 			}
 
 			// commit the update
