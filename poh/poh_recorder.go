--- conflicted
+++ resolved
@@ -133,7 +133,6 @@
 func (r *PohRecorder) CurrentSlot() uint64 {
 	r.mu.Lock()
 	defer r.mu.Unlock()
-<<<<<<< HEAD
 	slot := r.tickHeight / r.ticksPerSlot
 	return slot
 }
@@ -143,11 +142,6 @@
 	r.mu.Lock()
 	defer r.mu.Unlock()
 	r.leaderSchedule = schedule
-=======
-
-	// +1 to make slot start from 1
-	return r.tickHeight/r.ticksPerSlot + 1
->>>>>>> 956a7665
 }
 
 func HashTransactions(txs []*types.Transaction) [32]byte {
