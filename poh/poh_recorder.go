package poh

import (
	"crypto/sha256"
	"fmt"
	"sync"

	"github.com/mezonai/mmn/logx"
	"github.com/mezonai/mmn/transaction"
)

type PohRecorder struct {
	poh            *Poh
	leaderSchedule *LeaderSchedule

	myPubkey      string
	ticksPerSlot  uint64
	tickHeight    uint64
	entries       []Entry
	slotHashQueue *SlotHashQueue
	mu            sync.RWMutex
}

// NewPohRecorder creates a new recorder that tracks PoH and turns txs into entries
func NewPohRecorder(poh *Poh, ticksPerSlot uint64, myPubkey string, schedule *LeaderSchedule, latestSlot uint64) *PohRecorder {
	return &PohRecorder{
		poh:            poh,
		ticksPerSlot:   ticksPerSlot,
		tickHeight:     latestSlot * ticksPerSlot,
		entries:        []Entry{},
		slotHashQueue:  NewSlotHashQueue(),
		leaderSchedule: schedule,
		myPubkey:       myPubkey,
	}
}

func (r *PohRecorder) Reset(lastHash [32]byte, slot uint64) {
	r.mu.Lock()
	defer r.mu.Unlock()
	r.tickHeight = slot * r.ticksPerSlot
	r.poh.Reset(lastHash)
	r.entries = make([]Entry, 0)
	r.slotHashQueue.Put(slot, lastHash)
}

// FastForward assume fromSlot is the last seen slot, toSlot is the target slot
// Simulate the poh clock from fromSlot to toSlot
func (r *PohRecorder) FastForward(seenHash [32]byte, fromSlot, toSlot uint64) [32]byte {
	r.mu.Lock()
	defer r.mu.Unlock()

	fromTick := fromSlot * r.ticksPerSlot
	toTick := toSlot * r.ticksPerSlot
	r.poh.TickFastForward(seenHash, fromTick, toTick)

	return r.poh.Hash
}

func (r *PohRecorder) RecordTxs(txs []*transaction.Transaction) (*Entry, error) {
	// Resource bounds validation
	if len(txs) > MaxTransactionsPerEntry {
		return nil, fmt.Errorf("too many transactions: %d > %d", len(txs), MaxTransactionsPerEntry)
	}

<<<<<<< HEAD
	if len(r.entries) >= MaxEntriesPerSlot {
		return nil, fmt.Errorf("slot full: %d entries >= %d", len(r.entries), MaxEntriesPerSlot)
=======
	mixin := HashTransactions(txs)

	r.mu.Lock()
	defer r.mu.Unlock()

	if len(r.entries) >= MAX_ENTRIES_PER_SLOT {
		return nil, fmt.Errorf("slot full: %d entries >= %d", len(r.entries), MAX_ENTRIES_PER_SLOT)
>>>>>>> 4abe60fb
	}

	pohEntry := r.poh.Record(mixin)
	if pohEntry == nil {
		return nil, fmt.Errorf("PoH refused to record, tick required")
	}

	// Validate NumHashes bounds
	if pohEntry.NumHashes > MaxNumHashes {
		return nil, fmt.Errorf("NumHashes too large: %d > %d", pohEntry.NumHashes, MaxNumHashes)
	}

	entry := NewTxEntry(pohEntry.NumHashes, pohEntry.Hash, txs)

	// Validate entry size
	if entrySize := estimateEntrySize(entry); entrySize > MaxEntrySize {
		return nil, fmt.Errorf("entry too large: %d bytes > %d", entrySize, MaxEntrySize)
	}

	r.entries = append(r.entries, entry)
	return &entry, nil
}

func (r *PohRecorder) Tick() *Entry {
	r.mu.Lock()
	defer r.mu.Unlock()

	pohEntry := r.poh.Tick()
	if pohEntry == nil {
		return nil
	}

	// Validate NumHashes bounds for tick entries
	if pohEntry.NumHashes > MaxNumHashes {
		logx.Error("PohRecorder", fmt.Sprintf("NumHashes too large in tick: %d > %d", pohEntry.NumHashes, MaxNumHashes))
		return nil
	}

	entry := NewTickEntry(pohEntry.NumHashes, pohEntry.Hash)

	r.tickHeight++
	if r.IsLastTickOfSlot() {
		logx.Debug("PohRecorder", fmt.Sprintf("Putting slot hash %d %x", r.tickHeight/r.ticksPerSlot, entry.Hash))
		r.slotHashQueue.Put(r.tickHeight/r.ticksPerSlot, entry.Hash)
	}
	logx.Debug("PohRecorder", fmt.Sprintf("Tick done %x", entry.Hash))
	return &entry
}

func (r *PohRecorder) IsLastTickOfSlot() bool {
	return r.tickHeight%r.ticksPerSlot == 0
}

func (r *PohRecorder) DrainEntries() []Entry {
	r.mu.Lock()
	defer r.mu.Unlock()

	entries := r.entries
	r.entries = nil
	return entries
}

func estimateEntrySize(entry Entry) int {
	size := 8 + 32 + 1                   // NumHashes + Hash + Tick
	size += len(entry.Transactions) * 32 // Approximate transaction size
	return size
}

func (r *PohRecorder) CurrentPassedSlot() uint64 {
	r.mu.RLock()
	defer r.mu.RUnlock()

	// +1 to make slot start from 1
	return r.tickHeight / r.ticksPerSlot
}

func (r *PohRecorder) CurrentSlot() uint64 {
	r.mu.RLock()
	defer r.mu.RUnlock()

	// +1 to make slot start from 1
	return r.tickHeight/r.ticksPerSlot + 1
}

func HashTransactions(txs []*transaction.Transaction) [32]byte {
	var all []byte
	for _, tx := range txs {
		all = append(all, tx.Bytes()...)
	}
	return sha256.Sum256(all)
}

func (r *PohRecorder) GetSlotHash(slot uint64) [32]byte {
	hash, ok := r.slotHashQueue.Get(slot)
	if !ok {
		logx.Warn("PohRecorder", fmt.Sprintf("Slot hash not found for slot %d", slot))
		return [32]byte{}
	}
	return hash
}

// GetSlotHashFromQueue returns slot hash from in-memory queue if available
func (r *PohRecorder) GetSlotHashFromQueue(slot uint64) ([32]byte, bool) {
	return r.slotHashQueue.Get(slot)
}<|MERGE_RESOLUTION|>--- conflicted
+++ resolved
@@ -62,18 +62,13 @@
 		return nil, fmt.Errorf("too many transactions: %d > %d", len(txs), MaxTransactionsPerEntry)
 	}
 
-<<<<<<< HEAD
-	if len(r.entries) >= MaxEntriesPerSlot {
-		return nil, fmt.Errorf("slot full: %d entries >= %d", len(r.entries), MaxEntriesPerSlot)
-=======
 	mixin := HashTransactions(txs)
 
 	r.mu.Lock()
 	defer r.mu.Unlock()
 
-	if len(r.entries) >= MAX_ENTRIES_PER_SLOT {
-		return nil, fmt.Errorf("slot full: %d entries >= %d", len(r.entries), MAX_ENTRIES_PER_SLOT)
->>>>>>> 4abe60fb
+	if len(r.entries) >= MaxEntriesPerSlot {
+		return nil, fmt.Errorf("slot full: %d entries >= %d", len(r.entries), MaxEntriesPerSlot)
 	}
 
 	pohEntry := r.poh.Record(mixin)
