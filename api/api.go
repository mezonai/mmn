package api

import (
	"encoding/json"
	"fmt"
	"io"
	"net"
	"net/http"
	"strconv"
	"sync"
	"time"

	"github.com/mezonai/mmn/ledger"
	"github.com/mezonai/mmn/logx"
	"github.com/mezonai/mmn/mempool"
	"github.com/mezonai/mmn/ratelimit"
	"github.com/mezonai/mmn/transaction"
	"github.com/mezonai/mmn/utils"
)

type TxReq struct {
	Data []byte `json:"data"`
}

type APIServer struct {
<<<<<<< HEAD
	Mempool     *mempool.Mempool
	Ledger      *ledger.Ledger
	ListenAddr  string
	RateLimiter *ratelimit.GlobalRateLimiter
}

func NewAPIServer(mp *mempool.Mempool, ledger *ledger.Ledger, addr string, rateLimiter *ratelimit.GlobalRateLimiter) *APIServer {
	return &APIServer{
		Mempool:     mp,
		Ledger:      ledger,
		ListenAddr:  addr,
		RateLimiter: rateLimiter,
=======
	Mempool    *mempool.Mempool
	Ledger     *ledger.Ledger
	ListenAddr string
	// Faucet protection
	FaucetIPLimiter     *simpleRateLimiter
	FaucetWalletLimiter *simpleRateLimiter
	BlacklistedIPs      map[string]struct{}
}

func NewAPIServer(mp *mempool.Mempool, ledger *ledger.Ledger, addr string) *APIServer {
	// Faucet: per wallet cooldown 1 request / 5 minutes
	walletLimiter := newSimpleRateLimiter(1, 5*time.Minute)
	// Faucet: per IP cooldown 10 requests / hour
	ipLimiter := newSimpleRateLimiter(10, time.Hour)

	return &APIServer{
		Mempool:             mp,
		Ledger:              ledger,
		ListenAddr:          addr,
		FaucetIPLimiter:     ipLimiter,
		FaucetWalletLimiter: walletLimiter,
		BlacklistedIPs:      make(map[string]struct{}),
>>>>>>> 11f63ca4
	}
}

func (s *APIServer) Start() {
	http.HandleFunc("/txs", s.handleTxs)
	http.HandleFunc("/account", s.handleAccount)
	http.HandleFunc("/faucet", s.handleFaucet)
	fmt.Printf("API listen on %s\n", s.ListenAddr)
	go http.ListenAndServe(s.ListenAddr, nil)
}

func (s *APIServer) handleTxs(w http.ResponseWriter, r *http.Request) {
	fmt.Println("Handling txs", r.Method)
	switch r.Method {
	case http.MethodPost:
		s.submitTxHandler(w, r)
	case http.MethodGet:
		s.getTxsHandler(w, r)
	default:
		http.Error(w, "Method not allowed", http.StatusMethodNotAllowed)
	}
}

func (s *APIServer) submitTxHandler(w http.ResponseWriter, r *http.Request) {
	// Extract client IP for rate limiting
	clientIP := "unknown"
	if ip, _, err := net.SplitHostPort(r.RemoteAddr); err == nil {
		clientIP = ip
	} else {
		clientIP = r.RemoteAddr
	}

	body, err := io.ReadAll(r.Body)
	if err != nil || len(body) == 0 {
		http.Error(w, "Empty body", http.StatusBadRequest)
		return
	}
	defer r.Body.Close()

	var req TxReq
	if err := json.Unmarshal(body, &req); err != nil || len(req.Data) == 0 {
		req.Data = body
		fmt.Println("Raw tx", string(req.Data))
	}
	tx, err := utils.ParseTx(req.Data)
	if err != nil {
		http.Error(w, "Invalid tx", http.StatusBadRequest)
		return
	}

	// Apply rate limiting if rate limiter is configured
	if s.RateLimiter != nil {
		if !s.RateLimiter.AllowAll(clientIP, tx.Sender) {
			http.Error(w, "Rate limit exceeded", http.StatusTooManyRequests)
			return
		}
	}

	// Verify transaction signature
	if !tx.Verify() {
		http.Error(w, "Invalid signature", http.StatusBadRequest)
		return
	}

	_, err = s.Mempool.AddTx(tx, true)
	if err != nil {
		http.Error(w, fmt.Sprintf("Failed to add transaction to mempool: %v", err), http.StatusBadRequest)
		return
	}
	w.WriteHeader(http.StatusAccepted)
	w.Write([]byte("ok"))
}

func (s *APIServer) getTxsHandler(w http.ResponseWriter, r *http.Request) {
	addr := r.URL.Query().Get("addr")
	if addr == "" {
		http.Error(w, "missing addr param", http.StatusBadRequest)
		return
	}
	limit, err := strconv.ParseUint(r.URL.Query().Get("limit"), 10, 32)
	if err != nil {
		limit = 10
	}
	offset, err := strconv.ParseUint(r.URL.Query().Get("offset"), 10, 32)
	if err != nil {
		offset = 0
	}
	filter, err := strconv.ParseUint(r.URL.Query().Get("filter"), 10, 32)
	if err != nil {
		filter = 0
	}

	fmt.Println("limit", limit, "offset", offset, "filter", filter)

	result := struct {
		Total uint32
		Txs   []*transaction.Transaction
	}{
		Total: 0,
		Txs:   make([]*transaction.Transaction, 0),
	}
	total, txs := s.Ledger.GetTxs(addr, uint32(limit), uint32(offset), uint32(filter))
	result.Total = total
	result.Txs = txs

	w.Header().Set("Content-Type", "application/json")
	_ = json.NewEncoder(w).Encode(result)
}

func (s *APIServer) handleAccount(w http.ResponseWriter, r *http.Request) {
	addr := r.URL.Query().Get("addr")
	if addr == "" {
		http.Error(w, "missing addr param", http.StatusBadRequest)
		return
	}

	account, err := s.Ledger.GetAccount(addr)
	if err != nil {
		http.Error(w, fmt.Sprintf("failed to get account: %v", err), http.StatusInternalServerError)
	}
	w.Header().Set("Content-Type", "application/json")
	_ = json.NewEncoder(w).Encode(account)
}

type FaucetReq struct {
	Address string `json:"address"`
}

func (s *APIServer) handleFaucet(w http.ResponseWriter, r *http.Request) {
	if r.Method != http.MethodPost {
		http.Error(w, "Method not allowed", http.StatusMethodNotAllowed)
		return
	}

	clientIP := "unknown"
	if ip, _, err := net.SplitHostPort(r.RemoteAddr); err == nil {
		clientIP = ip
	} else {
		clientIP = r.RemoteAddr
	}

	if _, banned := s.BlacklistedIPs[clientIP]; banned {
		logx.Warn("FAUCET", fmt.Sprintf("Blocked faucet request from blacklisted IP %s", clientIP))
		http.Error(w, "forbidden", http.StatusForbidden)
		return
	}

	body, err := io.ReadAll(r.Body)
	if err != nil || len(body) == 0 {
		http.Error(w, "empty body", http.StatusBadRequest)
		return
	}
	defer r.Body.Close()

	var req FaucetReq
	if err := json.Unmarshal(body, &req); err != nil || req.Address == "" {
		http.Error(w, "invalid request", http.StatusBadRequest)
		return
	}

	if s.FaucetIPLimiter != nil && !s.FaucetIPLimiter.Allow(clientIP) {
		logx.Warn("FAUCET", fmt.Sprintf("Rate limit exceeded for IP %s (faucet)", clientIP))
		http.Error(w, "rate limit exceeded", http.StatusTooManyRequests)
		return
	}

	if s.FaucetWalletLimiter != nil && !s.FaucetWalletLimiter.Allow(req.Address) {
		logx.Warn("FAUCET", fmt.Sprintf("Cooldown active for wallet %s (faucet)", req.Address[:8]))
		http.Error(w, "cooldown active", http.StatusTooManyRequests)
		return
	}

	logx.Info("FAUCET", fmt.Sprintf("Accepted faucet request: ip=%s wallet=%s", clientIP, req.Address[:8]))

	w.Header().Set("Content-Type", "application/json")
	w.WriteHeader(http.StatusOK)
	_ = json.NewEncoder(w).Encode(map[string]string{"status": "ok"})
}

type simpleRateLimiter struct {
	max     int
	window  time.Duration
	mu      sync.Mutex
	entries map[string][]time.Time
}

func newSimpleRateLimiter(max int, window time.Duration) *simpleRateLimiter {
	return &simpleRateLimiter{max: max, window: window, entries: make(map[string][]time.Time)}
}

func (l *simpleRateLimiter) Allow(key string) bool {
	now := time.Now()
	cutoff := now.Add(-l.window)
	l.mu.Lock()
	defer l.mu.Unlock()
	arr := l.entries[key]
	// drop old
	kept := arr[:0]
	for _, t := range arr {
		if t.After(cutoff) {
			kept = append(kept, t)
		}
	}
	if len(kept) >= l.max {
		l.entries[key] = kept
		return false
	}
	kept = append(kept, now)
	l.entries[key] = kept
	return true
}<|MERGE_RESOLUTION|>--- conflicted
+++ resolved
@@ -23,30 +23,18 @@
 }
 
 type APIServer struct {
-<<<<<<< HEAD
-	Mempool     *mempool.Mempool
-	Ledger      *ledger.Ledger
-	ListenAddr  string
-	RateLimiter *ratelimit.GlobalRateLimiter
-}
-
-func NewAPIServer(mp *mempool.Mempool, ledger *ledger.Ledger, addr string, rateLimiter *ratelimit.GlobalRateLimiter) *APIServer {
-	return &APIServer{
-		Mempool:     mp,
-		Ledger:      ledger,
-		ListenAddr:  addr,
-		RateLimiter: rateLimiter,
-=======
 	Mempool    *mempool.Mempool
 	Ledger     *ledger.Ledger
 	ListenAddr string
+	// Transaction submission protection
+	RateLimiter *ratelimit.GlobalRateLimiter
 	// Faucet protection
 	FaucetIPLimiter     *simpleRateLimiter
 	FaucetWalletLimiter *simpleRateLimiter
 	BlacklistedIPs      map[string]struct{}
 }
 
-func NewAPIServer(mp *mempool.Mempool, ledger *ledger.Ledger, addr string) *APIServer {
+func NewAPIServer(mp *mempool.Mempool, ledger *ledger.Ledger, addr string, rateLimiter *ratelimit.GlobalRateLimiter) *APIServer {
 	// Faucet: per wallet cooldown 1 request / 5 minutes
 	walletLimiter := newSimpleRateLimiter(1, 5*time.Minute)
 	// Faucet: per IP cooldown 10 requests / hour
@@ -56,10 +44,10 @@
 		Mempool:             mp,
 		Ledger:              ledger,
 		ListenAddr:          addr,
+		RateLimiter:         rateLimiter,
 		FaucetIPLimiter:     ipLimiter,
 		FaucetWalletLimiter: walletLimiter,
 		BlacklistedIPs:      make(map[string]struct{}),
->>>>>>> 11f63ca4
 	}
 }
 
