package api

import (
	"encoding/json"
	"fmt"
	"io"
	"net/http"
	_ "net/http/pprof"
<<<<<<< HEAD

	"github.com/mezonai/mmn/logx"
=======
	"strconv"
>>>>>>> b40a4554

	"github.com/mezonai/mmn/ledger"
	"github.com/mezonai/mmn/mempool"
	"github.com/mezonai/mmn/utils"
)

type TxReq struct {
	Data []byte `json:"data"`
}

type APIServer struct {
	mux        *http.ServeMux
	Mempool    *mempool.Mempool
	Ledger     *ledger.Ledger
	ListenAddr string
}

func NewAPIServer(mp *mempool.Mempool, ledger *ledger.Ledger, addr string) *APIServer {
	mux := http.NewServeMux()
	return &APIServer{
		mux:        mux,
		Mempool:    mp,
		Ledger:     ledger,
		ListenAddr: addr,
	}
}

func (s *APIServer) Start() {
	s.mux.HandleFunc("/txs", s.handleTxs)
	s.mux.HandleFunc("/account", s.handleAccount)
	logx.Info("API SERVER", "Api server listening on ", s.ListenAddr)
	go http.ListenAndServe(s.ListenAddr, s.mux)
}

func (s *APIServer) handleTxs(w http.ResponseWriter, r *http.Request) {
	switch r.Method {
	case http.MethodPost:
		s.submitTxHandler(w, r)
	default:
		http.Error(w, "Method not allowed", http.StatusMethodNotAllowed)
	}
}

func (s *APIServer) submitTxHandler(w http.ResponseWriter, r *http.Request) {
	body, err := io.ReadAll(r.Body)
	if err != nil || len(body) == 0 {
		http.Error(w, "Empty body", http.StatusBadRequest)
		return
	}
	defer r.Body.Close()

	var req TxReq
	if err := json.Unmarshal(body, &req); err != nil || len(req.Data) == 0 {
		req.Data = body
	}
	tx, err := utils.ParseTx(req.Data)
	if err != nil {
		http.Error(w, "Invalid tx", http.StatusBadRequest)
		return
	}

	// Verify transaction signature
	if !tx.Verify() {
		http.Error(w, "Invalid signature", http.StatusBadRequest)
		return
	}

	_, err = s.Mempool.AddTx(tx, true)
	if err != nil {
		http.Error(w, fmt.Sprintf("Failed to add transaction to mempool: %v", err), http.StatusBadRequest)
		return
	}
	w.WriteHeader(http.StatusAccepted)
	w.Write([]byte("ok"))
}

func (s *APIServer) handleAccount(w http.ResponseWriter, r *http.Request) {
	addr := r.URL.Query().Get("addr")
	if addr == "" {
		http.Error(w, "missing addr param", http.StatusBadRequest)
		return
	}

	account, err := s.Ledger.GetAccount(addr)
	if err != nil {
		http.Error(w, fmt.Sprintf("failed to get account: %v", err), http.StatusInternalServerError)
	}
	w.Header().Set("Content-Type", "application/json")
	_ = json.NewEncoder(w).Encode(account)
}<|MERGE_RESOLUTION|>--- conflicted
+++ resolved
@@ -6,12 +6,8 @@
 	"io"
 	"net/http"
 	_ "net/http/pprof"
-<<<<<<< HEAD
 
 	"github.com/mezonai/mmn/logx"
-=======
-	"strconv"
->>>>>>> b40a4554
 
 	"github.com/mezonai/mmn/ledger"
 	"github.com/mezonai/mmn/mempool"
