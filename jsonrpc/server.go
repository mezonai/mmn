--- conflicted
+++ resolved
@@ -319,19 +319,6 @@
 			}
 			return res.(*getCurrentNonceResponse), nil
 		}),
-<<<<<<< HEAD
-		MethodAccountGetAccountByAddress: handler.New(func(ctx context.Context, p getAccountByAddressRequest) (*getAccountByAddressResponse, error) {
-			res, err := s.rpcGetAccountByAddress(p)
-			if err != nil {
-				return nil, toJRPC2Error(err)
-			}
-			if res == nil {
-				return nil, nil
-			}
-			return res.(*getAccountByAddressResponse), nil
-		}),
-=======
->>>>>>> 6813132b
 	}
 }
 
