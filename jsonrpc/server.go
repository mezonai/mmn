--- conflicted
+++ resolved
@@ -156,23 +156,6 @@
 	Error   string `json:"error"`
 }
 
-<<<<<<< HEAD
-=======
-type getAccountByAddressRequest struct {
-	Address string `json:"address"`
-}
-
-type accountData struct {
-	Address string `json:"address"`
-	Balance string `json:"balance"`
-	Nonce   uint64 `json:"nonce"`
-}
-
-type getAccountByAddressResponse struct {
-	Account *accountData `json:"account"`
-	Error   string       `json:"error"`
-}
-
 type HealthCheckResponse struct {
 	Status       int32  `json:"status"`
 	NodeId       string `json:"node_id"`
@@ -187,7 +170,6 @@
 	ErrorMessage string `json:"error_message"`
 }
 
->>>>>>> ff1f1b82
 // --- Server ---
 
 type Server struct {
