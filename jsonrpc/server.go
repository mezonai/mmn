--- conflicted
+++ resolved
@@ -3,11 +3,8 @@
 import (
 	"bytes"
 	"context"
-<<<<<<< HEAD
 	"encoding/hex"
-=======
 	"encoding/json"
->>>>>>> af033592
 	"fmt"
 	"io"
 	"net/http"
@@ -21,11 +18,8 @@
 	"github.com/creachadair/jrpc2/jhttp"
 	"github.com/holiman/uint256"
 	"github.com/mezonai/mmn/errors"
-<<<<<<< HEAD
+	"github.com/mezonai/mmn/exception"
 	"github.com/mezonai/mmn/faucet"
-=======
-	"github.com/mezonai/mmn/exception"
->>>>>>> af033592
 	"github.com/mezonai/mmn/interfaces"
 	"github.com/mezonai/mmn/jsonx"
 	"github.com/mezonai/mmn/logx"
@@ -150,7 +144,6 @@
 	Error   string `json:"error"`
 }
 
-<<<<<<< HEAD
 // Multisig Faucet types
 type createFaucetRequestParams struct {
 	MultisigAddress string `json:"multisig_address"`
@@ -287,7 +280,8 @@
 	Message    string   `json:"message"`
 	TotalCount uint64   `json:"total_count"`
 	PendingTxs []string `json:"pending_txs"`
-=======
+}
+
 type HealthCheckResponse struct {
 	Status       int32  `json:"status"`
 	NodeId       string `json:"node_id"`
@@ -300,27 +294,19 @@
 	Version      string `json:"version"`
 	Uptime       uint64 `json:"uptime"`
 	ErrorMessage string `json:"error_message"`
->>>>>>> af033592
 }
 
 // --- Server ---
 
 type Server struct {
-<<<<<<< HEAD
 	addr              string
 	txSvc             interfaces.TxService
 	acctSvc           interfaces.AccountService
+	healthSvc         interfaces.HealthService
+	corsConfig        CORSConfig
+	enableRateLimit   bool
+	rateLimiter       *ratelimit.GlobalRateLimiter
 	multisigFaucetSvc *faucet.MultisigFaucetService
-	corsConfig        CORSConfig
-=======
-	addr            string
-	txSvc           interfaces.TxService
-	acctSvc         interfaces.AccountService
-	healthSvc       interfaces.HealthService
-	corsConfig      CORSConfig
-	enableRateLimit bool
-	rateLimiter     *ratelimit.GlobalRateLimiter
->>>>>>> af033592
 }
 
 type CORSConfig struct {
@@ -330,29 +316,21 @@
 	MaxAge         int
 }
 
-<<<<<<< HEAD
-func NewServer(addr string, txSvc interfaces.TxService, acctSvc interfaces.AccountService, multisigFaucetSvc *faucet.MultisigFaucetService) *Server {
-	return &Server{
-		addr:              addr,
-		txSvc:             txSvc,
-		acctSvc:           acctSvc,
-		multisigFaucetSvc: multisigFaucetSvc,
-=======
-func NewServer(addr string, txSvc interfaces.TxService, acctSvc interfaces.AccountService, healthSvc interfaces.HealthService, rateLimiter *ratelimit.GlobalRateLimiter, enableRateLimit bool) *Server {
+func NewServer(addr string, txSvc interfaces.TxService, acctSvc interfaces.AccountService, healthSvc interfaces.HealthService, rateLimiter *ratelimit.GlobalRateLimiter, enableRateLimit bool, multisigFaucetSvc *faucet.MultisigFaucetService) *Server {
 	return &Server{
 		addr:      addr,
 		txSvc:     txSvc,
 		acctSvc:   acctSvc,
 		healthSvc: healthSvc,
->>>>>>> af033592
 		corsConfig: CORSConfig{
 			AllowedOrigins: []string{},
 			AllowedMethods: []string{},
 			AllowedHeaders: []string{},
 			MaxAge:         0,
 		},
-		rateLimiter:     rateLimiter,
-		enableRateLimit: enableRateLimit,
+		rateLimiter:       rateLimiter,
+		enableRateLimit:   enableRateLimit,
+		multisigFaucetSvc: multisigFaucetSvc,
 	}
 }
 
@@ -463,16 +441,6 @@
 			}
 			return res.(*getCurrentNonceResponse), nil
 		}),
-		MethodHealthCheck: handler.New(func(ctx context.Context) (*HealthCheckResponse, error) {
-			res, err := s.rpcHealthCheck(ctx)
-			if err != nil {
-				return nil, toJRPC2Error(err)
-			}
-			if res == nil {
-				return nil, nil
-			}
-			return res.(*HealthCheckResponse), nil
-		}),
 		// Multisig Faucet methods
 		"faucet.createproposal": handler.New(func(ctx context.Context, p createFaucetRequestParams) (*createFaucetRequestResponse, error) {
 			res, err := s.rpcCreateFaucetRequest(p)
@@ -484,6 +452,17 @@
 			}
 			return res.(*createFaucetRequestResponse), nil
 		}),
+		MethodHealthCheck: handler.New(func(ctx context.Context) (*HealthCheckResponse, error) {
+			res, err := s.rpcHealthCheck(ctx)
+			if err != nil {
+				return nil, toJRPC2Error(err)
+			}
+			if res == nil {
+				return nil, nil
+			}
+			return res.(*HealthCheckResponse), nil
+		}),
+
 		"faucet.approve": handler.New(func(ctx context.Context, p addSignatureParams) (*addSignatureResponse, error) {
 			res, err := s.rpcAddSignature(p)
 			if err != nil {
@@ -689,7 +668,6 @@
 	return &getCurrentNonceResponse{Address: resp.Address, Nonce: resp.Nonce, Tag: resp.Tag, Error: resp.Error}, nil
 }
 
-<<<<<<< HEAD
 func (s *Server) rpcCreateFaucetRequest(p createFaucetRequestParams) (interface{}, *rpcError) {
 	if s.multisigFaucetSvc == nil {
 		return &createFaucetRequestResponse{Success: false, Message: "Multisig faucet service not initialized"}, nil
@@ -942,14 +920,13 @@
 		TotalCount: uint64(len(txHashes)),
 		PendingTxs: txHashes,
 	}, nil
-=======
+}
 func (s *Server) rpcHealthCheck(ctx context.Context) (interface{}, *rpcError) {
 	resp, err := s.healthSvc.Check(ctx)
 	if err != nil {
 		return nil, &rpcError{Code: -32000, Message: err.Error()}
 	}
 	return &HealthCheckResponse{Status: int32(resp.Status), NodeId: resp.NodeId, Timestamp: resp.Timestamp, CurrentSlot: resp.CurrentSlot, BlockHeight: resp.BlockHeight, MempoolSize: resp.MempoolSize, IsLeader: resp.IsLeader, IsFollower: resp.IsFollower, Version: resp.Version, Uptime: resp.Uptime, ErrorMessage: resp.ErrorMessage}, nil
->>>>>>> af033592
 }
 
 // --- Helpers ---
