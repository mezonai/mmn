--- conflicted
+++ resolved
@@ -3,11 +3,8 @@
 import (
 	"context"
 	"fmt"
-<<<<<<< HEAD
 	"github.com/mezonai/mmn/logx"
 	"github.com/mezonai/mmn/monitoring"
-=======
->>>>>>> 25f85be3
 	"net/http"
 	_ "net/http/pprof"
 	"os"
@@ -129,32 +126,6 @@
 	Decimals uint32 `json:"decimals"`
 }
 
-<<<<<<< HEAD
-type getTxHistoryRequest struct {
-	Address string `json:"address"`
-	Limit   uint32 `json:"limit"`
-	Offset  uint32 `json:"offset"`
-	Filter  uint32 `json:"filter"`
-}
-
-type txMeta struct {
-	Sender    string `json:"sender"`
-	Recipient string `json:"recipient"`
-	Amount    string `json:"amount"`
-	Nonce     uint64 `json:"nonce"`
-	Timestamp uint64 `json:"timestamp"`
-	Status    int32  `json:"status"`
-	ExtraInfo string `json:"extra_info"`
-}
-
-type getTxHistoryResponse struct {
-	Total    uint32    `json:"total"`
-	Txs      []*txMeta `json:"txs"`
-	Decimals uint32    `json:"decimals"`
-}
-
-=======
->>>>>>> 25f85be3
 type getCurrentNonceRequest struct {
 	Address string `json:"address"`
 	Tag     string `json:"tag"`
@@ -185,10 +156,7 @@
 // --- Server ---
 
 type Server struct {
-<<<<<<< HEAD
 	mux        *http.ServeMux
-=======
->>>>>>> 25f85be3
 	addr       string
 	txSvc      interfaces.TxService
 	acctSvc    interfaces.AccountService
@@ -204,10 +172,7 @@
 
 func NewServer(addr string, txSvc interfaces.TxService, acctSvc interfaces.AccountService) *Server {
 	return &Server{
-<<<<<<< HEAD
 		mux:     http.NewServeMux(),
-=======
->>>>>>> 25f85be3
 		addr:    addr,
 		txSvc:   txSvc,
 		acctSvc: acctSvc,
@@ -306,19 +271,6 @@
 			}
 			return res.(*getAccountResponse), nil
 		}),
-<<<<<<< HEAD
-		"account.gettxhistory": handler.New(func(ctx context.Context, p getTxHistoryRequest) (*getTxHistoryResponse, error) {
-			res, err := s.rpcGetTxHistory(p)
-			if err != nil {
-				return nil, toJRPC2Error(err)
-			}
-			if res == nil {
-				return nil, nil
-			}
-			return res.(*getTxHistoryResponse), nil
-		}),
-=======
->>>>>>> 25f85be3
 		"account.getcurrentnonce": handler.New(func(ctx context.Context, p getCurrentNonceRequest) (*getCurrentNonceResponse, error) {
 			res, err := s.rpcGetCurrentNonce(p)
 			if err != nil {
