--- conflicted
+++ resolved
@@ -211,11 +211,7 @@
 
 	senderAccount, err := mp.ledger.GetAccount(tx.Sender)
 	if err != nil || senderAccount == nil {
-<<<<<<< HEAD
 		return errors.NewError(errors.ErrCodeAccountNotFound, errors.ErrMsgAccountNotFound)
-=======
-		return fmt.Errorf("could not get sender account: %w", err)
->>>>>>> c37925a3
 	}
 
 	// Add nil check for balance
