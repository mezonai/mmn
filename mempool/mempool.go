--- conflicted
+++ resolved
@@ -260,38 +260,15 @@
 	}
 	mp.shardMutexes[shardIndex].RUnlock()
 
-<<<<<<< HEAD
-	// Perform stateless validation outside of any locks
-	if !tx.Verify() {
-		return "", fmt.Errorf("invalid signature")
-	}
-	if tx.Amount == nil || tx.Amount.IsZero() {
-		return "", fmt.Errorf("zero amount not allowed")
-	}
-
-	// Create a read-only snapshot for the sender to validate concurrently
-	snap, snapErr := mp.snapshotSenderState(tx.Sender)
-	if snapErr != nil {
-		return "", snapErr
-	}
-	if err := mp.validateWithSnapshot(tx, snap); err != nil {
-=======
 	// Validate transaction first (before acquiring locks)
 	if err := mp.validateTransactionOptimized(tx); err != nil {
->>>>>>> 7593d90c
 		logx.Error("MEMPOOL", fmt.Sprintf("Dropping invalid tx %s: %v", txHash, err))
 		return "", err
 	}
 
-<<<<<<< HEAD
-	// Now acquire write lock for validation and insertion
-	mp.mu.Lock()
-	defer mp.mu.Unlock()
-=======
 	// Now acquire shard write lock for insertion
 	mp.shardMutexes[shardIndex].Lock()
 	defer mp.shardMutexes[shardIndex].Unlock()
->>>>>>> 7593d90c
 
 	// Double-check after acquiring write lock (for race conditions)
 	if _, exists := mp.shardTxsBuf[shardIndex][txHash]; exists {
@@ -299,20 +276,6 @@
 		return "", fmt.Errorf("duplicate transaction")
 	}
 
-<<<<<<< HEAD
-	if len(mp.txsBuf) >= mp.max {
-		logx.Error("MEMPOOL", "Dropping full mempool (double-check)")
-		return "", fmt.Errorf("mempool full")
-	}
-
-	// Re-check constraints under the write lock to avoid races since snapshot
-	if err := mp.recheckSenderConstraints(tx); err != nil {
-		logx.Error("MEMPOOL", fmt.Sprintf("Dropping invalid tx %s after recheck: %v", txHash, err))
-		return "", err
-	}
-
-=======
->>>>>>> 7593d90c
 	logx.Info("MEMPOOL", fmt.Sprintf("Adding tx %+v", tx))
 
 	// Determine if transaction is ready or pending
@@ -473,118 +436,6 @@
 	return nil
 }
 
-// senderSnapshot captures read-only state for a specific sender to validate concurrently
-type senderSnapshot struct {
-	currentNonce     uint64
-	pendingNonces    map[uint64]struct{}
-	readyNonces      map[uint64]struct{}
-	availableBalance *uint256.Int
-}
-
-// snapshotSenderState collects sender-related mempool and ledger data under a read lock
-func (mp *Mempool) snapshotSenderState(sender string) (*senderSnapshot, error) {
-	if mp.ledger == nil {
-		return nil, fmt.Errorf("ledger not available for validation")
-	}
-
-	mp.mu.RLock()
-	defer mp.mu.RUnlock()
-
-	senderAccount, err := mp.ledger.GetAccount(sender)
-	if err != nil {
-		return nil, fmt.Errorf("could not get sender account %s", sender)
-	}
-	if senderAccount == nil {
-		return nil, fmt.Errorf("sender account %s does not exist", sender)
-	}
-
-	snap := &senderSnapshot{
-		currentNonce:     senderAccount.Nonce,
-		pendingNonces:    make(map[uint64]struct{}),
-		readyNonces:      make(map[uint64]struct{}),
-		availableBalance: new(uint256.Int).Set(senderAccount.Balance),
-	}
-
-	if pending, ok := mp.pendingTxs[sender]; ok {
-		for nonce, p := range pending {
-			snap.pendingNonces[nonce] = struct{}{}
-			snap.availableBalance.Sub(snap.availableBalance, p.Tx.Amount)
-		}
-	}
-	for _, rtx := range mp.readyQueue {
-		if rtx.Sender == sender {
-			snap.readyNonces[rtx.Nonce] = struct{}{}
-			snap.availableBalance.Sub(snap.availableBalance, rtx.Amount)
-		}
-	}
-
-	return snap, nil
-}
-
-// validateWithSnapshot performs nonce and balance checks using a read-only snapshot
-func (mp *Mempool) validateWithSnapshot(tx *transaction.Transaction, snap *senderSnapshot) error {
-	// Nonce bounds
-	if tx.Nonce <= snap.currentNonce {
-		return fmt.Errorf("nonce too low: expected > %d, got %d", snap.currentNonce, tx.Nonce)
-	}
-	if tx.Nonce > snap.currentNonce+MaxFutureNonce {
-		return fmt.Errorf("nonce too high: max allowed %d, got %d", snap.currentNonce+MaxFutureNonce, tx.Nonce)
-	}
-
-	// Pending per-sender limits and duplicate nonce
-	if len(snap.pendingNonces) >= MaxPendingPerSender {
-		return fmt.Errorf("too many pending transactions for sender %s: max %d", tx.Sender[:8], MaxPendingPerSender)
-	}
-	if _, ok := snap.pendingNonces[tx.Nonce]; ok {
-		return fmt.Errorf("duplicate nonce %d for sender %s in pending transactions", tx.Nonce, tx.Sender[:8])
-	}
-	if _, ok := snap.readyNonces[tx.Nonce]; ok {
-		return fmt.Errorf("duplicate nonce %d for sender %s in ready queue", tx.Nonce, tx.Sender[:8])
-	}
-
-	// Balance check using snapshot
-	if snap.availableBalance.Cmp(tx.Amount) < 0 {
-		return fmt.Errorf("insufficient available balance: need %s, have(after pending/ready) %s", tx.Amount.String(), snap.availableBalance.String())
-	}
-
-	return nil
-}
-
-// recheckSenderConstraints repeats critical checks under write lock to avoid races
-func (mp *Mempool) recheckSenderConstraints(tx *transaction.Transaction) error {
-	// Account must exist
-	if mp.ledger == nil {
-		return fmt.Errorf("ledger not available for validation")
-	}
-	senderAccount, err := mp.ledger.GetAccount(tx.Sender)
-	if err != nil || senderAccount == nil {
-		return fmt.Errorf("could not get sender account %s", tx.Sender)
-	}
-	currentNonce := senderAccount.Nonce
-
-	if tx.Nonce <= currentNonce {
-		return fmt.Errorf("nonce too low: expected > %d, got %d", currentNonce, tx.Nonce)
-	}
-	if tx.Nonce > currentNonce+MaxFutureNonce {
-		return fmt.Errorf("nonce too high: max allowed %d, got %d", currentNonce+MaxFutureNonce, tx.Nonce)
-	}
-
-	if pendingNonces, exists := mp.pendingTxs[tx.Sender]; exists {
-		if len(pendingNonces) >= MaxPendingPerSender {
-			return fmt.Errorf("too many pending transactions for sender %s: max %d", tx.Sender[:8], MaxPendingPerSender)
-		}
-		if _, nonceExists := pendingNonces[tx.Nonce]; nonceExists {
-			return fmt.Errorf("duplicate nonce %d for sender %s in pending transactions", tx.Nonce, tx.Sender[:8])
-		}
-	}
-	for _, readyTx := range mp.readyQueue {
-		if readyTx.Sender == tx.Sender && readyTx.Nonce == tx.Nonce {
-			return fmt.Errorf("duplicate nonce %d for sender %s in ready queue", tx.Nonce, tx.Sender[:8])
-		}
-	}
-	return nil
-}
-
 // PullBatch implements smart dependency resolution for zero-fee blockchain
 func (mp *Mempool) PullBatch(batchSize int) [][]byte {
 	// Use global lock for batch processing to maintain consistency
@@ -768,7 +619,7 @@
 	}
 }
 
-func (mp *Mempool) BlockCleanup(block *block.BroadcastedBlock) {
+func (mp *Mempool) BlockCleanup(block *block.Block) {
 	mp.mu.Lock()
 	defer mp.mu.Unlock()
 
@@ -777,28 +628,6 @@
 
 	// Iterate through all entries in the block and clean up all transaction references
 	for _, entry := range block.Entries {
-<<<<<<< HEAD
-		for _, tx := range entry.Transactions {
-			// Track transaction as processing when remove from mempool
-			if mp.txTracker != nil {
-				mp.txTracker.TrackProcessingTransaction(tx)
-			}
-
-			txHash := tx.Hash()
-
-			// Remove from main transaction buffer
-			if _, exists := mp.txsBuf[txHash]; exists {
-				delete(mp.txsBuf, txHash)
-
-				// Remove from txOrder
-				for i, hash := range mp.txOrder {
-					if hash == txHash {
-						mp.txOrder = append(mp.txOrder[:i], mp.txOrder[i+1:]...)
-						break
-					}
-				}
-
-=======
 		for _, txHash := range entry.TxHashes {
 			// Remove from sharded storage
 			shardIndex := mp.getShard(txHash)
@@ -806,7 +635,6 @@
 			if _, exists := mp.shardTxsBuf[shardIndex][txHash]; exists {
 				delete(mp.shardTxsBuf[shardIndex], txHash)
 				delete(mp.shardTxOrder[shardIndex], txHash)
->>>>>>> 7593d90c
 				removedCount++
 			}
 			mp.shardMutexes[shardIndex].Unlock()
