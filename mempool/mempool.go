--- conflicted
+++ resolved
@@ -224,20 +224,10 @@
 		return errors.NewError(errors.ErrCodeInvalidAmount, errors.ErrMsgInvalidAmount)
 	}
 
-<<<<<<< HEAD
 	// 3. Check memo length (max 64 characters)
-	if len(tx.TextData) > MAX_MEMO_CHARACTORS {
-=======
-	// 2.1. Check memo length (max 64 characters)
 	if len(tx.TextData) > MAX_MEMO_CHARACTERS {
+		monitoring.RecordRejectedTx(monitoring.TxRejectedUnknown)
 		return fmt.Errorf("memo too long: max %d chars, got %d", MAX_MEMO_CHARACTERS, len(tx.TextData))
-	}
-
-	// 3. Check sender account exists and get current state
-	if mp.ledger == nil {
->>>>>>> af033592
-		monitoring.RecordRejectedTx(monitoring.TxRejectedUnknown)
-		return fmt.Errorf("memo too long: max %d chars, got %d", MAX_MEMO_CHARACTORS, len(tx.TextData))
 	}
 
 	senderAccount, err := mp.ledger.GetAccount(tx.Sender)
