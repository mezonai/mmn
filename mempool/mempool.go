package mempool

import (
	"context"
	"fmt"
	"sync"
	"time"

	"github.com/mezonai/mmn/block"
	"github.com/mezonai/mmn/logx"

	"github.com/mezonai/mmn/events"
	"github.com/mezonai/mmn/interfaces"
	"github.com/mezonai/mmn/transaction"
)

// Constants for zero-fee blockchain optimization
const (
	MaxPendingPerSender = 60               // Max future transactions per sender
	StaleTimeout        = 60 * time.Minute // Remove old pending transactions
	MaxFutureNonce      = 64               // Max nonce distance from current
)

// PendingTransaction wraps a transaction with timestamp for timeout management
type PendingTransaction struct {
	Tx        *transaction.Transaction
	Timestamp time.Time
}

type Mempool struct {
	mu          sync.RWMutex // Changed to RWMutex for better concurrency
	txsBuf      map[string][]byte
	txOrder     []string // Maintain FIFO order
	max         int
	broadcaster interfaces.Broadcaster
	ledger      interfaces.Ledger // Add ledger for validation

	pendingTxs  map[string]map[uint64]*PendingTransaction // sender -> nonce -> pending tx
	readyQueue  []*transaction.Transaction                // ready-to-process transactions
	eventRouter *events.EventRouter                       // Event router for transaction status updates
}

func NewMempool(max int, broadcaster interfaces.Broadcaster, ledger interfaces.Ledger, eventRouter *events.EventRouter) *Mempool {
	return &Mempool{
		txsBuf:      make(map[string][]byte, max),
		txOrder:     make([]string, 0, max),
		max:         max,
		broadcaster: broadcaster,
		ledger:      ledger,

		// Initialize zero-fee optimization fields
		pendingTxs:  make(map[string]map[uint64]*PendingTransaction),
		readyQueue:  make([]*transaction.Transaction, 0),
		eventRouter: eventRouter,
	}
}

func (mp *Mempool) AddTx(tx *transaction.Transaction, broadcast bool) (string, error) {
	// Generate hash first (read-only operation)
	txHash := tx.Hash()

	// Quick check for duplicate using read lock
	mp.mu.RLock()
	if _, exists := mp.txsBuf[txHash]; exists {
		mp.mu.RUnlock()
		fmt.Println("Dropping duplicate tx", txHash)
		return "", fmt.Errorf("duplicate transaction")
	}

	// Check if mempool is full
	if len(mp.txsBuf) >= mp.max {
		mp.mu.RUnlock()
		fmt.Println("Dropping full mempool")
		return "", fmt.Errorf("mempool full")
	}
	mp.mu.RUnlock()

	// Now acquire write lock for validation and insertion
	mp.mu.Lock()
	defer mp.mu.Unlock()

	// Double-check after acquiring write lock (for race conditions)
	if _, exists := mp.txsBuf[txHash]; exists {
		fmt.Println("Dropping duplicate tx (double-check)", txHash)
		return "", fmt.Errorf("duplicate transaction")
	}

	if len(mp.txsBuf) >= mp.max {
		fmt.Println("Dropping full mempool (double-check)")
		return "", fmt.Errorf("mempool full")
	}

<<<<<<< HEAD
	fmt.Println("Adding tx", tx)

	// Determine if the transaction is ready or pending
	senderAccount, err := mp.ledger.GetAccount(tx.Sender)
	if err != nil || senderAccount == nil {
		return "", fmt.Errorf("failed to get sender account: %w", err)
	}
	currentNonce := mp.getCurrentNonce(tx.Sender, senderAccount.Nonce)
	isReady := tx.Nonce == currentNonce+1

	// Check for duplicate nonce in ready queue
	for _, readyTx := range mp.readyQueue {
		if readyTx.Sender == tx.Sender && readyTx.Nonce == tx.Nonce {
			fmt.Printf("Dropping tx %s: duplicate nonce %d in ready queue\n", txHash, tx.Nonce)
			return "", fmt.Errorf("duplicate nonce %d for sender %s in ready queue", tx.Nonce, tx.Sender[:8])
		}
	}

	// Check for duplicate nonce in pending transactions
	if pendingMap, exists := mp.pendingTxs[tx.Sender]; exists {
		if _, hasDup := pendingMap[tx.Nonce]; hasDup {
			fmt.Printf("Dropping tx %s: duplicate nonce %d in pending\n", txHash, tx.Nonce)
			return "", fmt.Errorf("duplicate nonce %d for sender %s in pending", tx.Nonce, tx.Sender[:8])
		}
	}

	// Validate balance accounting for existing pending/ready transactions
	if err := mp.validateBalance(tx); err != nil {
		fmt.Printf("Dropping tx %s due to insufficient balance: %s\n", txHash, err.Error())
		return "", err
	}

	if isReady {
		// Add to ready queue for immediate processing
		mp.readyQueue = append(mp.readyQueue, tx)
		fmt.Printf("Added ready tx %s (sender: %s, nonce: %d, current_nonce: %d)\n", txHash, tx.Sender[:8], tx.Nonce, currentNonce)
	} else {
		// Add to pending transactions
		if mp.pendingTxs[tx.Sender] == nil {
			mp.pendingTxs[tx.Sender] = make(map[uint64]*PendingTransaction)
		}
		mp.pendingTxs[tx.Sender][tx.Nonce] = &PendingTransaction{
			Tx:        tx,
			Timestamp: time.Now(),
		}
		fmt.Printf("Added pending tx %s (sender: %s, nonce: %d, expected: %d)\n",
			txHash, tx.Sender[:8], tx.Nonce, currentNonce+1)
	}
=======
	// Validate transaction INSIDE the write lock
	if err := mp.validateTransaction(tx); err != nil {
		fmt.Printf("Dropping invalid tx %s: %v\n", txHash, err)
		return "", err
	}

	fmt.Println("Adding tx", tx)

	// Determine if transaction is ready or pending
	mp.processTransactionToQueue(tx)
>>>>>>> c9360543

	// Always add to txsBuf and txOrder for compatibility
	mp.txsBuf[txHash] = tx.Bytes()
	mp.txOrder = append(mp.txOrder, txHash)

	// Publish event for transaction status tracking
	if mp.eventRouter != nil {
		event := events.NewTransactionAddedToMempool(txHash, tx)
		mp.eventRouter.PublishTransactionEvent(event)
	}

	// Handle broadcast safely
	if broadcast && mp.broadcaster != nil {
		// Use goroutine to avoid blocking the critical path
		go func() {
			ctx, cancel := context.WithTimeout(context.Background(), 5*time.Second)
			defer cancel()
			if err := mp.broadcaster.TxBroadcast(ctx, tx); err != nil {
				fmt.Printf("Broadcast error: %v\n", err)
			}
		}()
	}

	fmt.Println("Added tx", txHash)
	return txHash, nil
}

<<<<<<< HEAD
// validateTransaction performs comprehensive transaction validation
// getCurrentNonce returns the current nonce for a sender, using cached value if available
func (mp *Mempool) getCurrentNonce(sender string, ledgerNonce uint64) uint64 {
	var finalNonce uint64 = ledgerNonce

	// Check cached nonce (transactions processed but not yet applied to ledger)
	if cachedNonce, exists := mp.accountNonces[sender]; exists && cachedNonce > ledgerNonce {
		finalNonce = cachedNonce
		fmt.Printf("[NONCE] Using cached nonce for %s: cached=%d, ledger=%d\n", sender[:8], cachedNonce, ledgerNonce)
	}

	// Check for highest nonce in ready queue for this sender
	var highestReadyNonce uint64 = finalNonce
	for _, tx := range mp.readyQueue {
		if tx.Sender == sender && tx.Nonce > highestReadyNonce {
			highestReadyNonce = tx.Nonce
=======
func (mp *Mempool) processTransactionToQueue(tx *transaction.Transaction) {
	txHash := tx.Hash()
	account, err := mp.ledger.GetAccount(tx.Sender)
	if err != nil {
		fmt.Printf("could not get account: %v", err)
		return // Handle error appropriately based on context
	}
	currentNonce := account.Nonce
	isReady := tx.Nonce == currentNonce+1

	if isReady {
		// Add to ready queue for immediate processing
		mp.readyQueue = append(mp.readyQueue, tx)
		fmt.Printf("Added ready tx %s (sender: %s, nonce: %d)\n", txHash, tx.Sender[:8], tx.Nonce)
	} else {
		// Add to pending transactions
		if mp.pendingTxs[tx.Sender] == nil {
			mp.pendingTxs[tx.Sender] = make(map[uint64]*PendingTransaction)
		}
		mp.pendingTxs[tx.Sender][tx.Nonce] = &PendingTransaction{
			Tx:        tx,
			Timestamp: time.Now(),
>>>>>>> c9360543
		}
		fmt.Printf("Added pending tx %s (sender: %s, nonce: %d, expected: %d)\n",
			txHash, tx.Sender[:8], tx.Nonce, currentNonce+1)
	}
<<<<<<< HEAD

	if highestReadyNonce > finalNonce {
		finalNonce = highestReadyNonce
		fmt.Printf("[NONCE] Using ready queue nonce for %s: ready=%d, previous=%d\n", sender[:8], highestReadyNonce, finalNonce)
	}

	fmt.Printf("[NONCE] Final nonce for %s: %d (ledger=%d, cached=%s, ready_max=%d)\n",
		sender[:8], finalNonce, ledgerNonce,
		func() string {
			if c, exists := mp.accountNonces[sender]; exists {
				return fmt.Sprintf("%d", c)
			}
			return "none"
		}(),
		highestReadyNonce)

	return finalNonce
=======
>>>>>>> c9360543
}

func (mp *Mempool) validateBalance(tx *transaction.Transaction) error {
	senderAccount, err := mp.ledger.GetAccount(tx.Sender)
	if err != nil || senderAccount == nil {
		return fmt.Errorf("could not get sender accont: %w", err)
	}
	availableBalance := senderAccount.Balance

	// Subtract amounts from pending transactions to get true available balance
	if pendingNonces, exists := mp.pendingTxs[tx.Sender]; exists {
		for _, pendingTx := range pendingNonces {
			availableBalance -= pendingTx.Tx.Amount
		}
	}

	// Also subtract amounts from ready queue transactions for this sender
	for _, readyTx := range mp.readyQueue {
		if readyTx.Sender == tx.Sender {
			availableBalance -= readyTx.Amount
		}
	}

	if availableBalance < tx.Amount {
		return fmt.Errorf("insufficient available balance: have %d (after pending: %d), need %d",
			senderAccount.Balance, availableBalance, tx.Amount)
	}

	return nil
}

// Stateless validation, simple for tx
func (mp *Mempool) validateTransaction(tx *transaction.Transaction) error {
	// 1. Verify signature (skip for testing if signature is "test_signature")
	if !tx.Verify() {
		return fmt.Errorf("invalid signature")
	}

	// 2. Check for zero amount
	if tx.Amount == 0 {
		return fmt.Errorf("zero amount not allowed")
	}

	// 3. Check sender account exists and get current state
	if mp.ledger == nil {
		return fmt.Errorf("ledger not available for validation")
	}

	senderAccount, err := mp.ledger.GetAccount(tx.Sender)
	if err != nil {
		return fmt.Errorf("could not get sender account %s", tx.Sender)
	}
	if senderAccount == nil {
		return fmt.Errorf("sender account %s does not exist", tx.Sender)
	}

	// 4. Enhanced nonce validation for zero-fee blockchain
	// Get current nonce (use cached value if available, otherwise from ledger)
	currentNonce := senderAccount.Nonce

	// Reject old transactions (nonce too low)
	if tx.Nonce <= currentNonce {
		return fmt.Errorf("nonce too low: expected > %d, got %d", currentNonce, tx.Nonce)
	}

	// Prevent spam with reasonable future nonce limit
	if tx.Nonce > currentNonce+MaxFutureNonce {
		return fmt.Errorf("nonce too high: max allowed %d, got %d",
			currentNonce+MaxFutureNonce, tx.Nonce)
	}

	// 6. Check pending transaction limits per sender
	if pendingNonces, exists := mp.pendingTxs[tx.Sender]; exists {
		if len(pendingNonces) >= MaxPendingPerSender {
			return fmt.Errorf("too many pending transactions for sender %s: max %d",
				tx.Sender[:8], MaxPendingPerSender)
		}

		// 7. Check for duplicate nonce in pending transactions
		if _, nonceExists := pendingNonces[tx.Nonce]; nonceExists {
			return fmt.Errorf("duplicate nonce %d for sender %s in pending transactions",
				tx.Nonce, tx.Sender[:8])
		}
	}

	// 8. Check for duplicate nonce in ready queue
	for _, readyTx := range mp.readyQueue {
		if readyTx.Sender == tx.Sender && readyTx.Nonce == tx.Nonce {
			return fmt.Errorf("duplicate nonce %d for sender %s in ready queue",
				tx.Nonce, tx.Sender[:8])
		}
	}

	// 9. Validate balance accounting for existing pending/ready transactions
	if err := mp.validateBalance(tx); err != nil {
		fmt.Printf("Dropping tx %s due to insufficient balance: %s\n", tx.Hash(), err.Error())
		return err
	}

	return nil
}

// PullBatch implements smart dependency resolution for zero-fee blockchain
func (mp *Mempool) PullBatch(batchSize int) [][]byte {
	mp.mu.Lock()
	defer mp.mu.Unlock()

	batch := make([][]byte, 0, batchSize)
	processedCount := 0

	// Clean up stale transactions first
	// mp.cleanupStaleTransactions()

	// Keep processing until no more ready transactions or batch is full
	for processedCount < batchSize {
		readyTxs := mp.findReadyTransactions(batchSize - processedCount)
		if len(readyTxs) == 0 {
			fmt.Printf("No more ready transactions found, processed %d\n", processedCount)
			break // No more ready transactions
		}

		fmt.Printf("Found %d ready transactions\n", len(readyTxs))
		for _, tx := range readyTxs {
			batch = append(batch, tx.Bytes())
			mp.removeTransaction(tx)
			processedCount++

			fmt.Printf("Processed tx %s (sender: %s, nonce: %d)\n",
				tx.Hash(), tx.Sender[:8], tx.Nonce)
		}
		// Check if any pending transactions became ready after processing
		mp.promotePendingTransactions(readyTxs)
	}

	fmt.Printf("PullBatch returning %d transactions\n", len(batch))
	return batch
}

func (mp *Mempool) promotePendingTransactions(readyTxs []*transaction.Transaction) {
	for _, tx := range readyTxs {
		account, err := mp.ledger.GetAccount(tx.Sender)
		if err != nil {
			fmt.Printf("Error getting account for sender %s: %v\n", tx.Sender, err)
			return
		}
		currentNonce := account.Nonce
		expectedNonce := currentNonce + 1

		if pendingMap, exists := mp.pendingTxs[tx.Sender]; exists {
			if pendingTx, hasNonce := pendingMap[expectedNonce]; hasNonce {
				// Move transaction from pending to ready queue
				mp.readyQueue = append(mp.readyQueue, pendingTx.Tx)
				delete(pendingMap, expectedNonce)

				// Cleanup empty pending maps
				if len(pendingMap) == 0 {
					delete(mp.pendingTxs, tx.Sender)
				}

				fmt.Printf("Promoted pending tx for sender %s with nonce %d\n",
					tx.Sender[:8], expectedNonce)
			}
		}
	}
}

// Size uses read lock for better concurrency
func (mp *Mempool) Size() int {
	mp.mu.RLock()
	defer mp.mu.RUnlock()
	return len(mp.txsBuf)
}

// New method: GetTransactionCount - read-only operation
func (mp *Mempool) GetTransactionCount() int {
	return mp.Size()
}

// New method: HasTransaction - check if transaction exists (read-only)
func (mp *Mempool) HasTransaction(txHash string) bool {
	mp.mu.RLock()
	defer mp.mu.RUnlock()
	_, exists := mp.txsBuf[txHash]
	return exists
}

// New method: GetTransaction - retrieve transaction data (read-only)
func (mp *Mempool) GetTransaction(txHash string) ([]byte, bool) {
	mp.mu.RLock()
	defer mp.mu.RUnlock()
	data, exists := mp.txsBuf[txHash]
	return data, exists
}

// New method: GetOrderedTransactions - get transactions in FIFO order (read-only)
func (mp *Mempool) GetOrderedTransactions() []string {
	mp.mu.RLock()
	defer mp.mu.RUnlock()

	// Return a copy to avoid external modification
	result := make([]string, len(mp.txOrder))
	copy(result, mp.txOrder)
	return result
}

// findReadyTransactions finds transactions that are ready to be processed
func (mp *Mempool) findReadyTransactions(maxCount int) []*transaction.Transaction {
	readyTxs := make([]*transaction.Transaction, 0, maxCount)

	// First, process from ready queue
	for len(mp.readyQueue) > 0 && len(readyTxs) < maxCount {
		tx := mp.readyQueue[0]
		mp.readyQueue = mp.readyQueue[1:]
		readyTxs = append(readyTxs, tx)
	}

	// Then check pending transactions for newly ready ones
	for sender, pendingMap := range mp.pendingTxs {
		if len(readyTxs) >= maxCount {
			break
		}

		account, err := mp.ledger.GetAccount(sender)
		if err != nil {
			fmt.Printf("Error getting account for sender %s: %v\n", sender, err)
			continue
		}
		currentNonce := account.Nonce
		expectedNonce := currentNonce + 1

		if pendingTx, exists := pendingMap[expectedNonce]; exists {
			readyTxs = append(readyTxs, pendingTx.Tx)
			delete(pendingMap, expectedNonce)
			if len(pendingMap) == 0 {
				delete(mp.pendingTxs, sender)
			}
		}
	}

	return readyTxs
}

// removeTransaction removes a transaction from all tracking structures
func (mp *Mempool) removeTransaction(tx *transaction.Transaction) {
	txHash := tx.Hash()

	// Remove from txsBuf
	delete(mp.txsBuf, txHash)

	// Remove from txOrder
	for i, hash := range mp.txOrder {
		if hash == txHash {
			mp.txOrder = append(mp.txOrder[:i], mp.txOrder[i+1:]...)
			break
		}
	}
}

<<<<<<< HEAD
// updateAccountNonce updates the cached nonce for an account
func (mp *Mempool) updateAccountNonce(sender string, nonce uint64) {
	// Update cached nonce only if new nonce is higher
	if currentCached, exists := mp.accountNonces[sender]; exists {
		if nonce > currentCached {
			mp.accountNonces[sender] = nonce
			fmt.Printf("Updated cached nonce for %s from %d to %d\n", sender[:8], currentCached, nonce)
		} else {
			fmt.Printf("Skipped nonce update for %s: %d <= %d (current)\n", sender[:8], nonce, currentCached)
		}
	} else {
		mp.accountNonces[sender] = nonce
		fmt.Printf("Set initial cached nonce for %s to %d\n", sender[:8], nonce)
	}
}

// promotePendingTransactions checks if any pending transactions became ready
func (mp *Mempool) promotePendingTransactions() {
	for sender, pendingMap := range mp.pendingTxs {
		senderAccount, err := mp.ledger.GetAccount(sender)
		if err != nil {
			logx.Error("MEMPOOL", "promotePendingTransactions: failed to get account for sender %s", sender)
			continue
		}
		currentNonce := mp.getCurrentNonce(sender, senderAccount.Nonce)
		expectedNonce := currentNonce + 1

		if pendingTx, exists := pendingMap[expectedNonce]; exists {
			mp.readyQueue = append(mp.readyQueue, pendingTx.Tx)
			delete(pendingMap, expectedNonce)
			if len(pendingMap) == 0 {
				delete(mp.pendingTxs, sender)
			}
			fmt.Printf("Promoted pending tx to ready (sender: %s, nonce: %d)\n",
				sender[:8], expectedNonce)
		}
	}
}

=======
>>>>>>> c9360543
// cleanupStaleTransactions removes transactions that have been pending too long
func (mp *Mempool) cleanupStaleTransactions() {
	now := time.Now()
	staleThreshold := now.Add(-StaleTimeout)

	for sender, pendingMap := range mp.pendingTxs {
		for nonce, pendingTx := range pendingMap {
			if pendingTx.Timestamp.Before(staleThreshold) {
				// Remove stale transaction
				mp.removeTransaction(pendingTx.Tx)
				delete(pendingMap, nonce)
				fmt.Printf("Removed stale transaction (sender: %s, nonce: %d)\n",
					sender[:8], nonce)
			}
		}
		if len(pendingMap) == 0 {
			delete(mp.pendingTxs, sender)
		}
	}
}

func (mp *Mempool) BlockCleanup(block *block.Block) {
	mp.mu.Lock()
	defer mp.mu.Unlock()

	// Track removed transactions for logging
	removedCount := 0

	// Iterate through all entries in the block and clean up all transaction references
	for _, entry := range block.Entries {
		for _, txHash := range entry.TxHashes {
			// Remove from main transaction buffer
			if _, exists := mp.txsBuf[txHash]; exists {
				delete(mp.txsBuf, txHash)

				// Remove from txOrder
				for i, hash := range mp.txOrder {
					if hash == txHash {
						mp.txOrder = append(mp.txOrder[:i], mp.txOrder[i+1:]...)
						break
					}
				}

				removedCount++
			}

			// Remove from ready queue
			for i := len(mp.readyQueue) - 1; i >= 0; i-- {
				if mp.readyQueue[i].Hash() == txHash {
					mp.readyQueue = append(mp.readyQueue[:i], mp.readyQueue[i+1:]...)
				}
			}

			// Remove from pending transactions
			for sender, nonceTxs := range mp.pendingTxs {
				for nonce, pendingTx := range nonceTxs {
					if pendingTx.Tx.Hash() == txHash {
						delete(nonceTxs, nonce)
						// Clean up empty sender map
						if len(nonceTxs) == 0 {
							delete(mp.pendingTxs, sender)
						}
						break
					}
				}
			}
		}
	}

	logx.Info("BlockCleanup completed", "removed_transactions", removedCount, "block_slot", block.Slot)
}

// This should be called periodically by the node to maintain mempool health
func (mp *Mempool) PeriodicCleanup() {
	mp.mu.Lock()
	defer mp.mu.Unlock()

	fmt.Println("Starting periodic mempool cleanup...")

	// Clean up stale transactions
	mp.cleanupStaleTransactions()

	// Promote any newly ready transactions
	// Clean up any outdated transactions and promote ready ones
	mp.cleanupOutdatedTransactions()

	// Log current mempool state
	totalPending := 0
	for _, pendingMap := range mp.pendingTxs {
		totalPending += len(pendingMap)
	}

	fmt.Printf("Mempool cleanup complete - Ready: %d, Pending: %d, Total: %d\n",
		len(mp.readyQueue), totalPending, len(mp.txsBuf))
}

func (mp *Mempool) cleanupOutdatedTransactions() {
	for sender, pendingMap := range mp.pendingTxs {
		account, err := mp.ledger.GetAccount(sender)
		if err != nil {
			fmt.Printf("Error getting account for sender %s: %v\n", sender, err)
			continue
		}
		currentNonce := account.Nonce
		expectedNonce := currentNonce + 1

		// Remove any transactions with nonce <= current account nonce
		for nonce, pendingTx := range pendingMap {
			if nonce <= currentNonce {
				mp.removeTransaction(pendingTx.Tx)
				delete(pendingMap, nonce)
			}
		}

		// Clean up empty maps
		if len(pendingMap) == 0 {
			delete(mp.pendingTxs, sender)
			continue
		}

		// Promote ready transaction if it exists
		if pendingTx, exists := pendingMap[expectedNonce]; exists {
			mp.readyQueue = append(mp.readyQueue, pendingTx.Tx)
			delete(pendingMap, expectedNonce)

			if len(pendingMap) == 0 {
				delete(mp.pendingTxs, sender)
			}
		}
	}

	// Clean up ready queue of outdated transactions
	newReadyQueue := make([]*transaction.Transaction, 0, len(mp.readyQueue))
	for _, tx := range mp.readyQueue {
		account, err := mp.ledger.GetAccount(tx.Sender)
		if err != nil {
			// Skip this transaction if we can't get the account
			fmt.Printf("Error getting account for sender %s: %v\n", tx.Sender, err)
			continue
		}
		currentNonce := account.Nonce
		if tx.Nonce > currentNonce {
			newReadyQueue = append(newReadyQueue, tx)
		} else {
			mp.removeTransaction(tx)
		}
	}
	mp.readyQueue = newReadyQueue
}

// GetLargestPendingNonce returns the largest nonce among pending transactions for a given sender
// Returns 0 if no pending transactions exist for the sender
// This now includes both pending transactions and ready queue transactions
func (mp *Mempool) GetLargestPendingNonce(sender string) uint64 {
	mp.mu.RLock()
	defer mp.mu.RUnlock()

	var largestNonce uint64 = 0

	// Check pending transactions
	pendingMap, exists := mp.pendingTxs[sender]
	if exists {
		for nonce := range pendingMap {
			if nonce > largestNonce {
				largestNonce = nonce
			}
		}
	}

	// Check ready queue transactions for the same sender
	for _, tx := range mp.readyQueue {
		if tx.Sender == sender && tx.Nonce > largestNonce {
			largestNonce = tx.Nonce
		}
	}

	// Check cached nonce (transactions that were processed but not yet applied to ledger)
	if cachedNonce, exists := mp.accountNonces[sender]; exists && cachedNonce > largestNonce {
		largestNonce = cachedNonce
	}

	fmt.Printf("[MEMPOOL] GetLargestPendingNonce for %s: pending=%d, ready_queue=%d, cached=%d, result=%d\n",
		sender[:8],
		func() uint64 {
			if len(pendingMap) > 0 {
				max := uint64(0)
				for n := range pendingMap {
					if n > max {
						max = n
					}
				}
				return max
			}
			return 0
		}(),
		func() uint64 {
			max := uint64(0)
			for _, tx := range mp.readyQueue {
				if tx.Sender == sender && tx.Nonce > max {
					max = tx.Nonce
				}
			}
			return max
		}(),
		func() uint64 {
			if c, exists := mp.accountNonces[sender]; exists {
				return c
			}
			return 0
		}(),
		largestNonce)

	return largestNonce
}

// GetMempoolStats returns current mempool statistics
func (mp *Mempool) GetMempoolStats() map[string]interface{} {
	mp.mu.RLock()
	defer mp.mu.RUnlock()

	totalPending := 0
	pendingBySender := make(map[string]int)

	for sender, pendingMap := range mp.pendingTxs {
		count := len(pendingMap)
		totalPending += count
		pendingBySender[sender[:8]] = count
	}

	return map[string]interface{}{
		"ready_transactions":   len(mp.readyQueue),
		"pending_transactions": totalPending,
		"total_transactions":   len(mp.txsBuf),
		"pending_by_sender":    pendingBySender,
		"unique_senders":       len(mp.pendingTxs),
	}
}<|MERGE_RESOLUTION|>--- conflicted
+++ resolved
@@ -90,56 +90,6 @@
 		return "", fmt.Errorf("mempool full")
 	}
 
-<<<<<<< HEAD
-	fmt.Println("Adding tx", tx)
-
-	// Determine if the transaction is ready or pending
-	senderAccount, err := mp.ledger.GetAccount(tx.Sender)
-	if err != nil || senderAccount == nil {
-		return "", fmt.Errorf("failed to get sender account: %w", err)
-	}
-	currentNonce := mp.getCurrentNonce(tx.Sender, senderAccount.Nonce)
-	isReady := tx.Nonce == currentNonce+1
-
-	// Check for duplicate nonce in ready queue
-	for _, readyTx := range mp.readyQueue {
-		if readyTx.Sender == tx.Sender && readyTx.Nonce == tx.Nonce {
-			fmt.Printf("Dropping tx %s: duplicate nonce %d in ready queue\n", txHash, tx.Nonce)
-			return "", fmt.Errorf("duplicate nonce %d for sender %s in ready queue", tx.Nonce, tx.Sender[:8])
-		}
-	}
-
-	// Check for duplicate nonce in pending transactions
-	if pendingMap, exists := mp.pendingTxs[tx.Sender]; exists {
-		if _, hasDup := pendingMap[tx.Nonce]; hasDup {
-			fmt.Printf("Dropping tx %s: duplicate nonce %d in pending\n", txHash, tx.Nonce)
-			return "", fmt.Errorf("duplicate nonce %d for sender %s in pending", tx.Nonce, tx.Sender[:8])
-		}
-	}
-
-	// Validate balance accounting for existing pending/ready transactions
-	if err := mp.validateBalance(tx); err != nil {
-		fmt.Printf("Dropping tx %s due to insufficient balance: %s\n", txHash, err.Error())
-		return "", err
-	}
-
-	if isReady {
-		// Add to ready queue for immediate processing
-		mp.readyQueue = append(mp.readyQueue, tx)
-		fmt.Printf("Added ready tx %s (sender: %s, nonce: %d, current_nonce: %d)\n", txHash, tx.Sender[:8], tx.Nonce, currentNonce)
-	} else {
-		// Add to pending transactions
-		if mp.pendingTxs[tx.Sender] == nil {
-			mp.pendingTxs[tx.Sender] = make(map[uint64]*PendingTransaction)
-		}
-		mp.pendingTxs[tx.Sender][tx.Nonce] = &PendingTransaction{
-			Tx:        tx,
-			Timestamp: time.Now(),
-		}
-		fmt.Printf("Added pending tx %s (sender: %s, nonce: %d, expected: %d)\n",
-			txHash, tx.Sender[:8], tx.Nonce, currentNonce+1)
-	}
-=======
 	// Validate transaction INSIDE the write lock
 	if err := mp.validateTransaction(tx); err != nil {
 		fmt.Printf("Dropping invalid tx %s: %v\n", txHash, err)
@@ -150,7 +100,6 @@
 
 	// Determine if transaction is ready or pending
 	mp.processTransactionToQueue(tx)
->>>>>>> c9360543
 
 	// Always add to txsBuf and txOrder for compatibility
 	mp.txsBuf[txHash] = tx.Bytes()
@@ -178,24 +127,6 @@
 	return txHash, nil
 }
 
-<<<<<<< HEAD
-// validateTransaction performs comprehensive transaction validation
-// getCurrentNonce returns the current nonce for a sender, using cached value if available
-func (mp *Mempool) getCurrentNonce(sender string, ledgerNonce uint64) uint64 {
-	var finalNonce uint64 = ledgerNonce
-
-	// Check cached nonce (transactions processed but not yet applied to ledger)
-	if cachedNonce, exists := mp.accountNonces[sender]; exists && cachedNonce > ledgerNonce {
-		finalNonce = cachedNonce
-		fmt.Printf("[NONCE] Using cached nonce for %s: cached=%d, ledger=%d\n", sender[:8], cachedNonce, ledgerNonce)
-	}
-
-	// Check for highest nonce in ready queue for this sender
-	var highestReadyNonce uint64 = finalNonce
-	for _, tx := range mp.readyQueue {
-		if tx.Sender == sender && tx.Nonce > highestReadyNonce {
-			highestReadyNonce = tx.Nonce
-=======
 func (mp *Mempool) processTransactionToQueue(tx *transaction.Transaction) {
 	txHash := tx.Hash()
 	account, err := mp.ledger.GetAccount(tx.Sender)
@@ -218,31 +149,10 @@
 		mp.pendingTxs[tx.Sender][tx.Nonce] = &PendingTransaction{
 			Tx:        tx,
 			Timestamp: time.Now(),
->>>>>>> c9360543
 		}
 		fmt.Printf("Added pending tx %s (sender: %s, nonce: %d, expected: %d)\n",
 			txHash, tx.Sender[:8], tx.Nonce, currentNonce+1)
 	}
-<<<<<<< HEAD
-
-	if highestReadyNonce > finalNonce {
-		finalNonce = highestReadyNonce
-		fmt.Printf("[NONCE] Using ready queue nonce for %s: ready=%d, previous=%d\n", sender[:8], highestReadyNonce, finalNonce)
-	}
-
-	fmt.Printf("[NONCE] Final nonce for %s: %d (ledger=%d, cached=%s, ready_max=%d)\n",
-		sender[:8], finalNonce, ledgerNonce,
-		func() string {
-			if c, exists := mp.accountNonces[sender]; exists {
-				return fmt.Sprintf("%d", c)
-			}
-			return "none"
-		}(),
-		highestReadyNonce)
-
-	return finalNonce
-=======
->>>>>>> c9360543
 }
 
 func (mp *Mempool) validateBalance(tx *transaction.Transaction) error {
@@ -501,48 +411,6 @@
 	}
 }
 
-<<<<<<< HEAD
-// updateAccountNonce updates the cached nonce for an account
-func (mp *Mempool) updateAccountNonce(sender string, nonce uint64) {
-	// Update cached nonce only if new nonce is higher
-	if currentCached, exists := mp.accountNonces[sender]; exists {
-		if nonce > currentCached {
-			mp.accountNonces[sender] = nonce
-			fmt.Printf("Updated cached nonce for %s from %d to %d\n", sender[:8], currentCached, nonce)
-		} else {
-			fmt.Printf("Skipped nonce update for %s: %d <= %d (current)\n", sender[:8], nonce, currentCached)
-		}
-	} else {
-		mp.accountNonces[sender] = nonce
-		fmt.Printf("Set initial cached nonce for %s to %d\n", sender[:8], nonce)
-	}
-}
-
-// promotePendingTransactions checks if any pending transactions became ready
-func (mp *Mempool) promotePendingTransactions() {
-	for sender, pendingMap := range mp.pendingTxs {
-		senderAccount, err := mp.ledger.GetAccount(sender)
-		if err != nil {
-			logx.Error("MEMPOOL", "promotePendingTransactions: failed to get account for sender %s", sender)
-			continue
-		}
-		currentNonce := mp.getCurrentNonce(sender, senderAccount.Nonce)
-		expectedNonce := currentNonce + 1
-
-		if pendingTx, exists := pendingMap[expectedNonce]; exists {
-			mp.readyQueue = append(mp.readyQueue, pendingTx.Tx)
-			delete(pendingMap, expectedNonce)
-			if len(pendingMap) == 0 {
-				delete(mp.pendingTxs, sender)
-			}
-			fmt.Printf("Promoted pending tx to ready (sender: %s, nonce: %d)\n",
-				sender[:8], expectedNonce)
-		}
-	}
-}
-
-=======
->>>>>>> c9360543
 // cleanupStaleTransactions removes transactions that have been pending too long
 func (mp *Mempool) cleanupStaleTransactions() {
 	now := time.Now()
