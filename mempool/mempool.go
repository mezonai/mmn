--- conflicted
+++ resolved
@@ -25,24 +25,6 @@
 )
 
 type Mempool struct {
-<<<<<<< HEAD
-	mu          sync.RWMutex // Changed to RWMutex for better concurrency
-	txsBuf      map[string][]byte
-	txOrder     []string // Maintain FIFO order
-	max         int
-	broadcaster interfaces.Broadcaster
-	ledger      interfaces.Ledger // Add ledger for validation
-
-	pendingTxs  map[string]map[uint64]*PendingTransaction // sender -> nonce -> pending tx
-	readyQueue  []*transaction.Transaction                // ready-to-process transactions
-	eventRouter *events.EventRouter                       // Event router for transaction status updates
-	txTracker   interfaces.TransactionTrackerInterface    // Transaction state tracker
-	zkVerify    *zkverify.ZkVerify                        // Zk verify for zk transactions
-
-	// Performance optimization: index map to avoid O(n) scans in ready queue
-	readyQueueIndex  map[string]map[uint64]bool
-	isMultisigWallet func(sender string) bool
-=======
 	mu                sync.RWMutex // Changed to RWMutex for better concurrency
 	txs               map[string]*transaction.Transaction
 	txOrder           []string                // Maintain FIFO order
@@ -53,11 +35,14 @@
 	broadcaster       interfaces.Broadcaster
 	ledger            interfaces.Ledger
 
+	// Performance optimization: index map to avoid O(n) scans in ready queue
+	readyQueueIndex  map[string]map[uint64]bool
+	isMultisigWallet func(sender string) bool
+
 	dedupService *DedupService
 	eventRouter  *events.EventRouter                    // Event router for transaction status updates
 	txTracker    interfaces.TransactionTrackerInterface // Transaction state tracker
 	zkVerify     *zkverify.ZkVerify                     // Zk verify for zk transactions
->>>>>>> 4cacb432
 }
 
 func NewMempool(max int, broadcaster interfaces.Broadcaster, ledger interfaces.Ledger, dedupService *DedupService, eventRouter *events.EventRouter,
@@ -140,54 +125,6 @@
 	return txHash, nil
 }
 
-<<<<<<< HEAD
-func (mp *Mempool) processTransactionToQueue(tx *transaction.Transaction) {
-	txHash := tx.Hash()
-	// based on ready queue and processing tracker
-	largestReady := mp.GetLargestReadyTransactionNonce(tx.Sender)
-	var largestProcessing uint64 = 0
-	if mp.txTracker != nil {
-		largestProcessing = mp.txTracker.GetLargestProcessingNonce(tx.Sender)
-	}
-	currentKnown := largestReady
-	if largestProcessing > currentKnown {
-		currentKnown = largestProcessing
-	}
-
-	// Fallback: if both ready and processing are 0 (empty mempool), get nonce from ledger
-	if currentKnown == 0 && mp.ledger != nil {
-		account, err := mp.ledger.GetAccount(tx.Sender)
-		if err == nil && account != nil {
-			currentKnown = account.Nonce
-		}
-	}
-
-	isReady := tx.Nonce == currentKnown+1
-
-	if isReady {
-		// Add to ready queue for immediate processing
-		mp.readyQueue = append(mp.readyQueue, tx)
-		// Update index for O(1) lookup
-		if mp.readyQueueIndex[tx.Sender] == nil {
-			mp.readyQueueIndex[tx.Sender] = make(map[uint64]bool)
-		}
-		mp.readyQueueIndex[tx.Sender][tx.Nonce] = true
-	} else {
-		// Add to pending transactions
-		if mp.pendingTxs[tx.Sender] == nil {
-			mp.pendingTxs[tx.Sender] = make(map[uint64]*PendingTransaction)
-		}
-		mp.pendingTxs[tx.Sender][tx.Nonce] = &PendingTransaction{
-			Tx:        tx,
-			Timestamp: time.Now(),
-		}
-		logx.Debug("MEMPOOL", fmt.Sprintf("Added pending tx %s (sender: %s, nonce: %d, expected: %d)",
-			txHash, tx.Sender[:8], tx.Nonce, currentKnown+1))
-	}
-}
-
-=======
->>>>>>> 4cacb432
 func (mp *Mempool) validateBalance(tx *transaction.Transaction) error {
 	if tx == nil {
 		return errors.NewError(errors.ErrCodeInvalidTransaction, errors.ErrMsgInvalidTransaction)
@@ -224,20 +161,11 @@
 	return nil
 }
 
-<<<<<<< HEAD
-// Stateless validation, simple for tx
-func (mp *Mempool) validateTransaction(tx *transaction.Transaction) error {
-
-	if !tx.Verify(mp.zkVerify) {
-		monitoring.RecordRejectedTx(monitoring.TxInvalidSignature)
-		return errors.NewError(errors.ErrCodeInvalidSignature, errors.ErrMsgInvalidSignature)
-=======
 func (mp *Mempool) validateNonce(txs []*transaction.Transaction) error {
 	minNonce := uint64(1)
 	netCurrentSlot := mp.netCurrentSlot.Load()
 	if netCurrentSlot > NONCE_WINDOW {
 		minNonce = netCurrentSlot - NONCE_WINDOW
->>>>>>> 4cacb432
 	}
 	for _, tx := range txs {
 		if tx.Nonce < minNonce {
@@ -443,28 +371,9 @@
 	}
 	mp.txOrder = newTxOrder
 
-<<<<<<< HEAD
-	return currentNonce
-}
-
-func (mp *Mempool) SetIsMultisigWallet(isMultisigWallet func(sender string) bool) {
-	mp.isMultisigWallet = isMultisigWallet
-}
-
-// GetMempoolStats returns current mempool statistics
-func (mp *Mempool) GetMempoolStats() map[string]interface{} {
-	totalPending := 0
-	pendingBySender := make(map[string]int)
-
-	for sender, pendingMap := range mp.pendingTxs {
-		count := len(pendingMap)
-		totalPending += count
-		pendingBySender[sender[:8]] = count
-=======
 	// Update monitoring
 	if removedCount > 0 {
 		monitoring.SetMempoolSize(mp.Size())
->>>>>>> 4cacb432
 	}
 
 	logx.Info("MEMPOOL", fmt.Sprintf("BlockCleanup done — removed %d tx(s) from mempool for slot %d", removedCount, slot))
