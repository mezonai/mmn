--- conflicted
+++ resolved
@@ -324,19 +324,11 @@
 		}
 	}
 
-<<<<<<< HEAD
-	// 9. Check for duplicate nonce in ready queue (redundant but safe)
-	for _, readyTx := range mp.readyQueue {
-		if readyTx.Sender == tx.Sender && readyTx.Nonce == tx.Nonce {
-			return fmt.Errorf("duplicate nonce %d for sender %s in ready queue",
-				tx.Nonce, tx.Sender[:8])
-=======
 	// 8. Check for duplicate nonce in ready queue - O(1) with index
 	if senderNonces, exists := mp.readyQueueIndex[tx.Sender]; exists {
 		if senderNonces[tx.Nonce] {
 			monitoring.RecordRejectedTx(monitoring.TxInvalidNonce)
 			return errors.NewError(errors.ErrCodeDuplicateTransaction, errors.ErrMsgDuplicateTransaction)
->>>>>>> c66efb60
 		}
 	}
 
@@ -544,13 +536,9 @@
 	now := time.Now()
 	staleThreshold := now.Add(-StaleTimeout)
 
-<<<<<<< HEAD
-	// Clean up stale pending transactions
-=======
 	// Collect all stale transactions for batch removal
 	staleTxs := make([]*transaction.Transaction, 0)
 
->>>>>>> c66efb60
 	for sender, pendingMap := range mp.pendingTxs {
 		for nonce, pendingTx := range pendingMap {
 			if pendingTx.Timestamp.Before(staleThreshold) {
@@ -565,27 +553,11 @@
 		}
 	}
 
-<<<<<<< HEAD
-	// Clean up stale ready queue transactions
-	newReadyQueue := make([]*transaction.Transaction, 0, len(mp.readyQueue))
-	for _, tx := range mp.readyQueue {
-		// Check if transaction is too old (using a shorter timeout for ready queue)
-		if now.Sub(time.Unix(int64(tx.Timestamp)/1000, 0)) < StaleTimeout {
-			newReadyQueue = append(newReadyQueue, tx)
-		} else {
-			mp.removeTransaction(tx)
-			logx.Info("MEMPOOL", fmt.Sprintf("Removed stale ready transaction (sender: %s, nonce: %d)",
-				tx.Sender[:8], tx.Nonce))
-		}
-	}
-	mp.readyQueue = newReadyQueue
-=======
 	// Batch remove from txsBuf and txOrder - O(n) instead of O(n*m)
 	if len(staleTxs) > 0 {
 		mp.removeTransactionBatch(staleTxs)
 		logx.Info("MEMPOOL", fmt.Sprintf("Batch removed %d stale transactions", len(staleTxs)))
 	}
->>>>>>> c66efb60
 }
 
 func (mp *Mempool) BlockCleanup(block *block.BroadcastedBlock) {
@@ -687,15 +659,10 @@
 		totalPending += len(pendingMap)
 	}
 
-<<<<<<< HEAD
-	logx.Info("MEMPOOL", fmt.Sprintf("Mempool cleanup complete - Ready: %d, Pending: %d, Total: %d",
-		len(mp.readyQueue), totalPending, len(mp.txsBuf)))
-=======
 	logx.Info("MEMPOOL", fmt.Sprintf(
 		"Mempool cleanup complete - Ready: %d, Pending: %d, Total: %d\n",
 		len(mp.readyQueue), totalPending, len(mp.txsBuf),
 	))
->>>>>>> c66efb60
 }
 
 func (mp *Mempool) cleanupOutdatedTransactions() {
