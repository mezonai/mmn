--- conflicted
+++ resolved
@@ -11,12 +11,7 @@
 )
 
 type Mempool struct {
-<<<<<<< HEAD
-	mu          sync.Mutex
-	txsOrder    []string
-=======
 	mu          sync.RWMutex // Changed to RWMutex for better concurrency
->>>>>>> 3c9d25e3
 	txsBuf      map[string][]byte
 	txOrder     []string // Maintain FIFO order
 	max         int
@@ -24,16 +19,12 @@
 }
 
 func NewMempool(max int, broadcaster interfaces.Broadcaster) *Mempool {
-<<<<<<< HEAD
-	return &Mempool{txsOrder: make([]string, 0, max), txsBuf: make(map[string][]byte, max), max: max, broadcaster: broadcaster}
-=======
 	return &Mempool{
 		txsBuf:      make(map[string][]byte, max),
 		txOrder:     make([]string, 0, max),
 		max:         max,
 		broadcaster: broadcaster,
 	}
->>>>>>> 3c9d25e3
 }
 
 func (mp *Mempool) AddTx(tx *types.Transaction, broadcast bool) (string, bool) {
@@ -74,11 +65,6 @@
 
 	fmt.Println("Adding tx", tx)
 	mp.txsBuf[txHash] = txBytes
-<<<<<<< HEAD
-	mp.txsOrder = append(mp.txsOrder, txHash)
-	if broadcast {
-		mp.broadcaster.TxBroadcast(context.Background(), tx)
-=======
 	mp.txOrder = append(mp.txOrder, txHash) // Add to order queue
 
 	// Handle broadcast safely
@@ -91,36 +77,18 @@
 				fmt.Printf("Broadcast error: %v\n", err)
 			}
 		}()
->>>>>>> 3c9d25e3
 	}
 
 	fmt.Println("Added tx", txHash)
 	return txHash, true
 }
 
-<<<<<<< HEAD
-// Pull batch of tx (for leader to batch and record)
-=======
 // PullBatch optimizes batch extraction with FIFO order
->>>>>>> 3c9d25e3
 func (mp *Mempool) PullBatch(batchSize int) [][]byte {
 	mp.mu.Lock()
 	defer mp.mu.Unlock()
 
 	batch := make([][]byte, 0, batchSize)
-<<<<<<< HEAD
-	i := 0
-	for ; len(batch) <= batchSize && i < len(mp.txsOrder); i++ {
-		id := mp.txsOrder[i]
-		raw, ok := mp.txsBuf[id]
-		if !ok {
-			continue
-		}
-		batch = append(batch, raw)
-		delete(mp.txsBuf, id)
-	}
-	mp.txsOrder = mp.txsOrder[i:]
-=======
 
 	// Process transactions in FIFO order
 	for i, txHash := range mp.txOrder {
@@ -144,7 +112,6 @@
 		mp.txOrder = mp.txOrder[len(batch):]
 	}
 
->>>>>>> 3c9d25e3
 	return batch
 }
 
