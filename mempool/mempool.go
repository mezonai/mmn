--- conflicted
+++ resolved
@@ -3,9 +3,10 @@
 import (
 	"context"
 	"fmt"
-	"github.com/mezonai/mmn/logx"
 	"sync"
 	"time"
+
+	"github.com/mezonai/mmn/logx"
 
 	"github.com/mezonai/mmn/events"
 	"github.com/mezonai/mmn/interfaces"
@@ -33,15 +34,10 @@
 	broadcaster interfaces.Broadcaster
 	ledger      interfaces.Ledger // Add ledger for validation
 
-<<<<<<< HEAD
-	pendingTxs map[string]map[uint64]*PendingTransaction // sender -> nonce -> pending tx
-	readyQueue []*transaction.Transaction                // ready-to-process transactions
-=======
 	pendingTxs    map[string]map[uint64]*PendingTransaction // sender -> nonce -> pending tx
 	readyQueue    []*transaction.Transaction                // ready-to-process transactions
 	accountNonces map[string]uint64                         // cached account nonces for efficiency
-	eventRouter *events.EventRouter          // Event router for transaction status updates
->>>>>>> ae1fbbe9
+	eventRouter   *events.EventRouter                       // Event router for transaction status updates
 }
 
 func NewMempool(max int, broadcaster interfaces.Broadcaster, ledger interfaces.Ledger, eventRouter *events.EventRouter) *Mempool {
@@ -53,15 +49,10 @@
 		ledger:      ledger,
 
 		// Initialize zero-fee optimization fields
-<<<<<<< HEAD
-		pendingTxs: make(map[string]map[uint64]*PendingTransaction),
-		readyQueue: make([]*transaction.Transaction, 0),
-=======
 		pendingTxs:    make(map[string]map[uint64]*PendingTransaction),
 		readyQueue:    make([]*transaction.Transaction, 0),
 		accountNonces: make(map[string]uint64),
-		eventRouter: eventRouter,
->>>>>>> ae1fbbe9
+		eventRouter:   eventRouter,
 	}
 }
 
@@ -100,25 +91,21 @@
 		return "", fmt.Errorf("mempool full")
 	}
 
-<<<<<<< HEAD
 	// Validate transaction INSIDE the write lock
 	if err := mp.validateTransaction(tx); err != nil {
 		fmt.Printf("Dropping invalid tx %s: %v\n", txHash, err)
-=======
-	fmt.Println("Adding tx", tx)
+		return "", err
+	}
 
 	// Determine if the transaction is ready or pending
 	senderAccount, err := mp.ledger.GetAccount(tx.Sender)
 	if err != nil || senderAccount == nil {
 		return "", fmt.Errorf("failed to get sender account: %w", err)
 	}
-	currentNonce := mp.getCurrentNonce(tx.Sender, senderAccount.Nonce)
-	isReady := tx.Nonce == currentNonce+1
 
 	// Validate balance accounting for existing pending/ready transactions
 	if err := mp.validateBalance(tx); err != nil {
 		fmt.Printf("Dropping tx %s due to insufficient balance: %s\n", txHash, err.Error())
->>>>>>> ae1fbbe9
 		return "", err
 	}
 
@@ -155,7 +142,12 @@
 
 func (mp *Mempool) processTransactionToQueue(tx *transaction.Transaction) {
 	txHash := tx.Hash()
-	currentNonce := mp.ledger.GetAccount(tx.Sender).Nonce
+	senderAccount, err := mp.ledger.GetAccount(tx.Sender)
+	if err != nil || senderAccount == nil {
+		fmt.Printf("Failed to get account for sender %s: %v\n", tx.Sender, err)
+		return
+	}
+	currentNonce := senderAccount.Nonce
 	isReady := tx.Nonce == currentNonce+1
 
 	if isReady {
@@ -314,7 +306,12 @@
 
 func (mp *Mempool) promotePendingTransactions(readyTxs []*transaction.Transaction) {
 	for _, tx := range readyTxs {
-		currentNonce := mp.ledger.GetAccount(tx.Sender).Nonce
+		senderAccount, err := mp.ledger.GetAccount(tx.Sender)
+		if err != nil || senderAccount == nil {
+			logx.Error("MEMPOOL", "promotePendingTransactions: failed to get account for sender "+tx.Sender)
+			continue
+		}
+		currentNonce := senderAccount.Nonce
 		expectedNonce := currentNonce + 1
 
 		if pendingMap, exists := mp.pendingTxs[tx.Sender]; exists {
@@ -391,16 +388,12 @@
 			break
 		}
 
-<<<<<<< HEAD
-		currentNonce := mp.ledger.GetAccount(sender).Nonce
-=======
 		senderAccount, err := mp.ledger.GetAccount(sender)
 		if err != nil {
-			logx.Error("MEMPOOL", "findReadyTransactions: failed to get account for sender %s", sender)
+			logx.Error("MEMPOOL", "findReadyTransactions: failed to get account for sender "+sender)
 			continue
 		}
-		currentNonce := mp.getCurrentNonce(sender, senderAccount.Nonce)
->>>>>>> ae1fbbe9
+		currentNonce := senderAccount.Nonce
 		expectedNonce := currentNonce + 1
 
 		if pendingTx, exists := pendingMap[expectedNonce]; exists {
@@ -431,38 +424,12 @@
 	}
 }
 
-<<<<<<< HEAD
-=======
 // updateAccountNonce updates the cached nonce for an account
 func (mp *Mempool) updateAccountNonce(sender string, nonce uint64) {
 	mp.accountNonces[sender] = nonce
 	fmt.Printf("Updated cached nonce for %s to %d\n", sender[:8], nonce)
 }
 
-// promotePendingTransactions checks if any pending transactions became ready
-func (mp *Mempool) promotePendingTransactions() {
-	for sender, pendingMap := range mp.pendingTxs {
-		senderAccount, err := mp.ledger.GetAccount(sender)
-		if err != nil {
-			logx.Error("MEMPOOL", "promotePendingTransactions: failed to get account for sender %s", sender)
-			continue
-		}
-		currentNonce := mp.getCurrentNonce(sender, senderAccount.Nonce)
-		expectedNonce := currentNonce + 1
-
-		if pendingTx, exists := pendingMap[expectedNonce]; exists {
-			mp.readyQueue = append(mp.readyQueue, pendingTx.Tx)
-			delete(pendingMap, expectedNonce)
-			if len(pendingMap) == 0 {
-				delete(mp.pendingTxs, sender)
-			}
-			fmt.Printf("Promoted pending tx to ready (sender: %s, nonce: %d)\n",
-				sender[:8], expectedNonce)
-		}
-	}
-}
-
->>>>>>> ae1fbbe9
 // cleanupStaleTransactions removes transactions that have been pending too long
 func (mp *Mempool) cleanupStaleTransactions() {
 	now := time.Now()
@@ -511,7 +478,12 @@
 
 func (mp *Mempool) cleanupOutdatedTransactions() {
 	for sender, pendingMap := range mp.pendingTxs {
-		currentNonce := mp.ledger.GetAccount(sender).Nonce
+		senderAccount, err := mp.ledger.GetAccount(sender)
+		if err != nil || senderAccount == nil {
+			logx.Error("MEMPOOL", "cleanupOutdatedTransactions: failed to get account for sender "+sender)
+			continue
+		}
+		currentNonce := senderAccount.Nonce
 		expectedNonce := currentNonce + 1
 
 		// Remove any transactions with nonce <= current account nonce
@@ -542,7 +514,12 @@
 	// Clean up ready queue of outdated transactions
 	newReadyQueue := make([]*transaction.Transaction, 0, len(mp.readyQueue))
 	for _, tx := range mp.readyQueue {
-		currentNonce := mp.ledger.GetAccount(tx.Sender).Nonce
+		senderAccount, err := mp.ledger.GetAccount(tx.Sender)
+		if err != nil || senderAccount == nil {
+			logx.Error("MEMPOOL", "cleanupOutdatedTransactions: failed to get account for sender "+tx.Sender)
+			continue
+		}
+		currentNonce := senderAccount.Nonce
 		if tx.Nonce > currentNonce {
 			newReadyQueue = append(newReadyQueue, tx)
 		} else {
@@ -571,6 +548,15 @@
 	}
 
 	return largestNonce
+}
+
+// getCurrentNonce returns the current nonce for a sender, using cached value if available
+func (mp *Mempool) getCurrentNonce(sender string, ledgerNonce uint64) uint64 {
+	// Use cached nonce if available and higher than ledger nonce
+	if cachedNonce, exists := mp.accountNonces[sender]; exists && cachedNonce > ledgerNonce {
+		return cachedNonce
+	}
+	return ledgerNonce
 }
 
 // GetMempoolStats returns current mempool statistics
