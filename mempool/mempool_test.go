--- conflicted
+++ resolved
@@ -23,8 +23,8 @@
 
 // Map to store key pairs for different test senders
 var testKeyPairs = make(map[string]struct {
-	PrivateKey ed25519.PrivateKey
-	PublicKey  ed25519.PublicKey
+	PrivateKey   ed25519.PrivateKey
+	PublicKey    ed25519.PublicKey
 	PublicKeyHex string
 })
 var keyPairMutex sync.Mutex
@@ -44,28 +44,28 @@
 func getOrCreateKeyPair(sender string) (ed25519.PrivateKey, string) {
 	keyPairMutex.Lock()
 	defer keyPairMutex.Unlock()
-	
+
 	if keyPair, exists := testKeyPairs[sender]; exists {
 		return keyPair.PrivateKey, keyPair.PublicKeyHex
 	}
-	
+
 	// Generate new key pair for this sender
 	pubKey, privKey, err := ed25519.GenerateKey(rand.Reader)
 	if err != nil {
 		panic(fmt.Sprintf("Failed to generate key pair for sender %s: %v", sender, err))
 	}
-	
+
 	pubKeyHex := hex.EncodeToString(pubKey)
 	testKeyPairs[sender] = struct {
-		PrivateKey ed25519.PrivateKey
-		PublicKey  ed25519.PublicKey
+		PrivateKey   ed25519.PrivateKey
+		PublicKey    ed25519.PublicKey
 		PublicKeyHex string
 	}{
-		PrivateKey: privKey,
-		PublicKey:  pubKey,
+		PrivateKey:   privKey,
+		PublicKey:    pubKey,
 		PublicKeyHex: pubKeyHex,
 	}
-	
+
 	return privKey, pubKeyHex
 }
 
@@ -81,11 +81,11 @@
 		balances: make(map[string]uint64),
 		nonces:   make(map[string]uint64),
 	}
-	
+
 	// Pre-populate with test account
 	ml.balances[testPublicKeyHex] = 1000000 // Large balance for testing
 	ml.nonces[testPublicKeyHex] = 0
-	
+
 	return ml
 }
 
@@ -129,7 +129,7 @@
 func (ml *MockLedger) GetAccount(addr string) *types.Account {
 	ml.mu.RLock()
 	defer ml.mu.RUnlock()
-	
+
 	if _, exists := ml.balances[addr]; !exists {
 		return nil
 	}
@@ -179,31 +179,30 @@
 	mb.broadcastedTxs = nil
 }
 
-<<<<<<< HEAD
 func (mb *MockBroadcaster) BroadcastShred(ctx context.Context, shred *types.Shred) error {
 	return nil
 }
 
 func (mb *MockBroadcaster) BroadcastShreds(ctx context.Context, shreds []types.Shred) error {
 	return nil
-=======
+}
+
 // Helper function to sign a transaction with the test private key
 func signTransaction(tx *types.Transaction, privateKey ed25519.PrivateKey) {
 	txData := tx.Serialize()
 	signature := ed25519.Sign(privateKey, txData)
 	tx.Signature = hex.EncodeToString(signature)
->>>>>>> 186cffc7
 }
 
 // Helper function to create a test transaction
 func createTestTx(txType int32, sender, recipient string, amount uint64, nonce uint64) *types.Transaction {
 	// Use current time to ensure uniqueness across test runs
 	uniqueSuffix := time.Now().UnixNano()
-	
+
 	// Determine the actual sender and private key to use
 	var actualSender string
 	var privateKey ed25519.PrivateKey
-	
+
 	if sender == "" {
 		// Use default test key pair
 		actualSender = testPublicKeyHex
@@ -212,18 +211,18 @@
 		// Get or create key pair for the specified sender
 		privateKey, actualSender = getOrCreateKeyPair(sender)
 	}
-	
+
 	tx := &types.Transaction{
 		Type:      txType,
 		Sender:    actualSender,
 		Recipient: recipient,
 		Amount:    amount,
-		Timestamp: uint64(uniqueSuffix) + nonce, // Make timestamp unique
+		Timestamp: uint64(uniqueSuffix) + nonce,                        // Make timestamp unique
 		TextData:  fmt.Sprintf("test data %d-%d", nonce, uniqueSuffix), // Make text data unique
 		Nonce:     nonce,
 		Signature: "", // Will be set by signTransaction
 	}
-	
+
 	// Sign the transaction with the appropriate private key
 	signTransaction(tx, privateKey)
 	return tx
@@ -260,10 +259,10 @@
 func TestMempool_AddTx_Success(t *testing.T) {
 	mockBroadcaster := &MockBroadcaster{}
 	mockLedger := NewMockLedger()
-	
+
 	// Get the public key address for sender1
 	_, sender1Addr := getOrCreateKeyPair("sender1")
-	
+
 	// Set up sender account with sufficient balance and correct nonce
 	mockLedger.SetBalance(sender1Addr, 1000)
 	mockLedger.SetNonce(sender1Addr, 0)
@@ -289,10 +288,10 @@
 func TestMempool_AddTx_WithBroadcast(t *testing.T) {
 	mockBroadcaster := &MockBroadcaster{}
 	mockLedger := NewMockLedger()
-	
+
 	// Get the public key address for sender1
 	_, sender1Addr := getOrCreateKeyPair("sender1")
-	
+
 	mockLedger.SetBalance(sender1Addr, 1000)
 	mockLedger.SetNonce(sender1Addr, 0)
 	mempool := NewMempool(10, mockBroadcaster, mockLedger)
@@ -326,10 +325,10 @@
 func TestMempool_AddTx_Duplicate(t *testing.T) {
 	mockBroadcaster := &MockBroadcaster{}
 	mockLedger := NewMockLedger()
-	
+
 	// Get the public key address for sender1
 	_, sender1Addr := getOrCreateKeyPair("sender1")
-	
+
 	mockLedger.SetBalance(sender1Addr, 1000)
 	mockLedger.SetNonce(sender1Addr, 0)
 	mempool := NewMempool(10, mockBroadcaster, mockLedger)
@@ -364,12 +363,12 @@
 func TestMempool_AddTx_FullMempool(t *testing.T) {
 	mockBroadcaster := &MockBroadcaster{}
 	mockLedger := NewMockLedger()
-	
+
 	// Get public key addresses for the senders
 	_, sender1Addr := getOrCreateKeyPair("sender1")
 	_, sender2Addr := getOrCreateKeyPair("sender2")
 	_, sender3Addr := getOrCreateKeyPair("sender3")
-	
+
 	// Set up accounts with proper addresses
 	mockLedger.SetBalance(sender1Addr, 1000)
 	mockLedger.SetBalance(sender2Addr, 1000)
@@ -428,12 +427,12 @@
 func TestMempool_PullBatch_Partial(t *testing.T) {
 	mockBroadcaster := &MockBroadcaster{}
 	mockLedger := NewMockLedger()
-	
+
 	// Get the public key addresses for all senders
 	_, sender1Addr := getOrCreateKeyPair("sender1")
 	_, sender2Addr := getOrCreateKeyPair("sender2")
 	_, sender3Addr := getOrCreateKeyPair("sender3")
-	
+
 	mockLedger.SetBalance(sender1Addr, 1000)
 	mockLedger.SetBalance(sender2Addr, 1000)
 	mockLedger.SetBalance(sender3Addr, 1000)
@@ -488,12 +487,12 @@
 func TestMempool_PullBatch_All(t *testing.T) {
 	mockBroadcaster := &MockBroadcaster{}
 	mockLedger := NewMockLedger()
-	
+
 	// Get the public key addresses for all senders
 	_, sender1Addr := getOrCreateKeyPair("sender1")
 	_, sender2Addr := getOrCreateKeyPair("sender2")
 	_, sender3Addr := getOrCreateKeyPair("sender3")
-	
+
 	mockLedger.SetBalance(sender1Addr, 1000)
 	mockLedger.SetBalance(sender2Addr, 1000)
 	mockLedger.SetBalance(sender3Addr, 1000)
@@ -537,11 +536,11 @@
 func TestMempool_Size(t *testing.T) {
 	mockBroadcaster := &MockBroadcaster{}
 	mockLedger := NewMockLedger()
-	
+
 	// Get the public key addresses for all senders
 	_, sender1Addr := getOrCreateKeyPair("sender1")
 	_, sender2Addr := getOrCreateKeyPair("sender2")
-	
+
 	mockLedger.SetBalance(sender1Addr, 1000)
 	mockLedger.SetBalance(sender2Addr, 1000)
 	mockLedger.SetNonce(sender1Addr, 0)
@@ -600,7 +599,7 @@
 		go func(id int) {
 			senderName := fmt.Sprintf("sender%d", id)
 			tx := createTestTx(0, senderName, "recipient", uint64(id+1), 1) // nonce 1 for each sender
-			mempool.AddTx(tx, false) // Ignore error in concurrent test
+			mempool.AddTx(tx, false)                                        // Ignore error in concurrent test
 			done <- true
 		}(i)
 	}
@@ -619,11 +618,11 @@
 func TestMempool_DifferentTransactionTypes(t *testing.T) {
 	mockBroadcaster := &MockBroadcaster{}
 	mockLedger := NewMockLedger()
-	
+
 	// Get the public key addresses for all senders
 	_, sender1Addr := getOrCreateKeyPair("sender1")
 	_, sender2Addr := getOrCreateKeyPair("sender2")
-	
+
 	mockLedger.SetBalance(sender1Addr, 1000)
 	mockLedger.SetBalance(sender2Addr, 1000)
 	mockLedger.SetNonce(sender1Addr, 0)
@@ -658,12 +657,12 @@
 func TestMempool_FIFOOrder(t *testing.T) {
 	mockBroadcaster := &MockBroadcaster{}
 	mockLedger := NewMockLedger()
-	
+
 	// Get the public key addresses for all senders
 	_, sender1Addr := getOrCreateKeyPair("sender1")
 	_, sender2Addr := getOrCreateKeyPair("sender2")
 	_, sender3Addr := getOrCreateKeyPair("sender3")
-	
+
 	mockLedger.SetBalance(sender1Addr, 1000)
 	mockLedger.SetBalance(sender2Addr, 1000)
 	mockLedger.SetBalance(sender3Addr, 1000)
@@ -710,13 +709,13 @@
 func TestMempool_PullBatchFIFOOrder(t *testing.T) {
 	mockBroadcaster := &MockBroadcaster{}
 	mockLedger := NewMockLedger()
-	
+
 	// Get the public key addresses for all senders
 	_, sender1Addr := getOrCreateKeyPair("sender1")
 	_, sender2Addr := getOrCreateKeyPair("sender2")
 	_, sender3Addr := getOrCreateKeyPair("sender3")
 	_, sender4Addr := getOrCreateKeyPair("sender4")
-	
+
 	mockLedger.SetBalance(sender1Addr, 1000)
 	mockLedger.SetBalance(sender2Addr, 1000)
 	mockLedger.SetBalance(sender3Addr, 1000)
@@ -784,10 +783,10 @@
 func TestMempool_HasTransaction(t *testing.T) {
 	mockBroadcaster := &MockBroadcaster{}
 	mockLedger := NewMockLedger()
-	
+
 	// Get the public key address for sender
 	_, sender1Addr := getOrCreateKeyPair("sender1")
-	
+
 	mockLedger.SetBalance(sender1Addr, 1000)
 	mockLedger.SetNonce(sender1Addr, 0)
 	mempool := NewMempool(10, mockBroadcaster, mockLedger)
@@ -812,10 +811,10 @@
 func TestMempool_GetTransaction(t *testing.T) {
 	mockBroadcaster := &MockBroadcaster{}
 	mockLedger := NewMockLedger()
-	
+
 	// Get the public key address for sender
 	_, sender1Addr := getOrCreateKeyPair("sender1")
-	
+
 	mockLedger.SetBalance(sender1Addr, 1000)
 	mockLedger.SetNonce(sender1Addr, 0)
 	mempool := NewMempool(10, mockBroadcaster, mockLedger)
@@ -848,11 +847,11 @@
 func TestMempool_GetTransactionCount(t *testing.T) {
 	mockBroadcaster := &MockBroadcaster{}
 	mockLedger := NewMockLedger()
-	
+
 	// Get the public key addresses for all senders
 	_, sender1Addr := getOrCreateKeyPair("sender1")
 	_, sender2Addr := getOrCreateKeyPair("sender2")
-	
+
 	mockLedger.SetBalance(sender1Addr, 1000)
 	mockLedger.SetBalance(sender2Addr, 1000)
 	mockLedger.SetNonce(sender1Addr, 0)
@@ -903,14 +902,14 @@
 	}
 	// Simulate nonce update after successful transaction
 	mockLedger.UpdateNonce(testPublicKeyHex, 1)
-	
+
 	hash2, err2 := mempool.AddTx(tx2, false)
 	if err2 != nil {
 		t.Errorf("Failed to add tx2: %v", err2)
 	}
 	// Simulate nonce update after successful transaction
 	mockLedger.UpdateNonce(testPublicKeyHex, 2)
-	
+
 	hash3, err3 := mempool.AddTx(tx3, false)
 	if err3 != nil {
 		t.Errorf("Failed to add tx3: %v", err3)
@@ -946,7 +945,7 @@
 func TestMempool_ConcurrentReadAccess(t *testing.T) {
 	mockBroadcaster := &MockBroadcaster{}
 	mockLedger := NewMockLedger()
-	
+
 	// Set up accounts for the transactions we'll add
 	senderAddrs := make(map[int]string)
 	for i := 0; i < 5; i++ {
@@ -999,7 +998,7 @@
 func TestMempool_ConcurrentReadWriteAccess(t *testing.T) {
 	mockBroadcaster := &MockBroadcaster{}
 	mockLedger := NewMockLedger()
-	
+
 	// Set up multiple accounts for concurrent access
 	senderAddrs := make(map[int]string)
 	for i := 0; i < 10; i++ {
@@ -1053,10 +1052,10 @@
 func TestMempool_BroadcastWithoutBlocking(t *testing.T) {
 	mockBroadcaster := &MockBroadcaster{}
 	mockLedger := NewMockLedger()
-	
+
 	// Get the public key address for sender
 	_, sender1Addr := getOrCreateKeyPair("sender1")
-	
+
 	mockLedger.SetBalance(sender1Addr, 1000)
 	mockLedger.SetNonce(sender1Addr, 0)
 	mempool := NewMempool(10, mockBroadcaster, mockLedger)
@@ -1094,10 +1093,10 @@
 func TestMempool_RaceConditionHandling(t *testing.T) {
 	mockBroadcaster := &MockBroadcaster{}
 	mockLedger := NewMockLedger()
-	
+
 	// Get the public key address for sender
 	_, sender1Addr := getOrCreateKeyPair("sender1")
-	
+
 	mockLedger.SetBalance(sender1Addr, 1000)
 	mockLedger.SetNonce(sender1Addr, 0)
 	mempool := NewMempool(2, mockBroadcaster, mockLedger) // Small size to trigger race conditions
