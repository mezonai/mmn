--- conflicted
+++ resolved
@@ -200,15 +200,9 @@
 	eventRouter := NewEventRouter(eventBus)
 
 	// Subscribe to events
-<<<<<<< HEAD
-	eventChan := eventRouter.Subscribe()
-	defer eventRouter.Unsubscribe(eventChan)
-
-=======
 	subscriberID, eventChan := eventRouter.Subscribe()
 	defer eventRouter.Unsubscribe(subscriberID)
 	
->>>>>>> 91ca4b2f
 	// Create and publish a failed transaction event
 	txHash := "failed-tx-hash"
 	errorMessage := "invalid signature"
