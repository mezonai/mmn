--- conflicted
+++ resolved
@@ -11,11 +11,10 @@
 	"github.com/mezonai/mmn/logx"
 )
 
-<<<<<<< HEAD
-const DEFAULT_BUFFER = 256
-=======
-const HEARTBEAT_INTERVAL = 30 * time.Second
->>>>>>> dd7fe0d6
+const (
+	DEFAULT_BUFFER     = 256
+	HEARTBEAT_INTERVAL = 30 * time.Second
+)
 
 type SubscriberID string
 
@@ -33,15 +32,11 @@
 }
 
 func NewEventBus() *EventBus {
-<<<<<<< HEAD
-	return &EventBus{buffer: DEFAULT_BUFFER}
-=======
-	eb := &EventBus{}
+	eb := &EventBus{buffer: DEFAULT_BUFFER}
 	exception.SafeGoWithPanic("EventBusHeartbeat", func() {
 		eb.heartbeat()
 	})
 	return eb
->>>>>>> dd7fe0d6
 }
 
 func (eb *EventBus) generateUUIDID() SubscriberID {
