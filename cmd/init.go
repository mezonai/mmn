--- conflicted
+++ resolved
@@ -183,46 +183,18 @@
 
 	// Initialize db store inside directory
 	dbStoreDir := filepath.Join(initDataDir, "store")
-	as, ts, bs, err := initializeDBStore(dbStoreDir, initDatabase)
-	if err != nil {
-<<<<<<< HEAD
-		logx.Error("INIT", "Failed to create txstore directory:", err.Error())
-		return
-	}
-	defer ts.Close()
-
-	// Initialize tx meta store
-	txMetaStoreDir := filepath.Join(initDataDir, "txmetastore")
-	if err := os.MkdirAll(txMetaStoreDir, 0755); err != nil {
-		logx.Error("INIT", "Failed to create txmetastore directory:", err.Error())
-		return
-	}
-	tms, err := initializeTxMetaStore(txMetaStoreDir, initDatabase)
-	if err != nil {
-		logx.Error("INIT", "Failed to create txmetastore directory:", err.Error())
-		return
-	}
-	defer tms.Close()
-
-	// Initialize blockstore
-	blockstoreDir := filepath.Join(initDataDir, "blockstore")
-	if err := os.MkdirAll(blockstoreDir, 0755); err != nil {
-		logx.Error("INIT", "Failed to create blockstore directory:", err.Error())
-=======
+	as, ts, tms, bs, err := initializeDBStore(dbStoreDir, initDatabase)
+	if err != nil {
 		logx.Error("INIT", "Failed to initialize db store:", err.Error())
->>>>>>> 555dcdd6
 		return
 	}
 	defer bs.MustClose()
 	defer ts.MustClose()
+	defer tms.MustClose()
 	defer as.MustClose()
 
 	// Initialize ledger
-<<<<<<< HEAD
-	ld := ledger.NewLedger(ts, tms)
-=======
-	ld := ledger.NewLedger(ts, as)
->>>>>>> 555dcdd6
+	ld := ledger.NewLedger(ts, tms, as)
 
 	// Create genesis block using AssembleBlock
 	genesisBlock, err := initializeBlockchainWithGenesis(cfg, ld)
