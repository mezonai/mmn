package cmd

import (
	"crypto/ed25519"
	"crypto/rand"
	"encoding/hex"
	"fmt"
	"os"
	"path/filepath"

	"github.com/mezonai/mmn/block"
	"github.com/mezonai/mmn/config"
	"github.com/mezonai/mmn/ledger"
	"github.com/mezonai/mmn/logx"
	"github.com/mezonai/mmn/poh"
	"github.com/spf13/cobra"
)

const ZERO_ADDRESS = "0000000000000000000000000000000000000000000000000000000000000000"

var (
	// Init command specific variables
	initGenesisPath string
	initDataDir     string
	initDatabase    string
	initPrivKeyPath string
	faucetAddresses []string
)

var initCmd = &cobra.Command{
	Use:   "init",
	Short: "Initialize node by generating a private key and genesis block",
	Long: `Initialize a new blockchain node by:
- Generating a new Ed25519 private key (or using provided one)
- Creating genesis block from configuration file
- Setting up data directory structure
- Initializing blockstore with chosen database backend`,
	Run: func(cmd *cobra.Command, args []string) {
		initializeNode()
	},
}

func init() {
	// Add init command to root
	rootCmd.AddCommand(initCmd)

	// Init command flags
	initCmd.Flags().StringVar(&initGenesisPath, "genesis", "config/genesis.yml", "Path to genesis configuration file")
	initCmd.Flags().StringVar(&initDataDir, "data-dir", ".", "Directory to save node data")
	initCmd.Flags().StringVar(&initDatabase, "database", "leveldb", "Database backend (leveldb or rocksdb)")
	initCmd.Flags().StringVar(&initPrivKeyPath, "privkey-path", "", "Path to existing private key file (optional)")
	initCmd.Flags().StringArrayVar(
		&faucetAddresses,
		"faucet-addresses",
		[]string{},
		"List of faucet addresses to fund initial accounts",
	)
}

// initializeNode generates a new Ed25519 seed, creates genesis block, and initializes node data
func initializeNode() {
	// Ensure data directory exists
	if err := os.MkdirAll(initDataDir, 0755); err != nil {
		logx.Error("INIT", "Failed to create data directory:", err.Error())
		return
	}

	// Create full paths for key files
	privKeyFile := filepath.Join(initDataDir, "privkey.txt")
	pubKeyFile := filepath.Join(initDataDir, "pubkey.txt")

	var pubKeyHex string
	var err error

	// Check if privkey-path is provided
	if initPrivKeyPath != "" {
		// Use provided private key file
		logx.Info("INIT", "Using provided private key from:", initPrivKeyPath)

		// Load public key from provided private key
		pubKeyHex, err = config.LoadPubKeyFromPriv(initPrivKeyPath)
		if err != nil {
			logx.Error("INIT", "Failed to load public key from provided private key:", err.Error())
			return
		}

		// Copy the private key to data directory
		privKeyData, err := os.ReadFile(initPrivKeyPath)
		if err != nil {
			logx.Error("INIT", "Failed to read provided private key file:", err.Error())
			return
		}

		err = os.WriteFile(privKeyFile, privKeyData, 0600)
		if err != nil {
			logx.Error("INIT", "Failed to copy private key to data directory:", err.Error())
			return
		}

		// Save public key
		err = os.WriteFile(pubKeyFile, []byte(pubKeyHex), 0644)
		if err != nil {
			logx.Error("INIT", "Failed to write public key to file:", err.Error())
			return
		}

		logx.Info("INIT", "Private key copied to:", privKeyFile)
		logx.Info("INIT", "Public key saved to:", pubKeyFile)
	} else {
		// Check if both private and public key files already exist
		privKeyExists := false
		pubKeyExists := false
		if _, err := os.Stat(privKeyFile); err == nil {
			privKeyExists = true
		}
		if _, err := os.Stat(pubKeyFile); err == nil {
			pubKeyExists = true
		}

		if privKeyExists && pubKeyExists {
			logx.Info("INIT", "Private and public key files already exist, skipping key generation")
			// Load existing public key
			pubKeyHex, err = config.LoadPubKeyFromPriv(privKeyFile)
			if err != nil {
				logx.Error("INIT", "Failed to load existing public key:", err.Error())
				return
			}
		} else {
			// Generate new keys
			logx.Info("INIT", "Generating new Ed25519 key pair")

			// Generate 32-byte Ed25519 seed
			seed := make([]byte, ed25519.SeedSize)
			_, err := rand.Read(seed)
			if err != nil {
				logx.Error("INIT", "Failed to generate Ed25519 seed:", err.Error())
				return
			}

			// Generate key pair from seed
			privKey := ed25519.NewKeyFromSeed(seed)
			pubKey := privKey.Public().(ed25519.PublicKey)

			// Convert seed to hex string for private key file
			seedHex := hex.EncodeToString(seed)

			// Save private key
			err = os.WriteFile(privKeyFile, []byte(seedHex), 0600)
			if err != nil {
				logx.Error("INIT", "Failed to write private key to file:", err.Error())
				return
			}

			// Save public key
			pubKeyHex = hex.EncodeToString(pubKey)
			err = os.WriteFile(pubKeyFile, []byte(pubKeyHex), 0644)
			if err != nil {
				logx.Error("INIT", "Failed to write public key to file:", err.Error())
				return
			}

			logx.Info("INIT", "Successfully generated Ed25519 key pair")
			logx.Info("INIT", "Private key saved to:", privKeyFile)
			logx.Info("INIT", "Public key saved to:", pubKeyFile)
		}
	}

	// Load genesis configuration
	cfg, err := loadConfiguration(initGenesisPath)
	if err != nil {
		logx.Error("INIT", "Failed to load genesis configuration:", err.Error())
		return
	}

	// Copy genesis.yml to data directory
	genesisDestPath := filepath.Join(initDataDir, "genesis.yml")
	genesisData, err := os.ReadFile(initGenesisPath)
	if err != nil {
		logx.Error("INIT", "Failed to read genesis configuration file:", err.Error())
		return
	}

	err = os.WriteFile(genesisDestPath, genesisData, 0644)
	if err != nil {
		logx.Error("INIT", "Failed to copy genesis configuration to data directory:", err.Error())
		return
	}

	logx.Info("INIT", "Genesis configuration copied to:", genesisDestPath)

	// Initialize blockstore
	blockstoreDir := filepath.Join(initDataDir, "blockstore")
	if err := os.MkdirAll(blockstoreDir, 0755); err != nil {
		logx.Error("INIT", "Failed to create blockstore directory:", err.Error())
		return
	}

	bs, err := initializeBlockstore(pubKeyHex, blockstoreDir, initDatabase)
	if err != nil {
		logx.Error("INIT", "Failed to initialize blockstore:", err.Error())
		return
	}
	defer bs.Close()

	// Initialize ledger
	ld := ledger.NewLedger(ZERO_ADDRESS)

	// Create genesis block using AssembleBlock
	genesisBlock, err := initializeBlockchainWithGenesis(cfg, ld)
	if err != nil {
		logx.Error("INIT", "Failed to initialize blockchain with genesis:", err.Error())
		return
	}

	// Persist genesis block to database
	if genesisBlock != nil {
		err = bs.AddBlockPending(genesisBlock)
		if err != nil {
			logx.Error("INIT", "Failed to persist genesis block to database:", err.Error())
			return
		}

		// Mark genesis block as finalized
		err = bs.MarkFinalized(genesisBlock.Slot)
		if err != nil {
			logx.Error("INIT", "Failed to mark genesis block as finalized:", err.Error())
			return
		}

		logx.Info("INIT", "Genesis block created with hash:", fmt.Sprintf("%x", genesisBlock.Hash))
		logx.Info("INIT", "Genesis block contains", len(genesisBlock.Entries), "PoH entries")
		logx.Info("INIT", "Genesis block slot:", genesisBlock.Slot)
		logx.Info("INIT", "Genesis block persisted to database and marked as finalized")
	} else {
		logx.Info("INIT", "Genesis block already exists, skipping creation")
	}

	logx.Info("INIT", "Node initialization completed successfully")
	logx.Info("INIT", "Private key saved to:", privKeyFile)
	logx.Info("INIT", "Data directory:", initDataDir)
	logx.Info("INIT", "Database backend:", initDatabase)
	logx.Info("INIT", "Genesis configuration loaded from:", initGenesisPath)
}

// initializeBlockchainWithGenesis initializes blockchain with genesis block using AssembleBlock
func initializeBlockchainWithGenesis(cfg *config.GenesisConfig, ld *ledger.Ledger) (*block.Block, error) {

	// Create genesis PoH entry with faucet transaction
	// For genesis, we create a simple entry with the faucet initialization
	var genesisHash [32]byte                         // Zero hash for genesis
	genesisEntry := poh.NewTickEntry(1, genesisHash) // Simple tick entry for genesis

	// Use AssembleBlock to create the genesis block
	genesisBlock := block.AssembleBlock(
		0,                         // slot 0 for genesis
		genesisHash,               // previous hash is zero for genesis
		ZERO_ADDRESS,              // use faucet address as leader for genesis
		[]poh.Entry{genesisEntry}, // genesis entry
	)

	if len(faucetAddresses) > 0 {
		cfg.Faucet.Addresses = faucetAddresses
	}
	// Process genesis faucet account creation
	err := ld.CreateAccountsFromGenesis(cfg.Faucet.Addresses, cfg.Faucet.Amount)
	if err != nil {
		return nil, fmt.Errorf("failed to create genesis faucet account: %w", err)
	}

<<<<<<< HEAD
	logx.Info("GENESIS", fmt.Sprintf("Successfully initialized genesis block using AssembleBlock with faucet accounts %s (balance: %d)", cfg.Faucet.Addresses, cfg.Faucet.Amount))
=======
	// Save ledger snapshot to persist faucet account
	if err := ld.SaveSnapshot("ledger/snapshot.gob"); err != nil {
		return nil, fmt.Errorf("failed to save ledger snapshot: %w", err)
	}

	logx.Info("GENESIS", fmt.Sprintf("Successfully initialized genesis block using AssembleBlock with faucet account %s (balance: %d)", cfg.Faucet.Address, cfg.Faucet.Amount))
	logx.Info("GENESIS", "Ledger snapshot saved to ledger/snapshot.gob")
>>>>>>> 878391a2
	logx.Info("GENESIS", fmt.Sprintf("Genesis block hash: %x", genesisBlock.Hash))

	return genesisBlock, nil
}
<|MERGE_RESOLUTION|>--- conflicted
+++ resolved
@@ -1,284 +1,280 @@
-package cmd
-
-import (
-	"crypto/ed25519"
-	"crypto/rand"
-	"encoding/hex"
-	"fmt"
-	"os"
-	"path/filepath"
-
-	"github.com/mezonai/mmn/block"
-	"github.com/mezonai/mmn/config"
-	"github.com/mezonai/mmn/ledger"
-	"github.com/mezonai/mmn/logx"
-	"github.com/mezonai/mmn/poh"
-	"github.com/spf13/cobra"
-)
-
-const ZERO_ADDRESS = "0000000000000000000000000000000000000000000000000000000000000000"
-
-var (
-	// Init command specific variables
-	initGenesisPath string
-	initDataDir     string
-	initDatabase    string
-	initPrivKeyPath string
-	faucetAddresses []string
-)
-
-var initCmd = &cobra.Command{
-	Use:   "init",
-	Short: "Initialize node by generating a private key and genesis block",
-	Long: `Initialize a new blockchain node by:
-- Generating a new Ed25519 private key (or using provided one)
-- Creating genesis block from configuration file
-- Setting up data directory structure
-- Initializing blockstore with chosen database backend`,
-	Run: func(cmd *cobra.Command, args []string) {
-		initializeNode()
-	},
-}
-
-func init() {
-	// Add init command to root
-	rootCmd.AddCommand(initCmd)
-
-	// Init command flags
-	initCmd.Flags().StringVar(&initGenesisPath, "genesis", "config/genesis.yml", "Path to genesis configuration file")
-	initCmd.Flags().StringVar(&initDataDir, "data-dir", ".", "Directory to save node data")
-	initCmd.Flags().StringVar(&initDatabase, "database", "leveldb", "Database backend (leveldb or rocksdb)")
-	initCmd.Flags().StringVar(&initPrivKeyPath, "privkey-path", "", "Path to existing private key file (optional)")
-	initCmd.Flags().StringArrayVar(
-		&faucetAddresses,
-		"faucet-addresses",
-		[]string{},
-		"List of faucet addresses to fund initial accounts",
-	)
-}
-
-// initializeNode generates a new Ed25519 seed, creates genesis block, and initializes node data
-func initializeNode() {
-	// Ensure data directory exists
-	if err := os.MkdirAll(initDataDir, 0755); err != nil {
-		logx.Error("INIT", "Failed to create data directory:", err.Error())
-		return
-	}
-
-	// Create full paths for key files
-	privKeyFile := filepath.Join(initDataDir, "privkey.txt")
-	pubKeyFile := filepath.Join(initDataDir, "pubkey.txt")
-
-	var pubKeyHex string
-	var err error
-
-	// Check if privkey-path is provided
-	if initPrivKeyPath != "" {
-		// Use provided private key file
-		logx.Info("INIT", "Using provided private key from:", initPrivKeyPath)
-
-		// Load public key from provided private key
-		pubKeyHex, err = config.LoadPubKeyFromPriv(initPrivKeyPath)
-		if err != nil {
-			logx.Error("INIT", "Failed to load public key from provided private key:", err.Error())
-			return
-		}
-
-		// Copy the private key to data directory
-		privKeyData, err := os.ReadFile(initPrivKeyPath)
-		if err != nil {
-			logx.Error("INIT", "Failed to read provided private key file:", err.Error())
-			return
-		}
-
-		err = os.WriteFile(privKeyFile, privKeyData, 0600)
-		if err != nil {
-			logx.Error("INIT", "Failed to copy private key to data directory:", err.Error())
-			return
-		}
-
-		// Save public key
-		err = os.WriteFile(pubKeyFile, []byte(pubKeyHex), 0644)
-		if err != nil {
-			logx.Error("INIT", "Failed to write public key to file:", err.Error())
-			return
-		}
-
-		logx.Info("INIT", "Private key copied to:", privKeyFile)
-		logx.Info("INIT", "Public key saved to:", pubKeyFile)
-	} else {
-		// Check if both private and public key files already exist
-		privKeyExists := false
-		pubKeyExists := false
-		if _, err := os.Stat(privKeyFile); err == nil {
-			privKeyExists = true
-		}
-		if _, err := os.Stat(pubKeyFile); err == nil {
-			pubKeyExists = true
-		}
-
-		if privKeyExists && pubKeyExists {
-			logx.Info("INIT", "Private and public key files already exist, skipping key generation")
-			// Load existing public key
-			pubKeyHex, err = config.LoadPubKeyFromPriv(privKeyFile)
-			if err != nil {
-				logx.Error("INIT", "Failed to load existing public key:", err.Error())
-				return
-			}
-		} else {
-			// Generate new keys
-			logx.Info("INIT", "Generating new Ed25519 key pair")
-
-			// Generate 32-byte Ed25519 seed
-			seed := make([]byte, ed25519.SeedSize)
-			_, err := rand.Read(seed)
-			if err != nil {
-				logx.Error("INIT", "Failed to generate Ed25519 seed:", err.Error())
-				return
-			}
-
-			// Generate key pair from seed
-			privKey := ed25519.NewKeyFromSeed(seed)
-			pubKey := privKey.Public().(ed25519.PublicKey)
-
-			// Convert seed to hex string for private key file
-			seedHex := hex.EncodeToString(seed)
-
-			// Save private key
-			err = os.WriteFile(privKeyFile, []byte(seedHex), 0600)
-			if err != nil {
-				logx.Error("INIT", "Failed to write private key to file:", err.Error())
-				return
-			}
-
-			// Save public key
-			pubKeyHex = hex.EncodeToString(pubKey)
-			err = os.WriteFile(pubKeyFile, []byte(pubKeyHex), 0644)
-			if err != nil {
-				logx.Error("INIT", "Failed to write public key to file:", err.Error())
-				return
-			}
-
-			logx.Info("INIT", "Successfully generated Ed25519 key pair")
-			logx.Info("INIT", "Private key saved to:", privKeyFile)
-			logx.Info("INIT", "Public key saved to:", pubKeyFile)
-		}
-	}
-
-	// Load genesis configuration
-	cfg, err := loadConfiguration(initGenesisPath)
-	if err != nil {
-		logx.Error("INIT", "Failed to load genesis configuration:", err.Error())
-		return
-	}
-
-	// Copy genesis.yml to data directory
-	genesisDestPath := filepath.Join(initDataDir, "genesis.yml")
-	genesisData, err := os.ReadFile(initGenesisPath)
-	if err != nil {
-		logx.Error("INIT", "Failed to read genesis configuration file:", err.Error())
-		return
-	}
-
-	err = os.WriteFile(genesisDestPath, genesisData, 0644)
-	if err != nil {
-		logx.Error("INIT", "Failed to copy genesis configuration to data directory:", err.Error())
-		return
-	}
-
-	logx.Info("INIT", "Genesis configuration copied to:", genesisDestPath)
-
-	// Initialize blockstore
-	blockstoreDir := filepath.Join(initDataDir, "blockstore")
-	if err := os.MkdirAll(blockstoreDir, 0755); err != nil {
-		logx.Error("INIT", "Failed to create blockstore directory:", err.Error())
-		return
-	}
-
-	bs, err := initializeBlockstore(pubKeyHex, blockstoreDir, initDatabase)
-	if err != nil {
-		logx.Error("INIT", "Failed to initialize blockstore:", err.Error())
-		return
-	}
-	defer bs.Close()
-
-	// Initialize ledger
-	ld := ledger.NewLedger(ZERO_ADDRESS)
-
-	// Create genesis block using AssembleBlock
-	genesisBlock, err := initializeBlockchainWithGenesis(cfg, ld)
-	if err != nil {
-		logx.Error("INIT", "Failed to initialize blockchain with genesis:", err.Error())
-		return
-	}
-
-	// Persist genesis block to database
-	if genesisBlock != nil {
-		err = bs.AddBlockPending(genesisBlock)
-		if err != nil {
-			logx.Error("INIT", "Failed to persist genesis block to database:", err.Error())
-			return
-		}
-
-		// Mark genesis block as finalized
-		err = bs.MarkFinalized(genesisBlock.Slot)
-		if err != nil {
-			logx.Error("INIT", "Failed to mark genesis block as finalized:", err.Error())
-			return
-		}
-
-		logx.Info("INIT", "Genesis block created with hash:", fmt.Sprintf("%x", genesisBlock.Hash))
-		logx.Info("INIT", "Genesis block contains", len(genesisBlock.Entries), "PoH entries")
-		logx.Info("INIT", "Genesis block slot:", genesisBlock.Slot)
-		logx.Info("INIT", "Genesis block persisted to database and marked as finalized")
-	} else {
-		logx.Info("INIT", "Genesis block already exists, skipping creation")
-	}
-
-	logx.Info("INIT", "Node initialization completed successfully")
-	logx.Info("INIT", "Private key saved to:", privKeyFile)
-	logx.Info("INIT", "Data directory:", initDataDir)
-	logx.Info("INIT", "Database backend:", initDatabase)
-	logx.Info("INIT", "Genesis configuration loaded from:", initGenesisPath)
-}
-
-// initializeBlockchainWithGenesis initializes blockchain with genesis block using AssembleBlock
-func initializeBlockchainWithGenesis(cfg *config.GenesisConfig, ld *ledger.Ledger) (*block.Block, error) {
-
-	// Create genesis PoH entry with faucet transaction
-	// For genesis, we create a simple entry with the faucet initialization
-	var genesisHash [32]byte                         // Zero hash for genesis
-	genesisEntry := poh.NewTickEntry(1, genesisHash) // Simple tick entry for genesis
-
-	// Use AssembleBlock to create the genesis block
-	genesisBlock := block.AssembleBlock(
-		0,                         // slot 0 for genesis
-		genesisHash,               // previous hash is zero for genesis
-		ZERO_ADDRESS,              // use faucet address as leader for genesis
-		[]poh.Entry{genesisEntry}, // genesis entry
-	)
-
-	if len(faucetAddresses) > 0 {
-		cfg.Faucet.Addresses = faucetAddresses
-	}
-	// Process genesis faucet account creation
-	err := ld.CreateAccountsFromGenesis(cfg.Faucet.Addresses, cfg.Faucet.Amount)
-	if err != nil {
-		return nil, fmt.Errorf("failed to create genesis faucet account: %w", err)
-	}
-
-<<<<<<< HEAD
-	logx.Info("GENESIS", fmt.Sprintf("Successfully initialized genesis block using AssembleBlock with faucet accounts %s (balance: %d)", cfg.Faucet.Addresses, cfg.Faucet.Amount))
-=======
-	// Save ledger snapshot to persist faucet account
-	if err := ld.SaveSnapshot("ledger/snapshot.gob"); err != nil {
-		return nil, fmt.Errorf("failed to save ledger snapshot: %w", err)
-	}
-
-	logx.Info("GENESIS", fmt.Sprintf("Successfully initialized genesis block using AssembleBlock with faucet account %s (balance: %d)", cfg.Faucet.Address, cfg.Faucet.Amount))
-	logx.Info("GENESIS", "Ledger snapshot saved to ledger/snapshot.gob")
->>>>>>> 878391a2
-	logx.Info("GENESIS", fmt.Sprintf("Genesis block hash: %x", genesisBlock.Hash))
-
-	return genesisBlock, nil
-}
+package cmd
+
+import (
+	"crypto/ed25519"
+	"crypto/rand"
+	"encoding/hex"
+	"fmt"
+	"os"
+	"path/filepath"
+
+	"github.com/mezonai/mmn/block"
+	"github.com/mezonai/mmn/config"
+	"github.com/mezonai/mmn/ledger"
+	"github.com/mezonai/mmn/logx"
+	"github.com/mezonai/mmn/poh"
+	"github.com/spf13/cobra"
+)
+
+const ZERO_ADDRESS = "0000000000000000000000000000000000000000000000000000000000000000"
+
+var (
+	// Init command specific variables
+	initGenesisPath string
+	initDataDir     string
+	initDatabase    string
+	initPrivKeyPath string
+	faucetAddresses []string
+)
+
+var initCmd = &cobra.Command{
+	Use:   "init",
+	Short: "Initialize node by generating a private key and genesis block",
+	Long: `Initialize a new blockchain node by:
+- Generating a new Ed25519 private key (or using provided one)
+- Creating genesis block from configuration file
+- Setting up data directory structure
+- Initializing blockstore with chosen database backend`,
+	Run: func(cmd *cobra.Command, args []string) {
+		initializeNode()
+	},
+}
+
+func init() {
+	// Add init command to root
+	rootCmd.AddCommand(initCmd)
+
+	// Init command flags
+	initCmd.Flags().StringVar(&initGenesisPath, "genesis", "config/genesis.yml", "Path to genesis configuration file")
+	initCmd.Flags().StringVar(&initDataDir, "data-dir", ".", "Directory to save node data")
+	initCmd.Flags().StringVar(&initDatabase, "database", "leveldb", "Database backend (leveldb or rocksdb)")
+	initCmd.Flags().StringVar(&initPrivKeyPath, "privkey-path", "", "Path to existing private key file (optional)")
+	initCmd.Flags().StringArrayVar(
+		&faucetAddresses,
+		"faucet-addresses",
+		[]string{},
+		"List of faucet addresses to fund initial accounts",
+	)
+}
+
+// initializeNode generates a new Ed25519 seed, creates genesis block, and initializes node data
+func initializeNode() {
+	// Ensure data directory exists
+	if err := os.MkdirAll(initDataDir, 0755); err != nil {
+		logx.Error("INIT", "Failed to create data directory:", err.Error())
+		return
+	}
+
+	// Create full paths for key files
+	privKeyFile := filepath.Join(initDataDir, "privkey.txt")
+	pubKeyFile := filepath.Join(initDataDir, "pubkey.txt")
+
+	var pubKeyHex string
+	var err error
+
+	// Check if privkey-path is provided
+	if initPrivKeyPath != "" {
+		// Use provided private key file
+		logx.Info("INIT", "Using provided private key from:", initPrivKeyPath)
+
+		// Load public key from provided private key
+		pubKeyHex, err = config.LoadPubKeyFromPriv(initPrivKeyPath)
+		if err != nil {
+			logx.Error("INIT", "Failed to load public key from provided private key:", err.Error())
+			return
+		}
+
+		// Copy the private key to data directory
+		privKeyData, err := os.ReadFile(initPrivKeyPath)
+		if err != nil {
+			logx.Error("INIT", "Failed to read provided private key file:", err.Error())
+			return
+		}
+
+		err = os.WriteFile(privKeyFile, privKeyData, 0600)
+		if err != nil {
+			logx.Error("INIT", "Failed to copy private key to data directory:", err.Error())
+			return
+		}
+
+		// Save public key
+		err = os.WriteFile(pubKeyFile, []byte(pubKeyHex), 0644)
+		if err != nil {
+			logx.Error("INIT", "Failed to write public key to file:", err.Error())
+			return
+		}
+
+		logx.Info("INIT", "Private key copied to:", privKeyFile)
+		logx.Info("INIT", "Public key saved to:", pubKeyFile)
+	} else {
+		// Check if both private and public key files already exist
+		privKeyExists := false
+		pubKeyExists := false
+		if _, err := os.Stat(privKeyFile); err == nil {
+			privKeyExists = true
+		}
+		if _, err := os.Stat(pubKeyFile); err == nil {
+			pubKeyExists = true
+		}
+
+		if privKeyExists && pubKeyExists {
+			logx.Info("INIT", "Private and public key files already exist, skipping key generation")
+			// Load existing public key
+			pubKeyHex, err = config.LoadPubKeyFromPriv(privKeyFile)
+			if err != nil {
+				logx.Error("INIT", "Failed to load existing public key:", err.Error())
+				return
+			}
+		} else {
+			// Generate new keys
+			logx.Info("INIT", "Generating new Ed25519 key pair")
+
+			// Generate 32-byte Ed25519 seed
+			seed := make([]byte, ed25519.SeedSize)
+			_, err := rand.Read(seed)
+			if err != nil {
+				logx.Error("INIT", "Failed to generate Ed25519 seed:", err.Error())
+				return
+			}
+
+			// Generate key pair from seed
+			privKey := ed25519.NewKeyFromSeed(seed)
+			pubKey := privKey.Public().(ed25519.PublicKey)
+
+			// Convert seed to hex string for private key file
+			seedHex := hex.EncodeToString(seed)
+
+			// Save private key
+			err = os.WriteFile(privKeyFile, []byte(seedHex), 0600)
+			if err != nil {
+				logx.Error("INIT", "Failed to write private key to file:", err.Error())
+				return
+			}
+
+			// Save public key
+			pubKeyHex = hex.EncodeToString(pubKey)
+			err = os.WriteFile(pubKeyFile, []byte(pubKeyHex), 0644)
+			if err != nil {
+				logx.Error("INIT", "Failed to write public key to file:", err.Error())
+				return
+			}
+
+			logx.Info("INIT", "Successfully generated Ed25519 key pair")
+			logx.Info("INIT", "Private key saved to:", privKeyFile)
+			logx.Info("INIT", "Public key saved to:", pubKeyFile)
+		}
+	}
+
+	// Load genesis configuration
+	cfg, err := loadConfiguration(initGenesisPath)
+	if err != nil {
+		logx.Error("INIT", "Failed to load genesis configuration:", err.Error())
+		return
+	}
+
+	// Copy genesis.yml to data directory
+	genesisDestPath := filepath.Join(initDataDir, "genesis.yml")
+	genesisData, err := os.ReadFile(initGenesisPath)
+	if err != nil {
+		logx.Error("INIT", "Failed to read genesis configuration file:", err.Error())
+		return
+	}
+
+	err = os.WriteFile(genesisDestPath, genesisData, 0644)
+	if err != nil {
+		logx.Error("INIT", "Failed to copy genesis configuration to data directory:", err.Error())
+		return
+	}
+
+	logx.Info("INIT", "Genesis configuration copied to:", genesisDestPath)
+
+	// Initialize blockstore
+	blockstoreDir := filepath.Join(initDataDir, "blockstore")
+	if err := os.MkdirAll(blockstoreDir, 0755); err != nil {
+		logx.Error("INIT", "Failed to create blockstore directory:", err.Error())
+		return
+	}
+
+	bs, err := initializeBlockstore(pubKeyHex, blockstoreDir, initDatabase)
+	if err != nil {
+		logx.Error("INIT", "Failed to initialize blockstore:", err.Error())
+		return
+	}
+	defer bs.Close()
+
+	// Initialize ledger
+	ld := ledger.NewLedger(ZERO_ADDRESS)
+
+	// Create genesis block using AssembleBlock
+	genesisBlock, err := initializeBlockchainWithGenesis(cfg, ld)
+	if err != nil {
+		logx.Error("INIT", "Failed to initialize blockchain with genesis:", err.Error())
+		return
+	}
+
+	// Persist genesis block to database
+	if genesisBlock != nil {
+		err = bs.AddBlockPending(genesisBlock)
+		if err != nil {
+			logx.Error("INIT", "Failed to persist genesis block to database:", err.Error())
+			return
+		}
+
+		// Mark genesis block as finalized
+		err = bs.MarkFinalized(genesisBlock.Slot)
+		if err != nil {
+			logx.Error("INIT", "Failed to mark genesis block as finalized:", err.Error())
+			return
+		}
+
+		logx.Info("INIT", "Genesis block created with hash:", fmt.Sprintf("%x", genesisBlock.Hash))
+		logx.Info("INIT", "Genesis block contains", len(genesisBlock.Entries), "PoH entries")
+		logx.Info("INIT", "Genesis block slot:", genesisBlock.Slot)
+		logx.Info("INIT", "Genesis block persisted to database and marked as finalized")
+	} else {
+		logx.Info("INIT", "Genesis block already exists, skipping creation")
+	}
+
+	logx.Info("INIT", "Node initialization completed successfully")
+	logx.Info("INIT", "Private key saved to:", privKeyFile)
+	logx.Info("INIT", "Data directory:", initDataDir)
+	logx.Info("INIT", "Database backend:", initDatabase)
+	logx.Info("INIT", "Genesis configuration loaded from:", initGenesisPath)
+}
+
+// initializeBlockchainWithGenesis initializes blockchain with genesis block using AssembleBlock
+func initializeBlockchainWithGenesis(cfg *config.GenesisConfig, ld *ledger.Ledger) (*block.Block, error) {
+
+	// Create genesis PoH entry with faucet transaction
+	// For genesis, we create a simple entry with the faucet initialization
+	var genesisHash [32]byte                         // Zero hash for genesis
+	genesisEntry := poh.NewTickEntry(1, genesisHash) // Simple tick entry for genesis
+
+	// Use AssembleBlock to create the genesis block
+	genesisBlock := block.AssembleBlock(
+		0,                         // slot 0 for genesis
+		genesisHash,               // previous hash is zero for genesis
+		ZERO_ADDRESS,              // use faucet address as leader for genesis
+		[]poh.Entry{genesisEntry}, // genesis entry
+	)
+
+	if len(faucetAddresses) > 0 {
+		cfg.Faucet.Addresses = faucetAddresses
+	}
+	// Process genesis faucet account creation
+	err := ld.CreateAccountsFromGenesis(cfg.Faucet.Addresses, cfg.Faucet.Amount)
+	if err != nil {
+		return nil, fmt.Errorf("failed to create genesis faucet account: %w", err)
+	}
+
+	// Save ledger snapshot to persist faucet account
+	if err := ld.SaveSnapshot("ledger/snapshot.gob"); err != nil {
+		return nil, fmt.Errorf("failed to save ledger snapshot: %w", err)
+	}
+
+	logx.Info("GENESIS", fmt.Sprintf("Successfully initialized genesis block using AssembleBlock with faucet account %s (balance: %d)", cfg.Faucet.Address, cfg.Faucet.Amount))
+	logx.Info("GENESIS", "Ledger snapshot saved to ledger/snapshot.gob")
+	logx.Info("GENESIS", fmt.Sprintf("Genesis block hash: %x", genesisBlock.Hash))
+
+	return genesisBlock, nil
+}