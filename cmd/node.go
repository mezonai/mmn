--- conflicted
+++ resolved
@@ -4,9 +4,6 @@
 	"context"
 	"crypto/ed25519"
 	"fmt"
-	"github.com/mezonai/mmn/api"
-	"github.com/mezonai/mmn/network"
-	"github.com/mezonai/mmn/store"
 	"log"
 	"net"
 	"os"
@@ -16,10 +13,10 @@
 	"syscall"
 	"time"
 
-<<<<<<< HEAD
 	"github.com/mezonai/mmn/api"
-=======
->>>>>>> ae1fbbe9
+	"github.com/mezonai/mmn/network"
+	"github.com/mezonai/mmn/store"
+
 	"github.com/mezonai/mmn/config"
 	"github.com/mezonai/mmn/consensus"
 	"github.com/mezonai/mmn/events"
@@ -29,7 +26,6 @@
 	"github.com/mezonai/mmn/mempool"
 	"github.com/mezonai/mmn/p2p"
 	"github.com/mezonai/mmn/poh"
-	"github.com/mezonai/mmn/store"
 	"github.com/mezonai/mmn/validator"
 
 	"github.com/spf13/cobra"
@@ -132,21 +128,14 @@
 	eventRouter := events.NewEventRouter(eventBus)
 
 	// Initialize db store inside directory
-<<<<<<< HEAD
 	as, ts, tms, bs, err := initializeDBStore(dbStoreDir, databaseBackend, eventRouter)
-=======
-	as, ts, bs, err := initializeDBStore(dbStoreDir, databaseBackend, eventRouter)
->>>>>>> ae1fbbe9
 	if err != nil {
 		logx.Error("NODE", "Failed to initialize blockstore:", err.Error())
 		return
 	}
 	defer bs.MustClose()
 	defer ts.MustClose()
-<<<<<<< HEAD
 	defer tms.MustClose()
-=======
->>>>>>> ae1fbbe9
 	defer as.MustClose()
 
 	// Handle optional p2p-port: use random free port if not specified
@@ -176,11 +165,7 @@
 		BootStrapAddresses: bootstrapAddresses,
 	}
 
-<<<<<<< HEAD
 	ld := ledger.NewLedger(ts, tms, as, eventRouter)
-=======
-	ld := ledger.NewLedger(ts, as, eventRouter)
->>>>>>> ae1fbbe9
 
 	// Initialize PoH components
 	_, pohService, recorder, err := initializePoH(cfg, pubKey, genesisPath)
@@ -242,19 +227,11 @@
 }
 
 // initializeDBStore initializes the block storage backend using the factory pattern
-<<<<<<< HEAD
 func initializeDBStore(dataDir string, backend string, eventRouter *events.EventRouter) (store.AccountStore, store.TxStore, store.TxMetaStore, store.BlockStore, error) {
 	// Create data folder if not exist
 	if err := os.MkdirAll(dataDir, 0755); err != nil {
 		logx.Error("INIT", "Failed to create db store directory:", err.Error())
 		return nil, nil, nil, nil, err
-=======
-func initializeDBStore(dataDir string, backend string, eventRouter *events.EventRouter) (store.AccountStore, store.TxStore, store.BlockStore, error) {
-	// Create data folder if not exist
-	if err := os.MkdirAll(dataDir, 0755); err != nil {
-		logx.Error("INIT", "Failed to create db store directory:", err.Error())
-		return nil, nil, nil, err
->>>>>>> ae1fbbe9
 	}
 
 	// Create store configuration with StoreType
@@ -266,11 +243,7 @@
 
 	// Validate the configuration (this will check if the backend is supported)
 	if err := storeCfg.Validate(); err != nil {
-<<<<<<< HEAD
 		return nil, nil, nil, nil, fmt.Errorf("invalid blockstore configuration: %w", err)
-=======
-		return nil, nil, nil, fmt.Errorf("invalid blockstore configuration: %w", err)
->>>>>>> ae1fbbe9
 	}
 
 	// Use the factory pattern to create the store
