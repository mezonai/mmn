--- conflicted
+++ resolved
@@ -13,8 +13,6 @@
 	"syscall"
 	"time"
 
-	"github.com/mezonai/mmn/db"
-
 	"github.com/mezonai/mmn/api"
 	"github.com/mezonai/mmn/blockstore"
 	"github.com/mezonai/mmn/config"
@@ -118,22 +116,22 @@
 		return
 	}
 
-<<<<<<< HEAD
-	// Initialize databases with absolute paths
-	rocksdb, err := initializeRocksDB(absRocksdbBlockDir)
-	if err != nil {
-		log.Fatalf("Failed to initialize rocksdb: %v", err)
-	}
-	defer rocksdb.Close()
-	txStore, err := initializeRocksDBTxStore(rocksdb)
-	if err != nil {
-		log.Fatalf("Failed to initialize tx store: %v", err)
-	}
-	bs, err := initializeRocksDBBlockstore(cfg.SelfNode.PubKey, rocksdb, txStore)
-=======
+	// Initialize tx store
+	// TODO: avoid duplication with cmd.initializeNode
+	txStoreDir := filepath.Join(initDataDir, "txstore")
+	if err := os.MkdirAll(txStoreDir, 0755); err != nil {
+		logx.Error("INIT", "Failed to create txstore directory:", err.Error())
+		return
+	}
+	ts, err := initializeTxStore(txStoreDir, initDatabase)
+	if err != nil {
+		logx.Error("INIT", "Failed to create txstore directory:", err.Error())
+		return
+	}
+	defer ts.Close()
+
 	// Initialize blockstore with data directory
-	bs, err := initializeBlockstore(pubKey, blockstoreDir, databaseBackend)
->>>>>>> 4c8b459d
+	bs, err := initializeBlockstore(pubKey, blockstoreDir, databaseBackend, ts)
 	if err != nil {
 		logx.Error("NODE", "Failed to initialize blockstore:", err.Error())
 		return
@@ -166,12 +164,7 @@
 		BootStrapAddresses: bootstrapAddresses,
 	}
 
-<<<<<<< HEAD
-	ld := ledger.NewLedger(cfg.Faucet.Address, txStore)
-	collector := consensus.NewCollector(len(cfg.PeerNodes) + 1)
-=======
-	ld := ledger.NewLedger(cfg.Faucet.Address)
->>>>>>> 4c8b459d
+	ld := ledger.NewLedger(cfg.Faucet.Address, ts)
 
 	// Initialize PoH components
 	_, pohService, recorder, err := initializePoH(cfg, pubKey, genesisPath)
@@ -232,37 +225,19 @@
 	return cfg, nil
 }
 
-<<<<<<< HEAD
-func initializeRocksDB(rocksdbDir string) (*db.RocksDB, error) {
-	rocksdb, err := db.NewRocksDB(rocksdbDir)
-	if err != nil {
-		return nil, fmt.Errorf("init rocksdb: %w", err)
-	}
-	return rocksdb, nil
-}
-
-func initializeRocksDBTxStore(rocksdb *db.RocksDB) (db.TxStore, error) {
-	txStore, err := db.NewTxRocksStore(rocksdb)
-	if err != nil {
-		return nil, fmt.Errorf("init tx store: %w", err)
-	}
-	return txStore, nil
-}
-
-// initializeBlockstore initializes the block storage backend
-func initializeRocksDBBlockstore(pubKey string, rocksdb *db.RocksDB, txStore db.TxStore) (blockstore.Store, error) {
-	seed := []byte(pubKey)
-
-	// Try RocksDB first
-	blockStore, err := blockstore.NewRocksDBBlockStore(rocksdb, txStore, seed)
-	if err != nil {
-		return nil, fmt.Errorf("init rocksdb blockstore: %w", err)
-	}
-
-	return blockStore, nil
-=======
+// initializeTxStore initializes the tx storage backend
+func initializeTxStore(dataDir string, backend string) (blockstore.TxStore, error) {
+	dbProvider, err := blockstore.CreateDBProvider(blockstore.DBVendor(backend), blockstore.DBOptions{
+		Directory: dataDir,
+	})
+	if err != nil {
+		return nil, fmt.Errorf("unable to create db provider: %w", err)
+	}
+	return blockstore.NewGenericTxStore(dbProvider)
+}
+
 // initializeBlockstore initializes the block storage backend using the factory pattern
-func initializeBlockstore(pubKey string, dataDir string, backend string) (blockstore.Store, error) {
+func initializeBlockstore(pubKey string, dataDir string, backend string, ts blockstore.TxStore) (blockstore.Store, error) {
 	seed := []byte(pubKey)
 
 	// Create store configuration with StoreType
@@ -278,8 +253,7 @@
 	}
 
 	// Use the factory pattern to create the store
-	return blockstore.CreateStore(config, seed)
->>>>>>> 4c8b459d
+	return blockstore.CreateStore(config, seed, ts)
 }
 
 // initializePoH initializes Proof of History components
