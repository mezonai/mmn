--- conflicted
+++ resolved
@@ -199,11 +199,7 @@
 	}
 
 	// Initialize mempool
-<<<<<<< HEAD
-	mp, err := initializeMempool(libP2pClient, genesisPath, eventRouter)
-=======
-	mp, err := initializeMempool(libP2pClient, ld, genesisPath)
->>>>>>> 8b53461c
+	mp, err := initializeMempool(libP2pClient, ld, genesisPath, eventRouter)
 	if err != nil {
 		log.Fatalf("Failed to initialize mempool: %v", err)
 	}
@@ -316,21 +312,13 @@
 }
 
 // initializeMempool initializes the mempool
-<<<<<<< HEAD
-func initializeMempool(p2pClient *p2p.Libp2pNetwork, genesisPath string, eventRouter *events.EventRouter) (*mempool.Mempool, error) {
-=======
-func initializeMempool(p2pClient *p2p.Libp2pNetwork, ld *ledger.Ledger, genesisPath string) (*mempool.Mempool, error) {
->>>>>>> 8b53461c
+func initializeMempool(p2pClient *p2p.Libp2pNetwork, ld *ledger.Ledger, genesisPath string, eventRouter *events.EventRouter) (*mempool.Mempool, error) {
 	mempoolCfg, err := config.LoadMempoolConfig(genesisPath)
 	if err != nil {
 		return nil, fmt.Errorf("load mempool config: %w", err)
 	}
 
-<<<<<<< HEAD
-	mp := mempool.NewMempool(mempoolCfg.MaxTxs, p2pClient, eventRouter)
-=======
-	mp := mempool.NewMempool(mempoolCfg.MaxTxs, p2pClient, ld)
->>>>>>> 8b53461c
+	mp := mempool.NewMempool(mempoolCfg.MaxTxs, p2pClient, ld, eventRouter)
 	return mp, nil
 }
 
