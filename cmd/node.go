package cmd

import (
	"context"
	"crypto/ed25519"
	"fmt"
	"log"
	"net"
	"os"
	"os/signal"
	"path/filepath"
	"strconv"
	"syscall"
	"time"

	"github.com/mezonai/mmn/api"
	"github.com/mezonai/mmn/blockstore"
	"github.com/mezonai/mmn/config"
	"github.com/mezonai/mmn/consensus"
	"github.com/mezonai/mmn/exception"
	"github.com/mezonai/mmn/ledger"
	"github.com/mezonai/mmn/logx"
	"github.com/mezonai/mmn/mempool"
	"github.com/mezonai/mmn/network"
	"github.com/mezonai/mmn/p2p"
	"github.com/mezonai/mmn/poh"
	"github.com/mezonai/mmn/validator"

	"github.com/spf13/cobra"
)

const (
	// Storage paths - using absolute paths
	fileBlockDir    = "./blockstore/blocks"
	leveldbBlockDir = "blockstore/leveldb"
)

var (
	dataDir            string
	listenAddr         string
	p2pPort            string
	bootstrapAddresses []string
	grpcAddr           string
	nodeName           string
	// legacy init command
	// database backend
	databaseBackend string
)

var runCmd = &cobra.Command{
	Use:   "node",
	Short: "Run the blockchain node",
	Run: func(cmd *cobra.Command, args []string) {
		runNode()
	},
}

func init() {
	rootCmd.AddCommand(runCmd)

	// Run command flags
	runCmd.Flags().StringVar(&dataDir, "data-dir", ".", "Directory containing node data (private key, genesis block, and blockstore)")
	runCmd.Flags().StringVar(&listenAddr, "listen-addr", ":8001", "Listen address for API server :<port>")
	runCmd.Flags().StringVar(&grpcAddr, "grpc-addr", ":9001", "Listen address for Grpc server :<port>")
	runCmd.Flags().StringVar(&p2pPort, "p2p-port", "", "LibP2P listen port (optional, random free port if not specified)")
	runCmd.Flags().StringArrayVar(&bootstrapAddresses, "bootstrap-addresses", []string{}, "List of bootstrap peer multiaddresses")
	runCmd.Flags().StringVar(&nodeName, "node-name", "node1", "Node name for loading genesis configuration")
	runCmd.Flags().StringVar(&databaseBackend, "database", "leveldb", "Database backend (leveldb or rocksdb)")

}

// getRandomFreePort returns a random free port
func getRandomFreePort() (string, error) {
	listener, err := net.Listen("tcp", ":0")
	if err != nil {
		return "", err
	}
	defer listener.Close()
	addr := listener.Addr().(*net.TCPAddr)
	return strconv.Itoa(addr.Port), nil
}

func runNode() {
	// Handle Docker stop or Ctrl+C
	ctx, cancel := context.WithCancel(context.Background())

	sigCh := make(chan os.Signal, 1)
	signal.Notify(sigCh, syscall.SIGTERM, syscall.SIGINT)

	// Construct paths from data directory
	privKeyPath := filepath.Join(dataDir, "privkey.txt")
	genesisPath := filepath.Join(dataDir, "genesis.yml")
	blockstoreDir := filepath.Join(dataDir, "blockstore")

	// Check if private key exists, fallback to default genesis.yml if genesis.yml not found in data dir
	if _, err := os.Stat(privKeyPath); os.IsNotExist(err) {
		logx.Error("NODE", "Private key file not found at:", privKeyPath)
		logx.Error("NODE", "Please run 'mmn init --data-dir %s' first to initialize the node", dataDir)
		return
	}

	// Check if genesis.yml exists in data dir, fallback to config/genesis.yml
	if _, err := os.Stat(genesisPath); os.IsNotExist(err) {
		logx.Info("NODE", "Genesis file not found in data directory, using default config/genesis.yml")
		genesisPath = "config/genesis.yml"
	}

	// Create blockstore directory if it doesn't exist
	if err := os.MkdirAll(blockstoreDir, 0755); err != nil {
		logx.Error("NODE", "Failed to create blockstore directory:", err.Error())
		return
	}

	pubKey, err := config.LoadPubKeyFromPriv(privKeyPath)
	if err != nil {
		logx.Error("NODE", "Failed to load public key:", err.Error())
		return
	}

	// Initialize tx store
	// TODO: avoid duplication with cmd.initializeNode
	txStoreDir := filepath.Join(initDataDir, "txstore")
	if err := os.MkdirAll(txStoreDir, 0755); err != nil {
		logx.Error("INIT", "Failed to create txstore directory:", err.Error())
		return
	}
	ts, err := initializeTxStore(txStoreDir, initDatabase)
	if err != nil {
		logx.Error("INIT", "Failed to create txstore directory:", err.Error())
		return
	}
	defer ts.Close()

	// Initialize blockstore with data directory
	bs, err := initializeBlockstore(pubKey, blockstoreDir, databaseBackend, ts)
	if err != nil {
		logx.Error("NODE", "Failed to initialize blockstore:", err.Error())
		return
	}

	// Handle optional p2p-port: use random free port if not specified
	if p2pPort == "" {
		p2pPort, err = getRandomFreePort()
		if err != nil {
			logx.Error("NODE", "Failed to get random free port:", err.Error())
			return
		}
		logx.Info("NODE", "Using random P2P port:", p2pPort)
	}

	// Load genesis configuration from file
	cfg, err := loadConfiguration(genesisPath)
	if err != nil {
		logx.Error("NODE", "Failed to load genesis configuration:", err.Error())
		return
	}

	// Create node configuration from command-line arguments
	nodeConfig := config.NodeConfig{
		PubKey:             pubKey,
		PrivKeyPath:        privKeyPath,
		Libp2pAddr:         fmt.Sprintf("/ip4/0.0.0.0/tcp/%s", p2pPort),
		ListenAddr:         listenAddr,
		GRPCAddr:           grpcAddr,
		BootStrapAddresses: bootstrapAddresses,
	}

<<<<<<< HEAD
	ld := ledger.NewLedger(cfg.Faucet.Address, ts)
=======
	ld := ledger.NewLedger()
>>>>>>> 2f92422f

	// Load ledger state from disk (includes alloc account from genesis)
	if err := ld.LoadLedger(); err != nil {
		log.Fatalf("Failed to load ledger state: %v", err)
	}
	logx.Info("LEDGER", "Loaded ledger state from disk")

	// Initialize PoH components
	_, pohService, recorder, err := initializePoH(cfg, pubKey, genesisPath)
	if err != nil {
		log.Fatalf("Failed to initialize PoH: %v", err)
	}

	// Load private key
	privKey, err := config.LoadEd25519PrivKey(privKeyPath)
	if err != nil {
		log.Fatalf("load private key: %v", err)
	}

	// Initialize network
	libP2pClient, err := initializeNetwork(nodeConfig, bs, privKey)
	if err != nil {
		log.Fatalf("Failed to initialize network: %v", err)
	}

	// Initialize mempool
	mp, err := initializeMempool(libP2pClient, genesisPath)
	if err != nil {
		log.Fatalf("Failed to initialize mempool: %v", err)
	}

	collector := consensus.NewCollector(3) // TODO: every epoch need have a fixed number

	libP2pClient.SetupCallbacks(ld, privKey, nodeConfig, bs, collector, mp)

	// Initialize validator
	val, err := initializeValidator(cfg, nodeConfig, pohService, recorder, mp, libP2pClient, bs, ld, collector, privKey, genesisPath)
	if err != nil {
		log.Fatalf("Failed to initialize validator: %v", err)
	}

	// Start services
	startServices(cfg, nodeConfig, libP2pClient, ld, collector, val, bs, mp)

	exception.SafeGoWithPanic("Shutting down", func() {
		<-sigCh
		log.Println("Shutting down node...")
		// for now just shutdown p2p network
		libP2pClient.Close()
		cancel()
	})

	//  block until cancel
	<-ctx.Done()

}

// loadConfiguration loads all configuration files
func loadConfiguration(genesisPath string) (*config.GenesisConfig, error) {
	cfg, err := config.LoadGenesisConfig(genesisPath)
	if err != nil {
		return nil, fmt.Errorf("load genesis config: %w", err)
	}
	return cfg, nil
}

// initializeTxStore initializes the tx storage backend
func initializeTxStore(dataDir string, backend string) (blockstore.TxStore, error) {
	dbProvider, err := blockstore.CreateDBProvider(blockstore.DBVendor(backend), blockstore.DBOptions{
		Directory: dataDir,
	})
	if err != nil {
		return nil, fmt.Errorf("unable to create db provider: %w", err)
	}
	return blockstore.NewGenericTxStore(dbProvider)
}

// initializeBlockstore initializes the block storage backend using the factory pattern
func initializeBlockstore(pubKey string, dataDir string, backend string, ts blockstore.TxStore) (blockstore.Store, error) {
	seed := []byte(pubKey)

	// Create store configuration with StoreType
	storeType := blockstore.StoreType(backend)
	config := &blockstore.StoreConfig{
		Type:      storeType,
		Directory: dataDir,
	}

	// Validate the configuration (this will check if the backend is supported)
	if err := config.Validate(); err != nil {
		return nil, fmt.Errorf("invalid blockstore configuration: %w", err)
	}

	// Use the factory pattern to create the store
	return blockstore.CreateStore(config, seed, ts)
}

// initializePoH initializes Proof of History components
func initializePoH(cfg *config.GenesisConfig, pubKey string, genesisPath string) (*poh.Poh, *poh.PohService, *poh.PohRecorder, error) {
	pohCfg, err := config.LoadPohConfig(genesisPath)
	if err != nil {
		return nil, nil, nil, fmt.Errorf("load PoH config: %w", err)
	}

	seed := []byte(pubKey)
	hashesPerTick := pohCfg.HashesPerTick
	ticksPerSlot := pohCfg.TicksPerSlot
	tickInterval := time.Duration(pohCfg.TickIntervalMs) * time.Millisecond
	pohAutoHashInterval := tickInterval / 5

	log.Printf("PoH config: tickInterval=%v, autoHashInterval=%v", tickInterval, pohAutoHashInterval)

	pohEngine := poh.NewPoh(seed, &hashesPerTick, pohAutoHashInterval)
	pohEngine.Run()

	pohSchedule := config.ConvertLeaderSchedule(cfg.LeaderSchedule)
	recorder := poh.NewPohRecorder(pohEngine, ticksPerSlot, pubKey, pohSchedule)

	pohService := poh.NewPohService(recorder, tickInterval)
	pohService.Start()

	return pohEngine, pohService, recorder, nil
}

// initializeNetwork initializes network components
func initializeNetwork(self config.NodeConfig, bs blockstore.Store, privKey ed25519.PrivateKey) (*p2p.Libp2pNetwork, error) {
	// Prepare peer addresses (excluding self)
	libp2pNetwork, err := p2p.NewNetWork(
		self.PubKey,
		privKey,
		self.Libp2pAddr,
		self.BootStrapAddresses,
		bs,
	)

	return libp2pNetwork, err
}

// initializeMempool initializes the mempool
func initializeMempool(p2pClient *p2p.Libp2pNetwork, genesisPath string) (*mempool.Mempool, error) {
	mempoolCfg, err := config.LoadMempoolConfig(genesisPath)
	if err != nil {
		return nil, fmt.Errorf("load mempool config: %w", err)
	}

	mp := mempool.NewMempool(mempoolCfg.MaxTxs, p2pClient)
	return mp, nil
}

// initializeValidator initializes the validator
func initializeValidator(cfg *config.GenesisConfig, nodeConfig config.NodeConfig, pohService *poh.PohService, recorder *poh.PohRecorder,
	mp *mempool.Mempool, p2pClient *p2p.Libp2pNetwork, bs blockstore.Store, ld *ledger.Ledger,
	collector *consensus.Collector, privKey ed25519.PrivateKey, genesisPath string) (*validator.Validator, error) {

	validatorCfg, err := config.LoadValidatorConfig(genesisPath)
	if err != nil {
		return nil, fmt.Errorf("load validator config: %w", err)
	}

	// Calculate intervals
	pohCfg, _ := config.LoadPohConfig(genesisPath) // Already loaded in initializePoH
	tickInterval := time.Duration(pohCfg.TickIntervalMs) * time.Millisecond
	leaderBatchLoopInterval := tickInterval / 2
	roleMonitorLoopInterval := tickInterval
	leaderTimeout := time.Duration(validatorCfg.LeaderTimeout) * time.Millisecond
	leaderTimeoutLoopInterval := time.Duration(validatorCfg.LeaderTimeoutLoopInterval) * time.Millisecond

	log.Printf("Validator config: batchLoopInterval=%v, monitorLoopInterval=%v",
		leaderBatchLoopInterval, roleMonitorLoopInterval)

	val := validator.NewValidator(
		nodeConfig.PubKey, privKey, recorder, pohService,
		config.ConvertLeaderSchedule(cfg.LeaderSchedule), mp, pohCfg.TicksPerSlot,
		leaderBatchLoopInterval, roleMonitorLoopInterval, leaderTimeout,
		leaderTimeoutLoopInterval, validatorCfg.BatchSize, p2pClient, bs, ld, collector,
	)
	val.Run()

	return val, nil
}

// startServices starts all network and API services
func startServices(cfg *config.GenesisConfig, nodeConfig config.NodeConfig, p2pClient *p2p.Libp2pNetwork, ld *ledger.Ledger, collector *consensus.Collector,
	val *validator.Validator, bs blockstore.Store, mp *mempool.Mempool) {

	// Load private key for gRPC server
	privKey, err := config.LoadEd25519PrivKey(nodeConfig.PrivKeyPath)
	if err != nil {
		log.Fatalf("Failed to load private key for gRPC server: %v", err)
	}

	// Start gRPC server
	grpcSrv := network.NewGRPCServer(
		nodeConfig.GRPCAddr,
		map[string]ed25519.PublicKey{},
		fileBlockDir,
		ld,
		collector,
		nodeConfig.PubKey,
		privKey,
		val,
		bs,
		mp,
	)
	_ = grpcSrv // Keep server running

	// Start API server on a different port
	apiSrv := api.NewAPIServer(mp, ld, nodeConfig.ListenAddr)
	apiSrv.Start()
}<|MERGE_RESOLUTION|>--- conflicted
+++ resolved
@@ -165,11 +165,7 @@
 		BootStrapAddresses: bootstrapAddresses,
 	}
 
-<<<<<<< HEAD
-	ld := ledger.NewLedger(cfg.Faucet.Address, ts)
-=======
-	ld := ledger.NewLedger()
->>>>>>> 2f92422f
+	ld := ledger.NewLedger(ts)
 
 	// Load ledger state from disk (includes alloc account from genesis)
 	if err := ld.LoadLedger(); err != nil {
