--- conflicted
+++ resolved
@@ -395,21 +395,5 @@
 	}
 
 	rpcSrv.Start()
-<<<<<<< HEAD
 	rpcSrv.ServePromMetricsApi()
-=======
-	serveMetricsApi(nodeConfig.ListenAddr)
-}
-
-func serveMetricsApi(listenAddr string) {
-	mux := http.NewServeMux()
-	monitoring.RegisterMetrics(mux)
-	exception.SafeGo("serveMetricsApi", func() {
-		err := http.ListenAndServe(listenAddr, mux)
-		if err != nil {
-			logx.Error("NODE", fmt.Sprintf("Failed to expose metrics for monitoring: %v", err))
-			os.Exit(1)
-		}
-	})
->>>>>>> 05af0dba
 }