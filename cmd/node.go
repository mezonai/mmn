package cmd

import (
	"context"
	"crypto/ed25519"
	"fmt"
	"log"
	"net/http"
	"os"
	"os/signal"
	"path/filepath"
	"syscall"
	"time"

	"github.com/mezonai/mmn/monitoring"
	"github.com/mezonai/mmn/security/abuse"
	"github.com/mezonai/mmn/zkverify"

	"github.com/mezonai/mmn/interfaces"
	"github.com/mezonai/mmn/jsonrpc"
	"github.com/mezonai/mmn/network"
	"github.com/mezonai/mmn/security/ratelimit"
	"github.com/mezonai/mmn/service"
	"github.com/mezonai/mmn/store"
	"github.com/mezonai/mmn/transaction"

	"github.com/mezonai/mmn/config"
	"github.com/mezonai/mmn/consensus"
	"github.com/mezonai/mmn/events"
	"github.com/mezonai/mmn/exception"
	"github.com/mezonai/mmn/ledger"
	"github.com/mezonai/mmn/logx"
	"github.com/mezonai/mmn/mempool"
	"github.com/mezonai/mmn/p2p"
	"github.com/mezonai/mmn/poh"
	"github.com/mezonai/mmn/validator"

	"github.com/spf13/cobra"
)

const (
	// Storage paths - using absolute paths
	fileBlockDir    = "./blockstore/blocks"
	leveldbBlockDir = "blockstore/leveldb"
	LISTEN_MODE     = "listen"
	FULL_MODE       = "full"
)

var (
<<<<<<< HEAD
	dataDir            	string
	listenAddr         	string
	jsonrpcAddr        	string
	p2pPort            	string
	bootstrapAddresses 	[]string
	grpcAddr           	string
	nodeName           	string
	mode               	string
=======
	dataDir            string
	listenAddr         string
	jsonrpcAddr        string
	p2pPort            string
	publicIP           string
	bootstrapAddresses []string
	grpcAddr           string
	nodeName           string
	mode               string
>>>>>>> 29892188
	// legacy init command
	// database backend
	databaseBackend 	string
	rateLimit 			bool
)

var runCmd = &cobra.Command{
	Use:   "node",
	Short: "Run the blockchain node",
	Run: func(cmd *cobra.Command, args []string) {
		runNode()
	},
}

func init() {
	rootCmd.AddCommand(runCmd)

	// Run command flags
	runCmd.Flags().StringVar(&dataDir, "data-dir", ".", "Directory containing node data (private key, genesis block, and blockstore)")
	runCmd.Flags().StringVar(&listenAddr, "listen-addr", ":8001", "Listen address for API server :<port>")
	runCmd.Flags().StringVar(&jsonrpcAddr, "jsonrpc-addr", ":8080", "Listen address for JSON-RPC server :<port>")
	runCmd.Flags().StringVar(&grpcAddr, "grpc-addr", ":9001", "Listen address for Grpc server :<port>")
	runCmd.Flags().StringVar(&p2pPort, "p2p-port", "9090", "LibP2P listen port (optional, random free port if not specified)")
	runCmd.Flags().StringVar(&publicIP, "public-ip", "", "Public IP address for P2P advertising (required)")
	runCmd.Flags().StringArrayVar(&bootstrapAddresses, "bootstrap-addresses", []string{}, "List of bootstrap peer multiaddresses")
	runCmd.Flags().StringVar(&nodeName, "node-name", "node1", "Node name for loading genesis configuration")
	runCmd.Flags().StringVar(&databaseBackend, "database", "leveldb", "Database backend (leveldb or rocksdb)")
	runCmd.Flags().StringVar(&mode, "mode", FULL_MODE, "Node mode: full or listen")
	runCmd.Flags().BoolVar(&rateLimit, "rate-limit", true, "enable rate limit for json-rpc and grpc")

}

func runNode() {
	initializeFileLogger()
	monitoring.InitMetrics()

	logx.Info("NODE", "Running node", "with", "rate limit", rateLimit)

	// Handle Docker stop or Ctrl+C
	ctx, cancel := context.WithCancel(context.Background())

	sigCh := make(chan os.Signal, 1)
	signal.Notify(sigCh, syscall.SIGTERM, syscall.SIGINT)

	if publicIP == "" {
		logx.Error("NODE", "Public IP is required. Use --public-ip flag.")
		return
	}

	// Construct paths from data directory
	privKeyPath := filepath.Join(dataDir, "privkey.txt")
	genesisPath := filepath.Join(dataDir, "genesis.yml")
	zkVerifyPath := filepath.Join(dataDir, "verifying_key.b64")
	dbStoreDir := filepath.Join(dataDir, "store")

	// Check if private key exists, fallback to default genesis.yml if genesis.yml not found in data dir
	if _, err := os.Stat(privKeyPath); os.IsNotExist(err) {
		logx.Error("NODE", "Private key file not found at:", privKeyPath)
		return
	}

	// Check if genesis.yml exists in data dir, fallback to config/genesis.yml
	if _, err := os.Stat(genesisPath); os.IsNotExist(err) {
		logx.Info("NODE", "Genesis file not found in data directory, using default config/genesis.yml")
		genesisPath = "config/genesis.yml"
	}

	// Check if zk verify key exists in data dir, fallback to config/verifying_key.b64
	if _, err := os.Stat(zkVerifyPath); os.IsNotExist(err) {
		logx.Info("NODE", "Zk verify key file not found in data directory, using default config/verifying_key.b64")
		zkVerifyPath = "config/verifying_key.b64"
	}

	// Create blockstore directory if it doesn't exist
	if err := os.MkdirAll(dbStoreDir, 0755); err != nil {
		logx.Error("NODE", "Failed to create blockstore directory:", err.Error())
		return
	}

	pubKey, err := config.LoadPubKeyFromPriv(privKeyPath)
	if err != nil {
		logx.Error("NODE", "Failed to load public key:", err.Error())
		return
	}

	// --- Event Bus ---
	eventBus := events.NewEventBus()

	// --- Event Router ---
	eventRouter := events.NewEventRouter(eventBus)

	// Initialize db store inside directory
	as, ts, tms, bs, err := initializeDBStore(dbStoreDir, databaseBackend, eventRouter)
	if err != nil {
		logx.Error("NODE", "Failed to initialize blockstore:", err.Error())
		return
	}
	defer bs.MustClose()
	defer ts.MustClose()
	defer tms.MustClose()
	defer as.MustClose()

	// Load genesis configuration from file
	cfg, err := loadConfiguration(genesisPath)
	if err != nil {
		logx.Error("NODE", "Failed to load genesis configuration:", err.Error())
		return
	}

	// Create node configuration from command-line arguments
	nodeConfig := config.NodeConfig{
		PubKey:             pubKey,
		PrivKeyPath:        privKeyPath,
		Libp2pAddr:         fmt.Sprintf("/ip4/0.0.0.0/tcp/%s", p2pPort),
		ListenAddr:         listenAddr,
		JSONRPCAddr:        jsonrpcAddr,
		GRPCAddr:           grpcAddr,
		BootStrapAddresses: bootstrapAddresses,
		Mode:               mode,
	}

	txTracker := transaction.NewTransactionTracker()

	ld := ledger.NewLedger(ts, tms, as, eventRouter, txTracker)

	// Initialize PoH components
	latestSlot := bs.GetLatestFinalizedSlot()
	_, pohService, recorder, err := initializePoH(cfg, pubKey, genesisPath, latestSlot)
	if err != nil {
		log.Fatalf("Failed to initialize PoH: %v", err)
	}

	// Load private key
	privKey, err := config.LoadEd25519PrivKey(privKeyPath)
	if err != nil {
		log.Fatalf("load private key: %v", err)
	}

	// Initialize network
	libP2pClient, err := initializeNetwork(nodeConfig, bs, ts, privKey, &cfg.Poh, mode)
	if err != nil {
		log.Fatalf("Failed to initialize network: %v", err)
	}

	// Initialize zk verify
	zkVerify := zkverify.NewZkVerify(zkVerifyPath)

	// Initialize mempool
	mp, err := initializeMempool(libP2pClient, ld, genesisPath, eventRouter, txTracker, zkVerify)
	if err != nil {
		log.Fatalf("Failed to initialize mempool: %v", err)
	}

	collector := consensus.NewCollector(len(cfg.LeaderSchedule))

	libP2pClient.SetupCallbacks(ld, privKey, nodeConfig, bs, collector, mp, recorder)

	// Initialize validator
	val, err := initializeValidator(cfg, nodeConfig, pohService, recorder, mp, libP2pClient, bs, privKey, genesisPath, ld, collector)
	if err != nil {
		log.Fatalf("Failed to initialize validator: %v", err)
	}

	// In listen mode, do not start PoH or Validator
	if nodeConfig.Mode != LISTEN_MODE {
		libP2pClient.OnStartPoh = func() { pohService.Start() }
		libP2pClient.OnStartValidator = func() { val.Run() }
	}
	libP2pClient.SetupPubSubSyncTopics(ctx)

	startServices(nodeConfig, ld, collector, val, bs, mp, eventRouter, txTracker)

	exception.SafeGoWithPanic("Shutting down", func() {
		<-sigCh
		log.Println("Shutting down node...")
		// for now just shutdown p2p network
		libP2pClient.Close()
		cancel()
	})

	//  block until cancel
	<-ctx.Done()

}

// loadConfiguration loads all configuration files
func loadConfiguration(genesisPath string) (*config.GenesisConfig, error) {
	cfg, err := config.LoadGenesisConfig(genesisPath)
	if err != nil {
		return nil, fmt.Errorf("load genesis config: %w", err)
	}
	return cfg, nil
}

// initializeDBStore initializes the block storage backend using the factory pattern
func initializeDBStore(dataDir string, backend string, eventRouter *events.EventRouter) (store.AccountStore, store.TxStore, store.TxMetaStore, store.BlockStore, error) {
	// Create data folder if not exist
	if err := os.MkdirAll(dataDir, 0755); err != nil {
		logx.Error("INIT", "Failed to create db store directory:", err.Error())
		return nil, nil, nil, nil, err
	}

	// Create store configuration with StoreType
	storeType := store.StoreType(backend)
	storeCfg := &store.StoreConfig{
		Type:      storeType,
		Directory: dataDir,
	}

	// Validate the configuration (this will check if the backend is supported)
	if err := storeCfg.Validate(); err != nil {
		return nil, nil, nil, nil, fmt.Errorf("invalid blockstore configuration: %w", err)
	}

	// Use the factory pattern to create the store
	return store.CreateStore(storeCfg, eventRouter)
}

// initializePoH initializes Proof of History components
func initializePoH(cfg *config.GenesisConfig, pubKey string, genesisPath string, latestSlot uint64) (*poh.Poh, *poh.PohService, *poh.PohRecorder, error) {
	pohCfg, err := config.LoadPohConfig(genesisPath)
	if err != nil {
		return nil, nil, nil, fmt.Errorf("load PoH config: %w", err)
	}

	hashesPerTick := pohCfg.HashesPerTick
	ticksPerSlot := pohCfg.TicksPerSlot
	tickInterval := time.Duration(pohCfg.TickIntervalMs) * time.Millisecond
	pohAutoHashInterval := tickInterval / 10

	log.Printf("PoH config: tickInterval=%v, autoHashInterval=%v", tickInterval, pohAutoHashInterval)

	empty_seed := []byte("")
	pohEngine := poh.NewPoh(empty_seed, &hashesPerTick, pohAutoHashInterval)
	pohEngine.Run()

	pohSchedule := config.ConvertLeaderSchedule(cfg.LeaderSchedule)
	recorder := poh.NewPohRecorder(pohEngine, ticksPerSlot, pubKey, pohSchedule, latestSlot)

	pohService := poh.NewPohService(recorder, tickInterval)

	return pohEngine, pohService, recorder, nil
}

// initializeNetwork initializes network components
func initializeNetwork(self config.NodeConfig, bs store.BlockStore, ts store.TxStore, privKey ed25519.PrivateKey, pohCfg *config.PohConfig, mode string) (*p2p.Libp2pNetwork, error) {
	// Prepare peer addresses (excluding self)
	libp2pNetwork, err := p2p.NewNetWork(
		self.PubKey,
		privKey,
		self.Libp2pAddr,
		p2pPort,
		publicIP,
		self.BootStrapAddresses,
		bs,
		ts,
		pohCfg,
		mode == LISTEN_MODE,
	)

	return libp2pNetwork, err
}

// initializeMempool initializes the mempool
func initializeMempool(p2pClient *p2p.Libp2pNetwork, ld *ledger.Ledger, genesisPath string,
	eventRouter *events.EventRouter, txTracker interfaces.TransactionTrackerInterface, zkVerify *zkverify.ZkVerify) (*mempool.Mempool, error) {
	mempoolCfg, err := config.LoadMempoolConfig(genesisPath)
	if err != nil {
		return nil, fmt.Errorf("load mempool config: %w", err)
	}

	mp := mempool.NewMempool(mempoolCfg.MaxTxs, p2pClient, ld, eventRouter, txTracker, zkVerify)
	return mp, nil
}

// initializeValidator initializes the validator
func initializeValidator(cfg *config.GenesisConfig, nodeConfig config.NodeConfig, pohService *poh.PohService, recorder *poh.PohRecorder,
	mp *mempool.Mempool, p2pClient *p2p.Libp2pNetwork, bs store.BlockStore, privKey ed25519.PrivateKey, genesisPath string, ld *ledger.Ledger, collector *consensus.Collector) (*validator.Validator, error) {

	validatorCfg, err := config.LoadValidatorConfig(genesisPath)
	if err != nil {
		return nil, fmt.Errorf("load validator config: %w", err)
	}

	// Calculate intervals
	pohCfg, _ := config.LoadPohConfig(genesisPath) // Already loaded in initializePoH
	tickInterval := time.Duration(pohCfg.TickIntervalMs) * time.Millisecond
	leaderBatchLoopInterval := tickInterval / 2
	roleMonitorLoopInterval := tickInterval
	leaderTimeout := time.Duration(validatorCfg.LeaderTimeout) * time.Millisecond
	leaderTimeoutLoopInterval := time.Duration(validatorCfg.LeaderTimeoutLoopInterval) * time.Millisecond

	log.Printf("Validator config: batchLoopInterval=%v, monitorLoopInterval=%v",
		leaderBatchLoopInterval, roleMonitorLoopInterval)

	val := validator.NewValidator(
		nodeConfig.PubKey, privKey, recorder, pohService,
		config.ConvertLeaderSchedule(cfg.LeaderSchedule), mp,
		leaderBatchLoopInterval, roleMonitorLoopInterval, leaderTimeout,
		leaderTimeoutLoopInterval, validatorCfg.BatchSize, p2pClient, bs,
		ld, collector,
	)

	// Cache leader schedule inside p2p for local leader checks
	p2pClient.ApplyLeaderSchedule(val.Schedule)

	return val, nil
}

// startServices starts all network and API services
func startServices(nodeConfig config.NodeConfig, ld *ledger.Ledger, collector *consensus.Collector,
	val *validator.Validator, bs store.BlockStore, mp *mempool.Mempool, eventRouter *events.EventRouter, txTracker interfaces.TransactionTrackerInterface) {

	// Load private key for gRPC server
	privKey, err := config.LoadEd25519PrivKey(nodeConfig.PrivKeyPath)
	if err != nil {
		log.Fatalf("Failed to load private key for gRPC server: %v", err)
	}

	abuseConfig := abuse.DefaultAbuseConfig()
	abuseDetector := abuse.NewAbuseDetector(abuseConfig)

	rateLimiterConfig := ratelimit.DefaultGlobalConfig()
	rateLimiter := ratelimit.NewGlobalRateLimiterWithAbuseDetector(rateLimiterConfig, abuseDetector)
	defer rateLimiter.Stop()

	// Start gRPC server
	grpcSrv := network.NewGRPCServer(
		nodeConfig.GRPCAddr,
		map[string]ed25519.PublicKey{},
		fileBlockDir,
		ld,
		collector,
		nodeConfig.PubKey,
		privKey,
		val,
		bs,
		mp,
		eventRouter,
		txTracker,
		rateLimiter,
		rateLimit,
	)
	_ = grpcSrv // Keep server running

	// Start JSON-RPC server on dedicated JSON-RPC address using shared services with protection
	txSvc := service.NewTxService(ld, mp, bs, txTracker)
	acctSvc := service.NewAccountService(ld, mp, txTracker)
	rpcSrv := jsonrpc.NewServer(nodeConfig.JSONRPCAddr, txSvc, acctSvc, rateLimiter, rateLimit)

	// Apply CORS from environment variables via jsonrpc helper (default denies all)
	if corsCfg, ok := jsonrpc.CORSFromEnv(); ok {
		rpcSrv.SetCORSConfig(corsCfg)
	}

	rpcSrv.Start()
	serveMetricsApi(nodeConfig.ListenAddr)
}

func serveMetricsApi(listenAddr string) {
	mux := http.NewServeMux()
	monitoring.RegisterMetrics(mux)
	exception.SafeGo("serveMetricsApi", func() {
		err := http.ListenAndServe(listenAddr, mux)
		if err != nil {
			logx.Error("NODE", fmt.Sprintf("Failed to expose metrics for monitoring: %v", err))
			os.Exit(1)
		}
	})
}<|MERGE_RESOLUTION|>--- conflicted
+++ resolved
@@ -40,37 +40,26 @@
 
 const (
 	// Storage paths - using absolute paths
-	fileBlockDir    = "./blockstore/blocks"
-	leveldbBlockDir = "blockstore/leveldb"
-	LISTEN_MODE     = "listen"
-	FULL_MODE       = "full"
+	fileBlockDir = "./blockstore/blocks"
+	// leveldbBlockDir = "blockstore/leveldb"
+	LISTEN_MODE = "listen"
+	FULL_MODE   = "full"
 )
 
 var (
-<<<<<<< HEAD
-	dataDir            	string
-	listenAddr         	string
-	jsonrpcAddr        	string
-	p2pPort            	string
-	bootstrapAddresses 	[]string
-	grpcAddr           	string
-	nodeName           	string
-	mode               	string
-=======
 	dataDir            string
 	listenAddr         string
 	jsonrpcAddr        string
 	p2pPort            string
-	publicIP           string
 	bootstrapAddresses []string
 	grpcAddr           string
 	nodeName           string
 	mode               string
->>>>>>> 29892188
+	publicIP           string
 	// legacy init command
 	// database backend
-	databaseBackend 	string
-	rateLimit 			bool
+	databaseBackend string
+	rateLimit       bool
 )
 
 var runCmd = &cobra.Command{
