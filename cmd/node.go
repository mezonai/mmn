package cmd

import (
	"context"
	"crypto/ed25519"
	"fmt"
	"log"
	"net"
	"net/http"
	"os"
	"os/signal"
	"path/filepath"
	"strconv"
	"syscall"
	"time"

<<<<<<< HEAD
	"github.com/herumi/bls-eth-go-binary/bls"
	"github.com/mezonai/mmn/alpenglow"
	"github.com/mezonai/mmn/monitoring"

	"github.com/mezonai/mmn/alpenglow/pool"
	"github.com/mezonai/mmn/alpenglow/repair_block"
	"github.com/mezonai/mmn/alpenglow/votor"
=======
	"github.com/mezonai/mmn/monitoring"
	"github.com/mezonai/mmn/zkverify"

>>>>>>> 49c4e680
	"github.com/mezonai/mmn/interfaces"
	"github.com/mezonai/mmn/jsonrpc"
	"github.com/mezonai/mmn/mem_blockstore"
	"github.com/mezonai/mmn/network"
	"github.com/mezonai/mmn/service"
	"github.com/mezonai/mmn/store"
	"github.com/mezonai/mmn/transaction"

	"github.com/mezonai/mmn/config"
	"github.com/mezonai/mmn/events"
	"github.com/mezonai/mmn/exception"
	"github.com/mezonai/mmn/ledger"
	"github.com/mezonai/mmn/logx"
	"github.com/mezonai/mmn/mempool"
	"github.com/mezonai/mmn/p2p"
	"github.com/mezonai/mmn/poh"
	"github.com/mezonai/mmn/validator"

	"github.com/spf13/cobra"
)

const (
	// Storage paths - using absolute paths
	fileBlockDir    = "./blockstore/blocks"
	leveldbBlockDir = "blockstore/leveldb"
)

var (
	dataDir            string
	listenAddr         string
	jsonrpcAddr        string
	p2pPort            string
	bootstrapAddresses []string
	grpcAddr           string
	nodeName           string
	// legacy init command
	// database backend
	databaseBackend string
)

var runCmd = &cobra.Command{
	Use:   "node",
	Short: "Run the blockchain node",
	Run: func(cmd *cobra.Command, args []string) {
		runNode()
	},
}

func init() {
	rootCmd.AddCommand(runCmd)

	// Run command flags
	runCmd.Flags().StringVar(&dataDir, "data-dir", ".", "Directory containing node data (private key, genesis block, and blockstore)")
	runCmd.Flags().StringVar(&listenAddr, "listen-addr", ":8001", "Listen address for API server :<port>")
	runCmd.Flags().StringVar(&jsonrpcAddr, "jsonrpc-addr", ":8080", "Listen address for JSON-RPC server :<port>")
	runCmd.Flags().StringVar(&grpcAddr, "grpc-addr", ":9001", "Listen address for Grpc server :<port>")
	runCmd.Flags().StringVar(&p2pPort, "p2p-port", "", "LibP2P listen port (optional, random free port if not specified)")
	runCmd.Flags().StringArrayVar(&bootstrapAddresses, "bootstrap-addresses", []string{}, "List of bootstrap peer multiaddresses")
	runCmd.Flags().StringVar(&nodeName, "node-name", "node1", "Node name for loading genesis configuration")
	runCmd.Flags().StringVar(&databaseBackend, "database", "leveldb", "Database backend (leveldb or rocksdb)")

}

// getRandomFreePort returns a random free port
func getRandomFreePort() (string, error) {
	listener, err := net.Listen("tcp", ":0")
	if err != nil {
		return "", err
	}
	defer listener.Close()
	addr := listener.Addr().(*net.TCPAddr)
	return strconv.Itoa(addr.Port), nil
}

func runNode() {
	initializeFileLogger()
	monitoring.InitMetrics()

	logx.Info("NODE", "Running node")

	// Handle Docker stop or Ctrl+C
	ctx, cancel := context.WithCancel(context.Background())

	sigCh := make(chan os.Signal, 1)
	signal.Notify(sigCh, syscall.SIGTERM, syscall.SIGINT)

	// Construct paths from data directory
	privKeyPath := filepath.Join(dataDir, "privkey.txt")
	bslPrivKeyPath := filepath.Join(dataDir, "bls_privkey.txt")
	genesisPath := filepath.Join(dataDir, "genesis.yml")
	zkVerifyPath := filepath.Join(dataDir, "verifying_key.b64")
	dbStoreDir := filepath.Join(dataDir, "store")

	// Check if private key exists, fallback to default genesis.yml if genesis.yml not found in data dir
	if _, err := os.Stat(privKeyPath); os.IsNotExist(err) {
		logx.Error("NODE", "Private key file not found at:", privKeyPath)
		return
	}

	// Check if genesis.yml exists in data dir, fallback to config/genesis.yml
	if _, err := os.Stat(genesisPath); os.IsNotExist(err) {
		logx.Info("NODE", "Genesis file not found in data directory, using default config/genesis.yml")
		genesisPath = "config/genesis.yml"
	}

	// Check if zk verify key exists in data dir, fallback to config/verifying_key.b64
	if _, err := os.Stat(zkVerifyPath); os.IsNotExist(err) {
		logx.Info("NODE", "Zk verify key file not found in data directory, using default config/verifying_key.b64")
		zkVerifyPath = "config/verifying_key.b64"
	}

	// Create blockstore directory if it doesn't exist
	if err := os.MkdirAll(dbStoreDir, 0755); err != nil {
		logx.Error("NODE", "Failed to create blockstore directory:", err.Error())
		return
	}

	pubKey, err := config.LoadPubKeyFromPriv(privKeyPath)
	if err != nil {
		logx.Error("NODE", "Failed to load public key:", err.Error())
		return
	}

	blsPubKey, err := config.LoadBlsPubKeyFromPriv(bslPrivKeyPath)
	if err != nil {
		logx.Error("NODE", "Failed to load BLS public key:", err.Error())
		return
	}

	// --- Event Bus ---
	eventBus := events.NewEventBus()

	// --- Event Router ---
	eventRouter := events.NewEventRouter(eventBus)

	// Initialize db store inside directory
	as, ts, tms, bs, err := initializeDBStore(dbStoreDir, databaseBackend, eventRouter)
	if err != nil {
		logx.Error("NODE", "Failed to initialize blockstore:", err.Error())
		return
	}
	defer bs.MustClose()
	defer ts.MustClose()
	defer tms.MustClose()
	defer as.MustClose()

	// Handle optional p2p-port: use random free port if not specified
	if p2pPort == "" {
		p2pPort, err = getRandomFreePort()
		if err != nil {
			logx.Error("NODE", "Failed to get random free port:", err.Error())
			return
		}
		logx.Info("NODE", "Using random P2P port:", p2pPort)
	}

	// Load genesis configuration from file
	cfg, err := loadConfiguration(genesisPath)
	if err != nil {
		logx.Error("NODE", "Failed to load genesis configuration:", err.Error())
		return
	}

	// Create node configuration from command-line arguments
	nodeConfig := config.NodeConfig{
		PubKey:             pubKey,
		PrivKeyPath:        privKeyPath,
		BlsPubKey:          blsPubKey,
		BlsPrivKeyPath:     bslPrivKeyPath,
		Libp2pAddr:         fmt.Sprintf("/ip4/0.0.0.0/tcp/%s", p2pPort),
		ListenAddr:         listenAddr,
		JSONRPCAddr:        jsonrpcAddr,
		GRPCAddr:           grpcAddr,
		BootStrapAddresses: bootstrapAddresses,
	}

	txTracker := transaction.NewTransactionTracker()

	ld := ledger.NewLedger(ts, tms, as, eventRouter, txTracker)

	// Initialize PoH components
	latestSlot := bs.GetLatestFinalizedSlot()
	_, pohService, recorder, err := initializePoH(cfg, pubKey, genesisPath, latestSlot)
	if err != nil {
		log.Fatalf("Failed to initialize PoH: %v", err)
	}

	// Load private key
	privKey, err := config.LoadEd25519PrivKey(privKeyPath)
	if err != nil {
		log.Fatalf("load private key: %v", err)
	}

	// Load BLS private key
	blsPrivKey, err := config.LoadBlsPrivKey(bslPrivKeyPath)
	if err != nil {
		log.Fatalf("load BLS private key: %v", err)
	}

	// Initialize pool
	genesisBlock := bs.Block(0)
	votorChannel := make(chan votor.VotorEvent, 100) // create votor channel
	repairChannel := make(chan pool.BlockId, 100)    // create repair channel
	prt := pool.NewParentReadyTracker(genesisBlock.Slot, genesisBlock.Hash)
	ft := pool.NewFinalityTracker()
	p := pool.NewPool(prt, ft, votorChannel, repairChannel, nodeConfig.BlsPubKey)

	// Initialize mem blockstore
	mbs := mem_blockstore.NewMemBlockStore(votorChannel, p, genesisBlock)

	// Initialize network
<<<<<<< HEAD
	libP2pClient, err := initializeNetwork(nodeConfig, bs, mbs, privKey)
=======
	libP2pClient, err := initializeNetwork(nodeConfig, bs, ts, privKey, &cfg.Poh)
>>>>>>> 49c4e680
	if err != nil {
		log.Fatalf("Failed to initialize network: %v", err)
	}

	// Initialize zk verify
	zkVerify := zkverify.NewZkVerify(zkVerifyPath)

	// Initialize mempool
	mp, err := initializeMempool(libP2pClient, ld, genesisPath, eventRouter, txTracker, zkVerify)
	if err != nil {
		log.Fatalf("Failed to initialize mempool: %v", err)
	}

	// Initialize votor
	initializeVotor(nodeConfig.BlsPubKey, blsPrivKey, votorChannel, libP2pClient)

	// Initialize repair block worker
	initializeRepairBlockWorker(repairChannel, mbs, libP2pClient)

	libP2pClient.SetupCallbacks(ld, privKey, nodeConfig, mbs, bs, mp, p, recorder)

	// Initialize validator
<<<<<<< HEAD
	val, err := initializeValidator(cfg, nodeConfig, pohService, recorder, mp, libP2pClient, bs, ld, privKey, genesisPath, latestSlot)
=======
	val, err := initializeValidator(cfg, nodeConfig, pohService, recorder, mp, libP2pClient, bs, privKey, genesisPath)
>>>>>>> 49c4e680
	if err != nil {
		log.Fatalf("Failed to initialize validator: %v", err)
	}

<<<<<<< HEAD
	// Start services
	startServices(cfg, nodeConfig, libP2pClient, ld, val, bs, mp, eventRouter, txTracker)
=======
	libP2pClient.OnStartPoh = func() { pohService.Start() }
	libP2pClient.OnStartValidator = func() { val.Run() }
	libP2pClient.SetupPubSubSyncTopics(ctx)

	startServices(cfg, nodeConfig, libP2pClient, ld, collector, val, bs, mp, eventRouter, txTracker)
>>>>>>> 49c4e680

	exception.SafeGoWithPanic("Shutting down", func() {
		<-sigCh
		log.Println("Shutting down node...")
		// for now just shutdown p2p network
		libP2pClient.Close()
		cancel()
	})

	//  block until cancel
	<-ctx.Done()

}

// loadConfiguration loads all configuration files
func loadConfiguration(genesisPath string) (*config.GenesisConfig, error) {
	cfg, err := config.LoadGenesisConfig(genesisPath)
	if err != nil {
		return nil, fmt.Errorf("load genesis config: %w", err)
	}
	return cfg, nil
}

// initializeDBStore initializes the block storage backend using the factory pattern
func initializeDBStore(dataDir string, backend string, eventRouter *events.EventRouter) (store.AccountStore, store.TxStore, store.TxMetaStore, store.BlockStore, error) {
	// Create data folder if not exist
	if err := os.MkdirAll(dataDir, 0755); err != nil {
		logx.Error("INIT", "Failed to create db store directory:", err.Error())
		return nil, nil, nil, nil, err
	}

	// Create store configuration with StoreType
	storeType := store.StoreType(backend)
	storeCfg := &store.StoreConfig{
		Type:      storeType,
		Directory: dataDir,
	}

	// Validate the configuration (this will check if the backend is supported)
	if err := storeCfg.Validate(); err != nil {
		return nil, nil, nil, nil, fmt.Errorf("invalid blockstore configuration: %w", err)
	}

	// Use the factory pattern to create the store
	return store.CreateStore(storeCfg, eventRouter)
}

// initializePoH initializes Proof of History components
func initializePoH(cfg *config.GenesisConfig, pubKey string, genesisPath string, latestSlot uint64) (*poh.Poh, *poh.PohService, *poh.PohRecorder, error) {
	pohCfg, err := config.LoadPohConfig(genesisPath)
	if err != nil {
		return nil, nil, nil, fmt.Errorf("load PoH config: %w", err)
	}

	hashesPerTick := pohCfg.HashesPerTick
	ticksPerSlot := pohCfg.TicksPerSlot
	tickInterval := time.Duration(pohCfg.TickIntervalMs) * time.Millisecond
	pohAutoHashInterval := tickInterval / 10

	log.Printf("PoH config: tickInterval=%v, autoHashInterval=%v", tickInterval, pohAutoHashInterval)

	empty_seed := []byte("")
	pohEngine := poh.NewPoh(empty_seed, &hashesPerTick, pohAutoHashInterval)
	pohEngine.Run()

	pohSchedule := config.ConvertLeaderSchedule(cfg.LeaderSchedule)
	recorder := poh.NewPohRecorder(pohEngine, ticksPerSlot, pubKey, pohSchedule, latestSlot)

	pohService := poh.NewPohService(recorder, tickInterval)

	return pohEngine, pohService, recorder, nil
}

// initializeNetwork initializes network components
<<<<<<< HEAD
func initializeNetwork(self config.NodeConfig, bs store.BlockStore, mbs *mem_blockstore.MemBlockStore, privKey ed25519.PrivateKey) (*p2p.Libp2pNetwork, error) {
=======
func initializeNetwork(self config.NodeConfig, bs store.BlockStore, ts store.TxStore, privKey ed25519.PrivateKey, pohCfg *config.PohConfig) (*p2p.Libp2pNetwork, error) {
>>>>>>> 49c4e680
	// Prepare peer addresses (excluding self)
	libp2pNetwork, err := p2p.NewNetWork(
		self.PubKey,
		privKey,
		self.Libp2pAddr,
		self.BootStrapAddresses,
		bs,
<<<<<<< HEAD
		mbs,
=======
		ts,
		pohCfg,
>>>>>>> 49c4e680
	)

	return libp2pNetwork, err
}

// initializeMempool initializes the mempool
func initializeMempool(p2pClient *p2p.Libp2pNetwork, ld *ledger.Ledger, genesisPath string,
	eventRouter *events.EventRouter, txTracker interfaces.TransactionTrackerInterface, zkVerify *zkverify.ZkVerify) (*mempool.Mempool, error) {
	mempoolCfg, err := config.LoadMempoolConfig(genesisPath)
	if err != nil {
		return nil, fmt.Errorf("load mempool config: %w", err)
	}

	mp := mempool.NewMempool(mempoolCfg.MaxTxs, p2pClient, ld, eventRouter, txTracker, zkVerify)
	return mp, nil
}

// initializeValidator initializes the validator
func initializeValidator(cfg *config.GenesisConfig, nodeConfig config.NodeConfig, pohService *poh.PohService, recorder *poh.PohRecorder,
<<<<<<< HEAD
	mp *mempool.Mempool, p2pClient *p2p.Libp2pNetwork, bs store.BlockStore, ld *ledger.Ledger,
	privKey ed25519.PrivateKey, genesisPath string, lastSlot uint64) (*validator.Validator, error) {
=======
	mp *mempool.Mempool, p2pClient *p2p.Libp2pNetwork, bs store.BlockStore, privKey ed25519.PrivateKey, genesisPath string) (*validator.Validator, error) {
>>>>>>> 49c4e680

	validatorCfg, err := config.LoadValidatorConfig(genesisPath)
	if err != nil {
		return nil, fmt.Errorf("load validator config: %w", err)
	}

	// Calculate intervals
	pohCfg, _ := config.LoadPohConfig(genesisPath) // Already loaded in initializePoH
	tickInterval := time.Duration(pohCfg.TickIntervalMs) * time.Millisecond
	leaderBatchLoopInterval := tickInterval / 2
	roleMonitorLoopInterval := tickInterval
	leaderTimeout := time.Duration(validatorCfg.LeaderTimeout) * time.Millisecond
	leaderTimeoutLoopInterval := time.Duration(validatorCfg.LeaderTimeoutLoopInterval) * time.Millisecond

	log.Printf("Validator config: batchLoopInterval=%v, monitorLoopInterval=%v",
		leaderBatchLoopInterval, roleMonitorLoopInterval)

	val := validator.NewValidator(
		nodeConfig.PubKey, privKey, recorder, pohService,
		config.ConvertLeaderSchedule(cfg.LeaderSchedule), mp,
		leaderBatchLoopInterval, roleMonitorLoopInterval, leaderTimeout,
<<<<<<< HEAD
		leaderTimeoutLoopInterval, validatorCfg.BatchSize, p2pClient, bs, ld, lastSlot,
=======
		leaderTimeoutLoopInterval, validatorCfg.BatchSize, p2pClient, bs,
>>>>>>> 49c4e680
	)

	// Cache leader schedule inside p2p for local leader checks
	p2pClient.ApplyLeaderSchedule(val.Schedule)

	return val, nil
}

func initializeVotor(blsPubKey string, blsPrivKey bls.SecretKey, votorChannel chan votor.VotorEvent, ln *p2p.Libp2pNetwork) {
	votor := alpenglow.NewVotor(blsPubKey, blsPrivKey, votorChannel, votorChannel, ln)
	go votor.Run()
}

func initializeRepairBlockWorker(repairChannel chan pool.BlockId, mbs *mem_blockstore.MemBlockStore, ln *p2p.Libp2pNetwork) {
	rpw := repair_block.NewRepairBlockWorker(repairChannel, mbs, ln)
	go rpw.Run(context.Background())
}

// startServices starts all network and API services
func startServices(cfg *config.GenesisConfig, nodeConfig config.NodeConfig, p2pClient *p2p.Libp2pNetwork, ld *ledger.Ledger,
	val *validator.Validator, bs store.BlockStore, mp *mempool.Mempool, eventRouter *events.EventRouter, txTracker interfaces.TransactionTrackerInterface) {

	// Load private key for gRPC server
	privKey, err := config.LoadEd25519PrivKey(nodeConfig.PrivKeyPath)
	if err != nil {
		log.Fatalf("Failed to load private key for gRPC server: %v", err)
	}

	// Start gRPC server
	grpcSrv := network.NewGRPCServer(
		nodeConfig.GRPCAddr,
		map[string]ed25519.PublicKey{},
		fileBlockDir,
		ld,
		nodeConfig.PubKey,
		privKey,
		val,
		bs,
		mp,
		eventRouter,
		txTracker,
	)
	_ = grpcSrv // Keep server running

	// Start JSON-RPC server on dedicated JSON-RPC address using shared services
	txSvc := service.NewTxService(ld, mp, bs, txTracker)
	acctSvc := service.NewAccountService(ld, mp, txTracker)
	rpcSrv := jsonrpc.NewServer(nodeConfig.JSONRPCAddr, txSvc, acctSvc)

	// Apply CORS from environment variables via jsonrpc helper (default denies all)
	if corsCfg, ok := jsonrpc.CORSFromEnv(); ok {
		rpcSrv.SetCORSConfig(corsCfg)
	}

	rpcSrv.Start()
	serveMetricsApi(nodeConfig.ListenAddr)
}

func serveMetricsApi(listenAddr string) {
	mux := http.NewServeMux()
	monitoring.RegisterMetrics(mux)
	exception.SafeGo("serveMetricsApi", func() {
		err := http.ListenAndServe(listenAddr, mux)
		if err != nil {
			logx.Error("NODE", fmt.Sprintf("Failed to expose metrics for monitoring: %v", err))
			os.Exit(1)
		}
	})
}<|MERGE_RESOLUTION|>--- conflicted
+++ resolved
@@ -14,19 +14,15 @@
 	"syscall"
 	"time"
 
-<<<<<<< HEAD
+	"github.com/mezonai/mmn/monitoring"
+	"github.com/mezonai/mmn/zkverify"
+
 	"github.com/herumi/bls-eth-go-binary/bls"
 	"github.com/mezonai/mmn/alpenglow"
-	"github.com/mezonai/mmn/monitoring"
 
 	"github.com/mezonai/mmn/alpenglow/pool"
 	"github.com/mezonai/mmn/alpenglow/repair_block"
 	"github.com/mezonai/mmn/alpenglow/votor"
-=======
-	"github.com/mezonai/mmn/monitoring"
-	"github.com/mezonai/mmn/zkverify"
-
->>>>>>> 49c4e680
 	"github.com/mezonai/mmn/interfaces"
 	"github.com/mezonai/mmn/jsonrpc"
 	"github.com/mezonai/mmn/mem_blockstore"
@@ -238,11 +234,7 @@
 	mbs := mem_blockstore.NewMemBlockStore(votorChannel, p, genesisBlock)
 
 	// Initialize network
-<<<<<<< HEAD
-	libP2pClient, err := initializeNetwork(nodeConfig, bs, mbs, privKey)
-=======
-	libP2pClient, err := initializeNetwork(nodeConfig, bs, ts, privKey, &cfg.Poh)
->>>>>>> 49c4e680
+	libP2pClient, err := initializeNetwork(nodeConfig, bs, mbs, ts, privKey, &cfg.Poh)
 	if err != nil {
 		log.Fatalf("Failed to initialize network: %v", err)
 	}
@@ -265,25 +257,16 @@
 	libP2pClient.SetupCallbacks(ld, privKey, nodeConfig, mbs, bs, mp, p, recorder)
 
 	// Initialize validator
-<<<<<<< HEAD
-	val, err := initializeValidator(cfg, nodeConfig, pohService, recorder, mp, libP2pClient, bs, ld, privKey, genesisPath, latestSlot)
-=======
 	val, err := initializeValidator(cfg, nodeConfig, pohService, recorder, mp, libP2pClient, bs, privKey, genesisPath)
->>>>>>> 49c4e680
 	if err != nil {
 		log.Fatalf("Failed to initialize validator: %v", err)
 	}
 
-<<<<<<< HEAD
-	// Start services
-	startServices(cfg, nodeConfig, libP2pClient, ld, val, bs, mp, eventRouter, txTracker)
-=======
 	libP2pClient.OnStartPoh = func() { pohService.Start() }
 	libP2pClient.OnStartValidator = func() { val.Run() }
 	libP2pClient.SetupPubSubSyncTopics(ctx)
 
-	startServices(cfg, nodeConfig, libP2pClient, ld, collector, val, bs, mp, eventRouter, txTracker)
->>>>>>> 49c4e680
+	startServices(cfg, nodeConfig, libP2pClient, ld, val, bs, mp, eventRouter, txTracker)
 
 	exception.SafeGoWithPanic("Shutting down", func() {
 		<-sigCh
@@ -358,11 +341,7 @@
 }
 
 // initializeNetwork initializes network components
-<<<<<<< HEAD
-func initializeNetwork(self config.NodeConfig, bs store.BlockStore, mbs *mem_blockstore.MemBlockStore, privKey ed25519.PrivateKey) (*p2p.Libp2pNetwork, error) {
-=======
-func initializeNetwork(self config.NodeConfig, bs store.BlockStore, ts store.TxStore, privKey ed25519.PrivateKey, pohCfg *config.PohConfig) (*p2p.Libp2pNetwork, error) {
->>>>>>> 49c4e680
+func initializeNetwork(self config.NodeConfig, bs store.BlockStore, mbs *mem_blockstore.MemBlockStore, ts store.TxStore, privKey ed25519.PrivateKey, pohCfg *config.PohConfig) (*p2p.Libp2pNetwork, error) {
 	// Prepare peer addresses (excluding self)
 	libp2pNetwork, err := p2p.NewNetWork(
 		self.PubKey,
@@ -370,12 +349,9 @@
 		self.Libp2pAddr,
 		self.BootStrapAddresses,
 		bs,
-<<<<<<< HEAD
 		mbs,
-=======
 		ts,
 		pohCfg,
->>>>>>> 49c4e680
 	)
 
 	return libp2pNetwork, err
@@ -395,12 +371,7 @@
 
 // initializeValidator initializes the validator
 func initializeValidator(cfg *config.GenesisConfig, nodeConfig config.NodeConfig, pohService *poh.PohService, recorder *poh.PohRecorder,
-<<<<<<< HEAD
-	mp *mempool.Mempool, p2pClient *p2p.Libp2pNetwork, bs store.BlockStore, ld *ledger.Ledger,
-	privKey ed25519.PrivateKey, genesisPath string, lastSlot uint64) (*validator.Validator, error) {
-=======
 	mp *mempool.Mempool, p2pClient *p2p.Libp2pNetwork, bs store.BlockStore, privKey ed25519.PrivateKey, genesisPath string) (*validator.Validator, error) {
->>>>>>> 49c4e680
 
 	validatorCfg, err := config.LoadValidatorConfig(genesisPath)
 	if err != nil {
@@ -422,11 +393,7 @@
 		nodeConfig.PubKey, privKey, recorder, pohService,
 		config.ConvertLeaderSchedule(cfg.LeaderSchedule), mp,
 		leaderBatchLoopInterval, roleMonitorLoopInterval, leaderTimeout,
-<<<<<<< HEAD
-		leaderTimeoutLoopInterval, validatorCfg.BatchSize, p2pClient, bs, ld, lastSlot,
-=======
 		leaderTimeoutLoopInterval, validatorCfg.BatchSize, p2pClient, bs,
->>>>>>> 49c4e680
 	)
 
 	// Cache leader schedule inside p2p for local leader checks
