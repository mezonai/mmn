package cmd

import (
	"context"
	"crypto/ed25519"
	"fmt"
	"log"
	"net"
	"os"
	"os/signal"
	"path/filepath"
	"strconv"
	"syscall"
	"time"

	"github.com/mezonai/mmn/api"
	"github.com/mezonai/mmn/blockstore"
	"github.com/mezonai/mmn/config"
	"github.com/mezonai/mmn/consensus"
	"github.com/mezonai/mmn/events"
	"github.com/mezonai/mmn/exception"
	"github.com/mezonai/mmn/ledger"
	"github.com/mezonai/mmn/logx"
	"github.com/mezonai/mmn/mempool"
	"github.com/mezonai/mmn/network"
	"github.com/mezonai/mmn/p2p"
	"github.com/mezonai/mmn/poh"
	"github.com/mezonai/mmn/validator"

	"github.com/spf13/cobra"
)

const (
	// Storage paths - using absolute paths
	fileBlockDir    = "./blockstore/blocks"
	leveldbBlockDir = "blockstore/leveldb"
)

var (
	dataDir            string
	listenAddr         string
	p2pPort            string
	bootstrapAddresses []string
	grpcAddr           string
	nodeName           string
	// legacy init command
	// database backend
	databaseBackend string
)

var runCmd = &cobra.Command{
	Use:   "node",
	Short: "Run the blockchain node",
	Run: func(cmd *cobra.Command, args []string) {
		runNode()
	},
}

func init() {
	rootCmd.AddCommand(runCmd)

	// Run command flags
	runCmd.Flags().StringVar(&dataDir, "data-dir", ".", "Directory containing node data (private key, genesis block, and blockstore)")
	runCmd.Flags().StringVar(&listenAddr, "listen-addr", ":8001", "Listen address for API server :<port>")
	runCmd.Flags().StringVar(&grpcAddr, "grpc-addr", ":9001", "Listen address for Grpc server :<port>")
	runCmd.Flags().StringVar(&p2pPort, "p2p-port", "", "LibP2P listen port (optional, random free port if not specified)")
	runCmd.Flags().StringArrayVar(&bootstrapAddresses, "bootstrap-addresses", []string{}, "List of bootstrap peer multiaddresses")
	runCmd.Flags().StringVar(&nodeName, "node-name", "node1", "Node name for loading genesis configuration")
	runCmd.Flags().StringVar(&databaseBackend, "database", "leveldb", "Database backend (leveldb or rocksdb)")

}

// getRandomFreePort returns a random free port
func getRandomFreePort() (string, error) {
	listener, err := net.Listen("tcp", ":0")
	if err != nil {
		return "", err
	}
	defer listener.Close()
	addr := listener.Addr().(*net.TCPAddr)
	return strconv.Itoa(addr.Port), nil
}

func runNode() {
	// Handle Docker stop or Ctrl+C
	ctx, cancel := context.WithCancel(context.Background())

	sigCh := make(chan os.Signal, 1)
	signal.Notify(sigCh, syscall.SIGTERM, syscall.SIGINT)

	// Construct paths from data directory
	privKeyPath := filepath.Join(dataDir, "privkey.txt")
	genesisPath := filepath.Join(dataDir, "genesis.yml")
	blockstoreDir := filepath.Join(dataDir, "blockstore")

	// Check if private key exists, fallback to default genesis.yml if genesis.yml not found in data dir
	if _, err := os.Stat(privKeyPath); os.IsNotExist(err) {
		logx.Error("NODE", "Private key file not found at:", privKeyPath)
		logx.Error("NODE", "Please run 'mmn init --data-dir %s' first to initialize the node", dataDir)
		return
	}

	// Check if genesis.yml exists in data dir, fallback to config/genesis.yml
	if _, err := os.Stat(genesisPath); os.IsNotExist(err) {
		logx.Info("NODE", "Genesis file not found in data directory, using default config/genesis.yml")
		genesisPath = "config/genesis.yml"
	}

	// Create blockstore directory if it doesn't exist
	if err := os.MkdirAll(blockstoreDir, 0755); err != nil {
		logx.Error("NODE", "Failed to create blockstore directory:", err.Error())
		return
	}

	pubKey, err := config.LoadPubKeyFromPriv(privKeyPath)
	if err != nil {
		logx.Error("NODE", "Failed to load public key:", err.Error())
		return
	}

	// Initialize tx store
	// TODO: avoid duplication with cmd.initializeNode
	txStoreDir := filepath.Join(initDataDir, "txstore")
	if err := os.MkdirAll(txStoreDir, 0755); err != nil {
		logx.Error("INIT", "Failed to create txstore directory:", err.Error())
		return
	}
	ts, err := initializeTxStore(txStoreDir, initDatabase)
	if err != nil {
		logx.Error("INIT", "Failed to create txstore directory:", err.Error())
		return
	}
	defer ts.Close()

	// Initialize blockstore with data directory
	bs, err := initializeBlockstore(blockstoreDir, databaseBackend, ts)
	if err != nil {
		logx.Error("NODE", "Failed to initialize blockstore:", err.Error())
		return
	}

	// Handle optional p2p-port: use random free port if not specified
	if p2pPort == "" {
		p2pPort, err = getRandomFreePort()
		if err != nil {
			logx.Error("NODE", "Failed to get random free port:", err.Error())
			return
		}
		logx.Info("NODE", "Using random P2P port:", p2pPort)
	}

	// Load genesis configuration from file
	cfg, err := loadConfiguration(genesisPath)
	if err != nil {
		logx.Error("NODE", "Failed to load genesis configuration:", err.Error())
		return
	}

	// Create node configuration from command-line arguments
	nodeConfig := config.NodeConfig{
		PubKey:             pubKey,
		PrivKeyPath:        privKeyPath,
		Libp2pAddr:         fmt.Sprintf("/ip4/0.0.0.0/tcp/%s", p2pPort),
		ListenAddr:         listenAddr,
		GRPCAddr:           grpcAddr,
		BootStrapAddresses: bootstrapAddresses,
	}

	// --- Event Bus ---
	eventBus := events.NewEventBus()

	// --- Event Router ---
	eventRouter := events.NewEventRouter(eventBus)

	ld := ledger.NewLedger(ts)

	// Load ledger state from disk (includes alloc account from genesis)
	if err := ld.LoadLedger(); err != nil {
		log.Fatalf("Failed to load ledger state: %v", err)
	}
	logx.Info("LEDGER", "Loaded ledger state from disk")

	// Initialize PoH components
	_, pohService, recorder, err := initializePoH(cfg, pubKey, genesisPath)
	if err != nil {
		log.Fatalf("Failed to initialize PoH: %v", err)
	}

	// Load private key
	privKey, err := config.LoadEd25519PrivKey(privKeyPath)
	if err != nil {
		log.Fatalf("load private key: %v", err)
	}

	// Initialize network
	libP2pClient, err := initializeNetwork(nodeConfig, bs, privKey)
	if err != nil {
		log.Fatalf("Failed to initialize network: %v", err)
	}

	// Initialize mempool
	mp, err := initializeMempool(libP2pClient, ld, genesisPath, eventRouter)
	if err != nil {
		log.Fatalf("Failed to initialize mempool: %v", err)
	}

	collector := consensus.NewCollector(3) // TODO: every epoch need have a fixed number

<<<<<<< HEAD
	libP2pClient.SetupCallbacks(ld, privKey, nodeConfig, bs, collector, mp, eventRouter)
=======
	libP2pClient.SetupCallbacks(ld, privKey, nodeConfig, bs, collector, mp, recorder)
>>>>>>> 956a7665

	// Initialize validator
	val, err := initializeValidator(cfg, nodeConfig, pohService, recorder, mp, libP2pClient, bs, ld, collector, privKey, genesisPath, eventRouter)
	if err != nil {
		log.Fatalf("Failed to initialize validator: %v", err)
	}

	// Start services
	startServices(cfg, nodeConfig, libP2pClient, ld, collector, val, bs, mp, eventRouter)

	exception.SafeGoWithPanic("Shutting down", func() {
		<-sigCh
		log.Println("Shutting down node...")
		// for now just shutdown p2p network
		libP2pClient.Close()
		cancel()
	})

	//  block until cancel
	<-ctx.Done()

}

// loadConfiguration loads all configuration files
func loadConfiguration(genesisPath string) (*config.GenesisConfig, error) {
	cfg, err := config.LoadGenesisConfig(genesisPath)
	if err != nil {
		return nil, fmt.Errorf("load genesis config: %w", err)
	}
	return cfg, nil
}

// initializeTxStore initializes the tx storage backend
func initializeTxStore(dataDir string, backend string) (blockstore.TxStore, error) {
	dbProvider, err := blockstore.CreateDBProvider(blockstore.DBVendor(backend), blockstore.DBOptions{
		Directory: dataDir,
	})
	if err != nil {
		return nil, fmt.Errorf("unable to create db provider: %w", err)
	}
	return blockstore.NewGenericTxStore(dbProvider)
}

// initializeBlockstore initializes the block storage backend using the factory pattern
func initializeBlockstore(dataDir string, backend string, ts blockstore.TxStore) (blockstore.Store, error) {
	// Create store configuration with StoreType
	storeType := blockstore.StoreType(backend)
	config := &blockstore.StoreConfig{
		Type:      storeType,
		Directory: dataDir,
	}

	// Validate the configuration (this will check if the backend is supported)
	if err := config.Validate(); err != nil {
		return nil, fmt.Errorf("invalid blockstore configuration: %w", err)
	}

	// Use the factory pattern to create the store
	return blockstore.CreateStore(config, ts)
}

// initializePoH initializes Proof of History components
func initializePoH(cfg *config.GenesisConfig, pubKey string, genesisPath string) (*poh.Poh, *poh.PohService, *poh.PohRecorder, error) {
	pohCfg, err := config.LoadPohConfig(genesisPath)
	if err != nil {
		return nil, nil, nil, fmt.Errorf("load PoH config: %w", err)
	}

	hashesPerTick := pohCfg.HashesPerTick
	ticksPerSlot := pohCfg.TicksPerSlot
	tickInterval := time.Duration(pohCfg.TickIntervalMs) * time.Millisecond
	pohAutoHashInterval := tickInterval / 10

	log.Printf("PoH config: tickInterval=%v, autoHashInterval=%v", tickInterval, pohAutoHashInterval)

	empty_seed := []byte("")
	pohEngine := poh.NewPoh(empty_seed, &hashesPerTick, pohAutoHashInterval)
	pohEngine.Run()

	pohSchedule := config.ConvertLeaderSchedule(cfg.LeaderSchedule)
	recorder := poh.NewPohRecorder(pohEngine, ticksPerSlot, pubKey, pohSchedule)

	pohService := poh.NewPohService(recorder, tickInterval)
	pohService.Start()

	return pohEngine, pohService, recorder, nil
}

// initializeNetwork initializes network components
func initializeNetwork(self config.NodeConfig, bs blockstore.Store, privKey ed25519.PrivateKey) (*p2p.Libp2pNetwork, error) {
	// Prepare peer addresses (excluding self)
	libp2pNetwork, err := p2p.NewNetWork(
		self.PubKey,
		privKey,
		self.Libp2pAddr,
		self.BootStrapAddresses,
		bs,
	)

	return libp2pNetwork, err
}

// initializeMempool initializes the mempool
func initializeMempool(p2pClient *p2p.Libp2pNetwork, ld *ledger.Ledger, genesisPath string, eventRouter *events.EventRouter) (*mempool.Mempool, error) {
	mempoolCfg, err := config.LoadMempoolConfig(genesisPath)
	if err != nil {
		return nil, fmt.Errorf("load mempool config: %w", err)
	}

	mp := mempool.NewMempool(mempoolCfg.MaxTxs, p2pClient, ld, eventRouter)
	return mp, nil
}

// initializeValidator initializes the validator
func initializeValidator(cfg *config.GenesisConfig, nodeConfig config.NodeConfig, pohService *poh.PohService, recorder *poh.PohRecorder,
	mp *mempool.Mempool, p2pClient *p2p.Libp2pNetwork, bs blockstore.Store, ld *ledger.Ledger,
	collector *consensus.Collector, privKey ed25519.PrivateKey, genesisPath string, eventRouter *events.EventRouter) (*validator.Validator, error) {

	validatorCfg, err := config.LoadValidatorConfig(genesisPath)
	if err != nil {
		return nil, fmt.Errorf("load validator config: %w", err)
	}

	// Calculate intervals
	pohCfg, _ := config.LoadPohConfig(genesisPath) // Already loaded in initializePoH
	tickInterval := time.Duration(pohCfg.TickIntervalMs) * time.Millisecond
	leaderBatchLoopInterval := tickInterval / 2
	roleMonitorLoopInterval := tickInterval
	leaderTimeout := time.Duration(validatorCfg.LeaderTimeout) * time.Millisecond
	leaderTimeoutLoopInterval := time.Duration(validatorCfg.LeaderTimeoutLoopInterval) * time.Millisecond

	log.Printf("Validator config: batchLoopInterval=%v, monitorLoopInterval=%v",
		leaderBatchLoopInterval, roleMonitorLoopInterval)

	val := validator.NewValidator(
		nodeConfig.PubKey, privKey, recorder, pohService,
		config.ConvertLeaderSchedule(cfg.LeaderSchedule), mp, pohCfg.TicksPerSlot,
		leaderBatchLoopInterval, roleMonitorLoopInterval, leaderTimeout,
		leaderTimeoutLoopInterval, validatorCfg.BatchSize, p2pClient, bs, ld, collector, eventRouter,
	)
	val.Run()

	return val, nil
}

// startServices starts all network and API services
func startServices(cfg *config.GenesisConfig, nodeConfig config.NodeConfig, p2pClient *p2p.Libp2pNetwork, ld *ledger.Ledger, collector *consensus.Collector,
	val *validator.Validator, bs blockstore.Store, mp *mempool.Mempool, eventRouter *events.EventRouter) {

	// Load private key for gRPC server
	privKey, err := config.LoadEd25519PrivKey(nodeConfig.PrivKeyPath)
	if err != nil {
		log.Fatalf("Failed to load private key for gRPC server: %v", err)
	}

	// Start gRPC server
	grpcSrv := network.NewGRPCServer(
		nodeConfig.GRPCAddr,
		map[string]ed25519.PublicKey{},
		fileBlockDir,
		ld,
		collector,
		nodeConfig.PubKey,
		privKey,
		val,
		bs,
		mp,
		eventRouter,
	)
	_ = grpcSrv // Keep server running

	// Start API server on a different port
	apiSrv := api.NewAPIServer(mp, ld, nodeConfig.ListenAddr)
	apiSrv.Start()
}<|MERGE_RESOLUTION|>--- conflicted
+++ resolved
@@ -206,11 +206,7 @@
 
 	collector := consensus.NewCollector(3) // TODO: every epoch need have a fixed number
 
-<<<<<<< HEAD
-	libP2pClient.SetupCallbacks(ld, privKey, nodeConfig, bs, collector, mp, eventRouter)
-=======
-	libP2pClient.SetupCallbacks(ld, privKey, nodeConfig, bs, collector, mp, recorder)
->>>>>>> 956a7665
+	libP2pClient.SetupCallbacks(ld, privKey, nodeConfig, bs, collector, mp, recorder, eventRouter)
 
 	// Initialize validator
 	val, err := initializeValidator(cfg, nodeConfig, pohService, recorder, mp, libP2pClient, bs, ld, collector, privKey, genesisPath, eventRouter)
