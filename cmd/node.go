package cmd

import (
	"context"
	"crypto/ed25519"
	"fmt"
	"github.com/mezonai/mmn/monitoring"
	"log"
	"net"
	"net/http"
	"os"
	"os/signal"
	"path/filepath"
	"strconv"
	"syscall"
	"time"

	"github.com/mezonai/mmn/interfaces"
	"github.com/mezonai/mmn/jsonrpc"
	"github.com/mezonai/mmn/network"
	"github.com/mezonai/mmn/service"
	"github.com/mezonai/mmn/store"
	"github.com/mezonai/mmn/transaction"

	"github.com/mezonai/mmn/config"
	"github.com/mezonai/mmn/consensus"
	"github.com/mezonai/mmn/events"
	"github.com/mezonai/mmn/exception"
	"github.com/mezonai/mmn/ledger"
	"github.com/mezonai/mmn/logx"
	"github.com/mezonai/mmn/mempool"
	"github.com/mezonai/mmn/p2p"
	"github.com/mezonai/mmn/poh"
	"github.com/mezonai/mmn/validator"

	"github.com/spf13/cobra"
)

const (
	// Storage paths - using absolute paths
	fileBlockDir    = "./blockstore/blocks"
	leveldbBlockDir = "blockstore/leveldb"
)

var (
	dataDir            string
	listenAddr         string
	jsonrpcAddr        string
	p2pPort            string
	bootstrapAddresses []string
	grpcAddr           string
	nodeName           string
	// legacy init command
	// database backend
	databaseBackend string
	joinAfterSync   bool // New flag for join behavior
	snapshotUDPPort string
)

var runCmd = &cobra.Command{
	Use:   "node",
	Short: "Run the blockchain node",
	Run: func(cmd *cobra.Command, args []string) {
		runNode()
	},
}

func init() {
	rootCmd.AddCommand(runCmd)

	// Run command flags
	runCmd.Flags().StringVar(&dataDir, "data-dir", ".", "Directory containing node data (private key, genesis block, and blockstore)")
	runCmd.Flags().StringVar(&listenAddr, "listen-addr", ":8001", "Listen address for API server :<port>")
	runCmd.Flags().StringVar(&jsonrpcAddr, "jsonrpc-addr", ":8080", "Listen address for JSON-RPC server :<port>")
	runCmd.Flags().StringVar(&grpcAddr, "grpc-addr", ":9001", "Listen address for Grpc server :<port>")
	runCmd.Flags().StringVar(&p2pPort, "p2p-port", "", "LibP2P listen port (optional, random free port if not specified)")
	runCmd.Flags().StringArrayVar(&bootstrapAddresses, "bootstrap-addresses", []string{}, "List of bootstrap peer multiaddresses")
	runCmd.Flags().StringVar(&nodeName, "node-name", "node1", "Node name for loading genesis configuration")
	runCmd.Flags().StringVar(&databaseBackend, "database", "leveldb", "Database backend (leveldb or rocksdb)")
	runCmd.Flags().BoolVar(&joinAfterSync, "sync", false, "Join the network after syncing blocks")
	runCmd.Flags().StringVar(&snapshotUDPPort, "udp-port", ":9100", "UDP port for snapshot streaming :<port>")

}

// getRandomFreePort returns a random free port
func getRandomFreePort() (string, error) {
	listener, err := net.Listen("tcp", ":0")
	if err != nil {
		return "", err
	}
	defer listener.Close()
	addr := listener.Addr().(*net.TCPAddr)
	return strconv.Itoa(addr.Port), nil
}

func runNode() {
	initializeFileLogger()
	monitoring.InitMetrics()

	logx.Info("NODE", "Running node")

	// Handle Docker stop or Ctrl+C
	ctx, cancel := context.WithCancel(context.Background())

	sigCh := make(chan os.Signal, 1)
	signal.Notify(sigCh, syscall.SIGTERM, syscall.SIGINT)

	// Construct paths from data directory
	privKeyPath := filepath.Join(dataDir, "privkey.txt")
	genesisPath := filepath.Join(dataDir, "genesis.yml")
	dbStoreDir := filepath.Join(dataDir, "store")

	// Check if private key exists, fallback to default genesis.yml if genesis.yml not found in data dir
	if _, err := os.Stat(privKeyPath); os.IsNotExist(err) {
		logx.Error("NODE", "Private key file not found at:", privKeyPath)
		return
	}

	// Check if genesis.yml exists in data dir, fallback to config/genesis.yml
	if _, err := os.Stat(genesisPath); os.IsNotExist(err) {
		logx.Info("NODE", "Genesis file not found in data directory, using default config/genesis.yml")
		genesisPath = "config/genesis.yml"
	}

	// Create blockstore directory if it doesn't exist
	if err := os.MkdirAll(dbStoreDir, 0755); err != nil {
		logx.Error("NODE", "Failed to create blockstore directory:", err.Error())
		return
	}

	pubKey, err := config.LoadPubKeyFromPriv(privKeyPath)
	if err != nil {
		logx.Error("NODE", "Failed to load public key:", err.Error())
		return
	}

	// --- Event Bus ---
	eventBus := events.NewEventBus()

	// --- Event Router ---
	eventRouter := events.NewEventRouter(eventBus)

	// Initialize db store inside directory
	as, ts, tms, bs, err := initializeDBStore(dbStoreDir, databaseBackend, eventRouter)
	if err != nil {
		logx.Error("NODE", "Failed to initialize blockstore:", err.Error())
		return
	}
	defer bs.MustClose()
	defer ts.MustClose()
	defer tms.MustClose()
	defer as.MustClose()

	// Handle optional p2p-port: use random free port if not specified
	if p2pPort == "" {
		p2pPort, err = getRandomFreePort()
		if err != nil {
			logx.Error("NODE", "Failed to get random free port:", err.Error())
			return
		}
		logx.Info("NODE", "Using random P2P port:", p2pPort)
	}

	// Load genesis configuration from file
	cfg, err := loadConfiguration(genesisPath)
	if err != nil {
		logx.Error("NODE", "Failed to load genesis configuration:", err.Error())
		return
	}

	// Create node configuration from command-line arguments
	nodeConfig := config.NodeConfig{
		PubKey:             pubKey,
		PrivKeyPath:        privKeyPath,
		Libp2pAddr:         fmt.Sprintf("/ip4/0.0.0.0/tcp/%s", p2pPort),
		ListenAddr:         listenAddr,
		JSONRPCAddr:        jsonrpcAddr,
		GRPCAddr:           grpcAddr,
		BootStrapAddresses: bootstrapAddresses,
		JoinAfterSync:      joinAfterSync,
	}

	txTracker := transaction.NewTransactionTracker()

	ld := ledger.NewLedger(ts, tms, as, eventRouter, txTracker)

	// Initialize PoH components
	latestSlot := bs.GetLatestFinalizedSlot()
	_, pohService, recorder, err := initializePoH(cfg, pubKey, genesisPath, latestSlot)
	if err != nil {
		log.Fatalf("Failed to initialize PoH: %v", err)
	}

	// Load private key
	privKey, err := config.LoadEd25519PrivKey(privKeyPath)
	if err != nil {
		log.Fatalf("load private key: %v", err)
	}

	// Initialize network
	libP2pClient, err := initializeNetwork(nodeConfig, bs, privKey)
	if err != nil {
		log.Fatalf("Failed to initialize network: %v", err)
	}

	// Initialize mempool
	mp, err := initializeMempool(libP2pClient, ld, genesisPath, eventRouter, txTracker)
	if err != nil {
		log.Fatalf("Failed to initialize mempool: %v", err)
	}

	collector := consensus.NewCollector(3) // TODO: every epoch need have a fixed number

	libP2pClient.SetupCallbacks(ld, privKey, nodeConfig, bs, collector, mp, recorder, snapshotUDPPort)

	// Initialize validator
	val, err := initializeValidator(cfg, nodeConfig, pohService, recorder, mp, libP2pClient, bs, ld, collector, privKey, genesisPath, latestSlot)
	if err != nil {
		log.Fatalf("Failed to initialize validator: %v", err)
	}

	// Start services
	startServices(cfg, nodeConfig, libP2pClient, ld, collector, val, bs, mp, eventRouter, txTracker)

	exception.SafeGoWithPanic("Shutting down", func() {
		<-sigCh
		log.Println("Shutting down node...")
		// for now just shutdown p2p network
		libP2pClient.Close()
		cancel()
	})

	//  block until cancel
	<-ctx.Done()

}

// loadConfiguration loads all configuration files
func loadConfiguration(genesisPath string) (*config.GenesisConfig, error) {
	cfg, err := config.LoadGenesisConfig(genesisPath)
	if err != nil {
		return nil, fmt.Errorf("load genesis config: %w", err)
	}
	return cfg, nil
}

// initializeDBStore initializes the block storage backend using the factory pattern
func initializeDBStore(dataDir string, backend string, eventRouter *events.EventRouter) (store.AccountStore, store.TxStore, store.TxMetaStore, store.BlockStore, error) {
	// Create data folder if not exist
	if err := os.MkdirAll(dataDir, 0755); err != nil {
		logx.Error("INIT", "Failed to create db store directory:", err.Error())
		return nil, nil, nil, nil, err
	}

	// Create store configuration with StoreType
	storeType := store.StoreType(backend)
	storeCfg := &store.StoreConfig{
		Type:      storeType,
		Directory: dataDir,
	}

	// Validate the configuration (this will check if the backend is supported)
	if err := storeCfg.Validate(); err != nil {
		return nil, nil, nil, nil, fmt.Errorf("invalid blockstore configuration: %w", err)
	}

	// Use the factory pattern to create the store
	return store.CreateStore(storeCfg, eventRouter)
}

// initializePoH initializes Proof of History components
func initializePoH(cfg *config.GenesisConfig, pubKey string, genesisPath string, latestSlot uint64) (*poh.Poh, *poh.PohService, *poh.PohRecorder, error) {
	pohCfg, err := config.LoadPohConfig(genesisPath)
	if err != nil {
		return nil, nil, nil, fmt.Errorf("load PoH config: %w", err)
	}

	hashesPerTick := pohCfg.HashesPerTick
	ticksPerSlot := pohCfg.TicksPerSlot
	tickInterval := time.Duration(pohCfg.TickIntervalMs) * time.Millisecond
	pohAutoHashInterval := tickInterval / 10

	log.Printf("PoH config: tickInterval=%v, autoHashInterval=%v", tickInterval, pohAutoHashInterval)

	empty_seed := []byte("")
	pohEngine := poh.NewPoh(empty_seed, &hashesPerTick, pohAutoHashInterval)
	pohEngine.Run()

	pohSchedule := config.ConvertLeaderSchedule(cfg.LeaderSchedule)
	recorder := poh.NewPohRecorder(pohEngine, ticksPerSlot, pubKey, pohSchedule, latestSlot)

	pohService := poh.NewPohService(recorder, tickInterval)
	pohService.Start()

	return pohEngine, pohService, recorder, nil
}

// initializeNetwork initializes network components
func initializeNetwork(self config.NodeConfig, bs store.BlockStore, privKey ed25519.PrivateKey) (*p2p.Libp2pNetwork, error) {
	// Prepare peer addresses (excluding self)
	libp2pNetwork, err := p2p.NewNetWork(
		self.PubKey,
		privKey,
		self.Libp2pAddr,
		self.BootStrapAddresses,
		bs,
		self.JoinAfterSync,
	)

	if err == nil {
		// Set join behavior based on configuration
		libp2pNetwork.SetJoinBehavior(self.JoinAfterSync)
	}

	return libp2pNetwork, err
}

// initializeMempool initializes the mempool
func initializeMempool(p2pClient *p2p.Libp2pNetwork, ld *ledger.Ledger, genesisPath string, eventRouter *events.EventRouter, txTracker interfaces.TransactionTrackerInterface) (*mempool.Mempool, error) {
	mempoolCfg, err := config.LoadMempoolConfig(genesisPath)
	if err != nil {
		return nil, fmt.Errorf("load mempool config: %w", err)
	}

	mp := mempool.NewMempool(mempoolCfg.MaxTxs, p2pClient, ld, eventRouter, txTracker)
	return mp, nil
}

// initializeValidator initializes the validator
func initializeValidator(cfg *config.GenesisConfig, nodeConfig config.NodeConfig, pohService *poh.PohService, recorder *poh.PohRecorder,
	mp *mempool.Mempool, p2pClient *p2p.Libp2pNetwork, bs store.BlockStore, ld *ledger.Ledger,
	collector *consensus.Collector, privKey ed25519.PrivateKey, genesisPath string, lastSlot uint64) (*validator.Validator, error) {

	validatorCfg, err := config.LoadValidatorConfig(genesisPath)
	if err != nil {
		return nil, fmt.Errorf("load validator config: %w", err)
	}

	// Calculate intervals
	pohCfg, _ := config.LoadPohConfig(genesisPath) // Already loaded in initializePoH
	tickInterval := time.Duration(pohCfg.TickIntervalMs) * time.Millisecond
	leaderBatchLoopInterval := tickInterval / 2
	roleMonitorLoopInterval := tickInterval
	leaderTimeout := time.Duration(validatorCfg.LeaderTimeout) * time.Millisecond
	leaderTimeoutLoopInterval := time.Duration(validatorCfg.LeaderTimeoutLoopInterval) * time.Millisecond

	log.Printf("Validator config: batchLoopInterval=%v, monitorLoopInterval=%v",
		leaderBatchLoopInterval, roleMonitorLoopInterval)

	val := validator.NewValidator(
		nodeConfig.PubKey, privKey, recorder, pohService,
		config.ConvertLeaderSchedule(cfg.LeaderSchedule), mp, pohCfg.TicksPerSlot,
		leaderBatchLoopInterval, roleMonitorLoopInterval, leaderTimeout,
		leaderTimeoutLoopInterval, validatorCfg.BatchSize, p2pClient, bs, ld, collector, lastSlot,
	)
	val.Run()

	return val, nil
}

// startServices starts all network and API services
func startServices(cfg *config.GenesisConfig, nodeConfig config.NodeConfig, p2pClient *p2p.Libp2pNetwork, ld *ledger.Ledger, collector *consensus.Collector,
	val *validator.Validator, bs store.BlockStore, mp *mempool.Mempool, eventRouter *events.EventRouter, txTracker interfaces.TransactionTrackerInterface) {

	// Load private key for gRPC server
	privKey, err := config.LoadEd25519PrivKey(nodeConfig.PrivKeyPath)
	if err != nil {
		log.Fatalf("Failed to load private key for gRPC server: %v", err)
	}

	// Start gRPC server
	grpcSrv := network.NewGRPCServer(
		nodeConfig.GRPCAddr,
		map[string]ed25519.PublicKey{},
		fileBlockDir,
		ld,
		collector,
		nodeConfig.PubKey,
		privKey,
		val,
		bs,
		mp,
		eventRouter,
		txTracker,
	)
	_ = grpcSrv // Keep server running

<<<<<<< HEAD
	// Start API server on a different port
	apiSrv := api.NewAPIServer(mp, ld, nodeConfig.ListenAddr)
	apiSrv.Start()

=======
	// Start JSON-RPC server on dedicated JSON-RPC address using shared services
	txSvc := service.NewTxService(ld, mp, bs, txTracker)
	acctSvc := service.NewAccountService(ld, mp, txTracker)
	rpcSrv := jsonrpc.NewServer(nodeConfig.JSONRPCAddr, txSvc, acctSvc)

	// Apply CORS from environment variables via jsonrpc helper (default denies all)
	if corsCfg, ok := jsonrpc.CORSFromEnv(); ok {
		rpcSrv.SetCORSConfig(corsCfg)
	}

	rpcSrv.Start()
	serveMetricsApi(nodeConfig.ListenAddr)
}

func serveMetricsApi(listenAddr string) {
	mux := http.NewServeMux()
	monitoring.RegisterMetrics(mux)
	go func() {
		err := http.ListenAndServe(listenAddr, mux)
		if err != nil {
			logx.Error("NODE", fmt.Sprintf("Failed to expose metrics for monitoring: %v", err))
			os.Exit(1)
		}
	}()
>>>>>>> 9fe3a21e
}<|MERGE_RESOLUTION|>--- conflicted
+++ resolved
@@ -4,7 +4,6 @@
 	"context"
 	"crypto/ed25519"
 	"fmt"
-	"github.com/mezonai/mmn/monitoring"
 	"log"
 	"net"
 	"net/http"
@@ -14,6 +13,8 @@
 	"strconv"
 	"syscall"
 	"time"
+
+	"github.com/mezonai/mmn/monitoring"
 
 	"github.com/mezonai/mmn/interfaces"
 	"github.com/mezonai/mmn/jsonrpc"
@@ -385,12 +386,6 @@
 	)
 	_ = grpcSrv // Keep server running
 
-<<<<<<< HEAD
-	// Start API server on a different port
-	apiSrv := api.NewAPIServer(mp, ld, nodeConfig.ListenAddr)
-	apiSrv.Start()
-
-=======
 	// Start JSON-RPC server on dedicated JSON-RPC address using shared services
 	txSvc := service.NewTxService(ld, mp, bs, txTracker)
 	acctSvc := service.NewAccountService(ld, mp, txTracker)
@@ -415,5 +410,4 @@
 			os.Exit(1)
 		}
 	}()
->>>>>>> 9fe3a21e
 }