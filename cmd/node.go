package cmd

import (
	"context"
	"crypto/ed25519"
	"fmt"
	"log"
	"net"
	"net/http"
	"os"
	"os/signal"
	"path/filepath"
	"strconv"
	"syscall"
	"time"

<<<<<<< HEAD
	"github.com/mezonai/mmn/abuse"
	"github.com/mezonai/mmn/api"
=======
	"github.com/mezonai/mmn/monitoring"
	"github.com/mezonai/mmn/zkverify"

>>>>>>> c66efb60
	"github.com/mezonai/mmn/interfaces"
	"github.com/mezonai/mmn/jsonrpc"
	"github.com/mezonai/mmn/network"
<<<<<<< HEAD
	"github.com/mezonai/mmn/ratelimit"
=======
	"github.com/mezonai/mmn/service"
>>>>>>> c66efb60
	"github.com/mezonai/mmn/store"
	"github.com/mezonai/mmn/transaction"

	"github.com/mezonai/mmn/config"
	"github.com/mezonai/mmn/consensus"
	"github.com/mezonai/mmn/events"
	"github.com/mezonai/mmn/exception"
	"github.com/mezonai/mmn/ledger"
	"github.com/mezonai/mmn/logx"
	"github.com/mezonai/mmn/mempool"
	"github.com/mezonai/mmn/p2p"
	"github.com/mezonai/mmn/poh"
	"github.com/mezonai/mmn/validator"

	"github.com/spf13/cobra"
)

const (
	// Storage paths - using absolute paths
	fileBlockDir    = "./blockstore/blocks"
	leveldbBlockDir = "blockstore/leveldb"
	LISTEN_MODE     = "listen"
	FULL_MODE       = "full"
)

var (
	dataDir            string
	listenAddr         string
	jsonrpcAddr        string
	p2pPort            string
	bootstrapAddresses []string
	grpcAddr           string
	nodeName           string
	mode               string
	// legacy init command
	// database backend
	databaseBackend string
)

var runCmd = &cobra.Command{
	Use:   "node",
	Short: "Run the blockchain node",
	Run: func(cmd *cobra.Command, args []string) {
		runNode()
	},
}

func init() {
	rootCmd.AddCommand(runCmd)

	// Run command flags
	runCmd.Flags().StringVar(&dataDir, "data-dir", ".", "Directory containing node data (private key, genesis block, and blockstore)")
	runCmd.Flags().StringVar(&listenAddr, "listen-addr", ":8001", "Listen address for API server :<port>")
	runCmd.Flags().StringVar(&jsonrpcAddr, "jsonrpc-addr", ":8080", "Listen address for JSON-RPC server :<port>")
	runCmd.Flags().StringVar(&grpcAddr, "grpc-addr", ":9001", "Listen address for Grpc server :<port>")
	runCmd.Flags().StringVar(&p2pPort, "p2p-port", "", "LibP2P listen port (optional, random free port if not specified)")
	runCmd.Flags().StringArrayVar(&bootstrapAddresses, "bootstrap-addresses", []string{}, "List of bootstrap peer multiaddresses")
	runCmd.Flags().StringVar(&nodeName, "node-name", "node1", "Node name for loading genesis configuration")
	runCmd.Flags().StringVar(&databaseBackend, "database", "leveldb", "Database backend (leveldb or rocksdb)")
	runCmd.Flags().StringVar(&mode, "mode", FULL_MODE, "Node mode: full or listen")

}

// getRandomFreePort returns a random free port
func getRandomFreePort() (string, error) {
	listener, err := net.Listen("tcp", ":0")
	if err != nil {
		return "", err
	}
	defer listener.Close()
	addr := listener.Addr().(*net.TCPAddr)
	return strconv.Itoa(addr.Port), nil
}

func runNode() {
	initializeFileLogger()
	monitoring.InitMetrics()

	logx.Info("NODE", "Running node")

	// Handle Docker stop or Ctrl+C
	ctx, cancel := context.WithCancel(context.Background())

	sigCh := make(chan os.Signal, 1)
	signal.Notify(sigCh, syscall.SIGTERM, syscall.SIGINT)

	// Construct paths from data directory
	privKeyPath := filepath.Join(dataDir, "privkey.txt")
	genesisPath := filepath.Join(dataDir, "genesis.yml")
	zkVerifyPath := filepath.Join(dataDir, "verifying_key.b64")
	dbStoreDir := filepath.Join(dataDir, "store")

	// Check if private key exists, fallback to default genesis.yml if genesis.yml not found in data dir
	if _, err := os.Stat(privKeyPath); os.IsNotExist(err) {
		logx.Error("NODE", "Private key file not found at:", privKeyPath)
		return
	}

	// Check if genesis.yml exists in data dir, fallback to config/genesis.yml
	if _, err := os.Stat(genesisPath); os.IsNotExist(err) {
		logx.Info("NODE", "Genesis file not found in data directory, using default config/genesis.yml")
		genesisPath = "config/genesis.yml"
	}

	// Check if zk verify key exists in data dir, fallback to config/verifying_key.b64
	if _, err := os.Stat(zkVerifyPath); os.IsNotExist(err) {
		logx.Info("NODE", "Zk verify key file not found in data directory, using default config/verifying_key.b64")
		zkVerifyPath = "config/verifying_key.b64"
	}

	// Create blockstore directory if it doesn't exist
	if err := os.MkdirAll(dbStoreDir, 0755); err != nil {
		logx.Error("NODE", "Failed to create blockstore directory:", err.Error())
		return
	}

	pubKey, err := config.LoadPubKeyFromPriv(privKeyPath)
	if err != nil {
		logx.Error("NODE", "Failed to load public key:", err.Error())
		return
	}

	// --- Event Bus ---
	eventBus := events.NewEventBus()

	// --- Event Router ---
	eventRouter := events.NewEventRouter(eventBus)

	// Initialize db store inside directory
	as, ts, tms, bs, err := initializeDBStore(dbStoreDir, databaseBackend, eventRouter)
	if err != nil {
		logx.Error("NODE", "Failed to initialize blockstore:", err.Error())
		return
	}
	defer bs.MustClose()
	defer ts.MustClose()
	defer tms.MustClose()
	defer as.MustClose()

	// Handle optional p2p-port: use random free port if not specified
	if p2pPort == "" {
		p2pPort, err = getRandomFreePort()
		if err != nil {
			logx.Error("NODE", "Failed to get random free port:", err.Error())
			return
		}
		logx.Info("NODE", "Using random P2P port:", p2pPort)
	}

	// Load genesis configuration from file
	cfg, err := loadConfiguration(genesisPath)
	if err != nil {
		logx.Error("NODE", "Failed to load genesis configuration:", err.Error())
		return
	}

	// Create node configuration from command-line arguments
	nodeConfig := config.NodeConfig{
		PubKey:             pubKey,
		PrivKeyPath:        privKeyPath,
		Libp2pAddr:         fmt.Sprintf("/ip4/0.0.0.0/tcp/%s", p2pPort),
		ListenAddr:         listenAddr,
		JSONRPCAddr:        jsonrpcAddr,
		GRPCAddr:           grpcAddr,
		BootStrapAddresses: bootstrapAddresses,
		Mode:               mode,
	}

	txTracker := transaction.NewTransactionTracker()

	ld := ledger.NewLedger(ts, tms, as, eventRouter, txTracker)

	// Initialize PoH components
	latestSlot := bs.GetLatestFinalizedSlot()
	_, pohService, recorder, err := initializePoH(cfg, pubKey, genesisPath, latestSlot)
	if err != nil {
		log.Fatalf("Failed to initialize PoH: %v", err)
	}

	// Load private key
	privKey, err := config.LoadEd25519PrivKey(privKeyPath)
	if err != nil {
		log.Fatalf("load private key: %v", err)
	}

	// Initialize network
	libP2pClient, err := initializeNetwork(nodeConfig, bs, ts, privKey, &cfg.Poh, mode)
	if err != nil {
		log.Fatalf("Failed to initialize network: %v", err)
	}

	// Initialize zk verify
	zkVerify := zkverify.NewZkVerify(zkVerifyPath)

	// Initialize mempool
	mp, err := initializeMempool(libP2pClient, ld, genesisPath, eventRouter, txTracker, zkVerify)
	if err != nil {
		log.Fatalf("Failed to initialize mempool: %v", err)
	}

	collector := consensus.NewCollector(len(cfg.LeaderSchedule))

	libP2pClient.SetupCallbacks(ld, privKey, nodeConfig, bs, collector, mp, recorder)

	// Initialize validator
	val, err := initializeValidator(cfg, nodeConfig, pohService, recorder, mp, libP2pClient, bs, privKey, genesisPath, ld, collector)
	if err != nil {
		log.Fatalf("Failed to initialize validator: %v", err)
	}

	// In listen mode, do not start PoH or Validator
	if nodeConfig.Mode != LISTEN_MODE {
		libP2pClient.OnStartPoh = func() { pohService.Start() }
		libP2pClient.OnStartValidator = func() { val.Run() }
	}
	libP2pClient.SetupPubSubSyncTopics(ctx)

	startServices(cfg, nodeConfig, libP2pClient, ld, collector, val, bs, mp, eventRouter, txTracker)

	exception.SafeGoWithPanic("Shutting down", func() {
		<-sigCh
		log.Println("Shutting down node...")
		// for now just shutdown p2p network
		libP2pClient.Close()
		cancel()
	})

	//  block until cancel
	<-ctx.Done()

}

// loadConfiguration loads all configuration files
func loadConfiguration(genesisPath string) (*config.GenesisConfig, error) {
	cfg, err := config.LoadGenesisConfig(genesisPath)
	if err != nil {
		return nil, fmt.Errorf("load genesis config: %w", err)
	}
	return cfg, nil
}

// initializeDBStore initializes the block storage backend using the factory pattern
func initializeDBStore(dataDir string, backend string, eventRouter *events.EventRouter) (store.AccountStore, store.TxStore, store.TxMetaStore, store.BlockStore, error) {
	// Create data folder if not exist
	if err := os.MkdirAll(dataDir, 0755); err != nil {
		logx.Error("INIT", "Failed to create db store directory:", err.Error())
		return nil, nil, nil, nil, err
	}

	// Create store configuration with StoreType
	storeType := store.StoreType(backend)
	storeCfg := &store.StoreConfig{
		Type:      storeType,
		Directory: dataDir,
	}

	// Validate the configuration (this will check if the backend is supported)
	if err := storeCfg.Validate(); err != nil {
		return nil, nil, nil, nil, fmt.Errorf("invalid blockstore configuration: %w", err)
	}

	// Use the factory pattern to create the store
	return store.CreateStore(storeCfg, eventRouter)
}

// initializePoH initializes Proof of History components
func initializePoH(cfg *config.GenesisConfig, pubKey string, genesisPath string, latestSlot uint64) (*poh.Poh, *poh.PohService, *poh.PohRecorder, error) {
	pohCfg, err := config.LoadPohConfig(genesisPath)
	if err != nil {
		return nil, nil, nil, fmt.Errorf("load PoH config: %w", err)
	}

	hashesPerTick := pohCfg.HashesPerTick
	ticksPerSlot := pohCfg.TicksPerSlot
	tickInterval := time.Duration(pohCfg.TickIntervalMs) * time.Millisecond
	pohAutoHashInterval := tickInterval / 10

	log.Printf("PoH config: tickInterval=%v, autoHashInterval=%v", tickInterval, pohAutoHashInterval)

	empty_seed := []byte("")
	pohEngine := poh.NewPoh(empty_seed, &hashesPerTick, pohAutoHashInterval)
	pohEngine.Run()

	pohSchedule := config.ConvertLeaderSchedule(cfg.LeaderSchedule)
	recorder := poh.NewPohRecorder(pohEngine, ticksPerSlot, pubKey, pohSchedule, latestSlot)

	pohService := poh.NewPohService(recorder, tickInterval)

	return pohEngine, pohService, recorder, nil
}

// initializeNetwork initializes network components
func initializeNetwork(self config.NodeConfig, bs store.BlockStore, ts store.TxStore, privKey ed25519.PrivateKey, pohCfg *config.PohConfig, mode string) (*p2p.Libp2pNetwork, error) {
	// Prepare peer addresses (excluding self)
	libp2pNetwork, err := p2p.NewNetWork(
		self.PubKey,
		privKey,
		self.Libp2pAddr,
		self.BootStrapAddresses,
		bs,
		ts,
		pohCfg,
		mode == LISTEN_MODE,
	)

	return libp2pNetwork, err
}

// initializeMempool initializes the mempool
func initializeMempool(p2pClient *p2p.Libp2pNetwork, ld *ledger.Ledger, genesisPath string,
	eventRouter *events.EventRouter, txTracker interfaces.TransactionTrackerInterface, zkVerify *zkverify.ZkVerify) (*mempool.Mempool, error) {
	mempoolCfg, err := config.LoadMempoolConfig(genesisPath)
	if err != nil {
		return nil, fmt.Errorf("load mempool config: %w", err)
	}

	mp := mempool.NewMempool(mempoolCfg.MaxTxs, p2pClient, ld, eventRouter, txTracker, zkVerify)
	return mp, nil
}

// initializeValidator initializes the validator
func initializeValidator(cfg *config.GenesisConfig, nodeConfig config.NodeConfig, pohService *poh.PohService, recorder *poh.PohRecorder,
	mp *mempool.Mempool, p2pClient *p2p.Libp2pNetwork, bs store.BlockStore, privKey ed25519.PrivateKey, genesisPath string, ld *ledger.Ledger, collector *consensus.Collector) (*validator.Validator, error) {

	validatorCfg, err := config.LoadValidatorConfig(genesisPath)
	if err != nil {
		return nil, fmt.Errorf("load validator config: %w", err)
	}

	// Calculate intervals
	pohCfg, _ := config.LoadPohConfig(genesisPath) // Already loaded in initializePoH
	tickInterval := time.Duration(pohCfg.TickIntervalMs) * time.Millisecond
	leaderBatchLoopInterval := tickInterval / 2
	roleMonitorLoopInterval := tickInterval
	leaderTimeout := time.Duration(validatorCfg.LeaderTimeout) * time.Millisecond
	leaderTimeoutLoopInterval := time.Duration(validatorCfg.LeaderTimeoutLoopInterval) * time.Millisecond

	log.Printf("Validator config: batchLoopInterval=%v, monitorLoopInterval=%v",
		leaderBatchLoopInterval, roleMonitorLoopInterval)

	val := validator.NewValidator(
		nodeConfig.PubKey, privKey, recorder, pohService,
		config.ConvertLeaderSchedule(cfg.LeaderSchedule), mp,
		leaderBatchLoopInterval, roleMonitorLoopInterval, leaderTimeout,
		leaderTimeoutLoopInterval, validatorCfg.BatchSize, p2pClient, bs,
		ld, collector,
	)

	// Cache leader schedule inside p2p for local leader checks
	p2pClient.ApplyLeaderSchedule(val.Schedule)

	return val, nil
}

// startServices starts all network and API services
func startServices(cfg *config.GenesisConfig, nodeConfig config.NodeConfig, p2pClient *p2p.Libp2pNetwork, ld *ledger.Ledger, collector *consensus.Collector,
	val *validator.Validator, bs store.BlockStore, mp *mempool.Mempool, eventRouter *events.EventRouter, txTracker interfaces.TransactionTrackerInterface) {

	// Load private key for gRPC server
	privKey, err := config.LoadEd25519PrivKey(nodeConfig.PrivKeyPath)
	if err != nil {
		log.Fatalf("Failed to load private key for gRPC server: %v", err)
	}

	// Create rate limiter for transaction submission protection
	rateLimiterConfig := ratelimit.DefaultGlobalConfig()
	rateLimiter := ratelimit.NewGlobalRateLimiter(rateLimiterConfig)
	defer rateLimiter.Stop()

	// Create abuse detector for tracking and flagging
	abuseConfig := abuse.DefaultAbuseConfig()
	abuseDetector := abuse.NewAbuseDetector(abuseConfig)

	// Start gRPC server
	grpcSrv := network.NewGRPCServer(
		nodeConfig.GRPCAddr,
		map[string]ed25519.PublicKey{},
		fileBlockDir,
		ld,
		collector,
		nodeConfig.PubKey,
		privKey,
		val,
		bs,
		mp,
		eventRouter,
		txTracker,
		rateLimiter,
		abuseDetector,
	)
	_ = grpcSrv // Keep server running

<<<<<<< HEAD
	// Start API server on a different port
	apiSrv := api.NewAPIServer(mp, ld, nodeConfig.ListenAddr, rateLimiter)
	apiSrv.Start()
=======
	// Start JSON-RPC server on dedicated JSON-RPC address using shared services
	txSvc := service.NewTxService(ld, mp, bs, txTracker)
	acctSvc := service.NewAccountService(ld, mp, txTracker)
	rpcSrv := jsonrpc.NewServer(nodeConfig.JSONRPCAddr, txSvc, acctSvc)

	// Apply CORS from environment variables via jsonrpc helper (default denies all)
	if corsCfg, ok := jsonrpc.CORSFromEnv(); ok {
		rpcSrv.SetCORSConfig(corsCfg)
	}

	rpcSrv.Start()
	serveMetricsApi(nodeConfig.ListenAddr)
}

func serveMetricsApi(listenAddr string) {
	mux := http.NewServeMux()
	monitoring.RegisterMetrics(mux)
	exception.SafeGo("serveMetricsApi", func() {
		err := http.ListenAndServe(listenAddr, mux)
		if err != nil {
			logx.Error("NODE", fmt.Sprintf("Failed to expose metrics for monitoring: %v", err))
			os.Exit(1)
		}
	})
>>>>>>> c66efb60
}<|MERGE_RESOLUTION|>--- conflicted
+++ resolved
@@ -14,22 +14,15 @@
 	"syscall"
 	"time"
 
-<<<<<<< HEAD
 	"github.com/mezonai/mmn/abuse"
-	"github.com/mezonai/mmn/api"
-=======
 	"github.com/mezonai/mmn/monitoring"
 	"github.com/mezonai/mmn/zkverify"
 
->>>>>>> c66efb60
 	"github.com/mezonai/mmn/interfaces"
 	"github.com/mezonai/mmn/jsonrpc"
 	"github.com/mezonai/mmn/network"
-<<<<<<< HEAD
 	"github.com/mezonai/mmn/ratelimit"
-=======
 	"github.com/mezonai/mmn/service"
->>>>>>> c66efb60
 	"github.com/mezonai/mmn/store"
 	"github.com/mezonai/mmn/transaction"
 
@@ -422,11 +415,6 @@
 	)
 	_ = grpcSrv // Keep server running
 
-<<<<<<< HEAD
-	// Start API server on a different port
-	apiSrv := api.NewAPIServer(mp, ld, nodeConfig.ListenAddr, rateLimiter)
-	apiSrv.Start()
-=======
 	// Start JSON-RPC server on dedicated JSON-RPC address using shared services
 	txSvc := service.NewTxService(ld, mp, bs, txTracker)
 	acctSvc := service.NewAccountService(ld, mp, txTracker)
@@ -451,5 +439,4 @@
 			os.Exit(1)
 		}
 	})
->>>>>>> c66efb60
 }