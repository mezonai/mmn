--- conflicted
+++ resolved
@@ -115,14 +115,9 @@
 		logx.Error("NODE", "Failed to load public key:", err.Error())
 		return
 	}
-<<<<<<< HEAD
-	// Initialize components with absolute paths
-	bs, err := initializeFileBlockstore(pubKey, absRocksdbBlockDir)
-=======
 
 	// Initialize blockstore with data directory
 	bs, err := initializeBlockstore(pubKey, blockstoreDir, databaseBackend)
->>>>>>> 8b2dfecd
 	if err != nil {
 		logx.Error("NODE", "Failed to initialize blockstore:", err.Error())
 		return
@@ -216,20 +211,6 @@
 	return cfg, nil
 }
 
-<<<<<<< HEAD
-// initializeBlockstore initializes the block storage backend
-func initializeRocksDBBlockstore(pubKey string, rocksdbDir string) (blockstore.Store, error) {
-	// Use file-based storage instead of RocksDB
-	seed := []byte(pubKey)
-	fbs, err := blockstore.NewBlockStore(rocksdbDir, seed)
-	if err != nil {
-		return nil, fmt.Errorf("init file blockstore: %w", err)
-	}
-	log.Printf("Using file blockstore at %s", rocksdbDir)
-
-	return fbs, nil
-}
-=======
 // initializeBlockstore initializes the block storage backend using the factory pattern
 func initializeBlockstore(pubKey string, dataDir string, backend string) (blockstore.Store, error) {
 	seed := []byte(pubKey)
@@ -240,7 +221,6 @@
 		Type:      storeType,
 		Directory: dataDir,
 	}
->>>>>>> 8b2dfecd
 
 	// Validate the configuration (this will check if the backend is supported)
 	if err := config.Validate(); err != nil {
