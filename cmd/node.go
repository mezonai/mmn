package cmd

import (
	"context"
	"crypto/ed25519"
	"fmt"
	"github.com/mezonai/mmn/store"
	"log"
	"net"
	"os"
	"os/signal"
	"path/filepath"
	"strconv"
	"syscall"
	"time"

	"github.com/mezonai/mmn/api"
	"github.com/mezonai/mmn/config"
	"github.com/mezonai/mmn/consensus"
	"github.com/mezonai/mmn/exception"
	"github.com/mezonai/mmn/ledger"
	"github.com/mezonai/mmn/logx"
	"github.com/mezonai/mmn/mempool"
	"github.com/mezonai/mmn/network"
	"github.com/mezonai/mmn/p2p"
	"github.com/mezonai/mmn/poh"
	"github.com/mezonai/mmn/validator"

	"github.com/spf13/cobra"
)

const (
	// Storage paths - using absolute paths
	fileBlockDir    = "./blockstore/blocks"
	leveldbBlockDir = "blockstore/leveldb"
)

var (
	dataDir            string
	listenAddr         string
	p2pPort            string
	bootstrapAddresses []string
	grpcAddr           string
	nodeName           string
	// legacy init command
	// database backend
	databaseBackend string
)

var runCmd = &cobra.Command{
	Use:   "node",
	Short: "Run the blockchain node",
	Run: func(cmd *cobra.Command, args []string) {
		runNode()
	},
}

func init() {
	rootCmd.AddCommand(runCmd)

	// Run command flags
	runCmd.Flags().StringVar(&dataDir, "data-dir", ".", "Directory containing node data (private key, genesis block, and blockstore)")
	runCmd.Flags().StringVar(&listenAddr, "listen-addr", ":8001", "Listen address for API server :<port>")
	runCmd.Flags().StringVar(&grpcAddr, "grpc-addr", ":9001", "Listen address for Grpc server :<port>")
	runCmd.Flags().StringVar(&p2pPort, "p2p-port", "", "LibP2P listen port (optional, random free port if not specified)")
	runCmd.Flags().StringArrayVar(&bootstrapAddresses, "bootstrap-addresses", []string{}, "List of bootstrap peer multiaddresses")
	runCmd.Flags().StringVar(&nodeName, "node-name", "node1", "Node name for loading genesis configuration")
	runCmd.Flags().StringVar(&databaseBackend, "database", "leveldb", "Database backend (leveldb or rocksdb)")

}

// getRandomFreePort returns a random free port
func getRandomFreePort() (string, error) {
	listener, err := net.Listen("tcp", ":0")
	if err != nil {
		return "", err
	}
	defer listener.Close()
	addr := listener.Addr().(*net.TCPAddr)
	return strconv.Itoa(addr.Port), nil
}

func runNode() {
	logx.Info("NODE", "Running node")

	// Handle Docker stop or Ctrl+C
	ctx, cancel := context.WithCancel(context.Background())

	sigCh := make(chan os.Signal, 1)
	signal.Notify(sigCh, syscall.SIGTERM, syscall.SIGINT)

	// Construct paths from data directory
	privKeyPath := filepath.Join(dataDir, "privkey.txt")
	genesisPath := filepath.Join(dataDir, "genesis.yml")
	dbStoreDir := filepath.Join(dataDir, "store")

	// Check if private key exists, fallback to default genesis.yml if genesis.yml not found in data dir
	if _, err := os.Stat(privKeyPath); os.IsNotExist(err) {
		logx.Error("NODE", "Private key file not found at:", privKeyPath)
		logx.Error("NODE", "Please run 'mmn init --data-dir %s' first to initialize the node", dataDir)
		return
	}

	// Check if genesis.yml exists in data dir, fallback to config/genesis.yml
	if _, err := os.Stat(genesisPath); os.IsNotExist(err) {
		logx.Info("NODE", "Genesis file not found in data directory, using default config/genesis.yml")
		genesisPath = "config/genesis.yml"
	}

	// Create blockstore directory if it doesn't exist
	if err := os.MkdirAll(dbStoreDir, 0755); err != nil {
		logx.Error("NODE", "Failed to create blockstore directory:", err.Error())
		return
	}

	pubKey, err := config.LoadPubKeyFromPriv(privKeyPath)
	if err != nil {
		logx.Error("NODE", "Failed to load public key:", err.Error())
		return
	}

<<<<<<< HEAD
	// Initialize tx store
	// TODO: avoid duplication with cmd.initializeNode
	txStoreDir := filepath.Join(initDataDir, "txstore")
	if err := os.MkdirAll(txStoreDir, 0755); err != nil {
		logx.Error("INIT", "Failed to create txstore directory:", err.Error())
		return
	}
	ts, err := initializeTxStore(txStoreDir, initDatabase)
	if err != nil {
		logx.Error("INIT", "Failed to create txstore directory:", err.Error())
		return
	}
	defer ts.Close()

	// Initialize tx meta store
	txMetaStoreDir := filepath.Join(initDataDir, "txmetastore")
	if err := os.MkdirAll(txMetaStoreDir, 0755); err != nil {
		logx.Error("INIT", "Failed to create txmetastore directory:", err.Error())
		return
	}
	tms, err := initializeTxMetaStore(txMetaStoreDir, initDatabase)
	if err != nil {
		logx.Error("INIT", "Failed to create txmetastore directory:", err.Error())
		return
	}
	defer tms.Close()

	// Initialize blockstore with data directory
	bs, err := initializeBlockstore(blockstoreDir, databaseBackend, ts)
=======
	// Initialize db store inside directory
	as, ts, bs, err := initializeDBStore(dbStoreDir, databaseBackend)
>>>>>>> 555dcdd6
	if err != nil {
		logx.Error("NODE", "Failed to initialize blockstore:", err.Error())
		return
	}
	defer bs.MustClose()
	defer ts.MustClose()
	defer as.MustClose()

	// Handle optional p2p-port: use random free port if not specified
	if p2pPort == "" {
		p2pPort, err = getRandomFreePort()
		if err != nil {
			logx.Error("NODE", "Failed to get random free port:", err.Error())
			return
		}
		logx.Info("NODE", "Using random P2P port:", p2pPort)
	}

	// Load genesis configuration from file
	cfg, err := loadConfiguration(genesisPath)
	if err != nil {
		logx.Error("NODE", "Failed to load genesis configuration:", err.Error())
		return
	}

	// Create node configuration from command-line arguments
	nodeConfig := config.NodeConfig{
		PubKey:             pubKey,
		PrivKeyPath:        privKeyPath,
		Libp2pAddr:         fmt.Sprintf("/ip4/0.0.0.0/tcp/%s", p2pPort),
		ListenAddr:         listenAddr,
		GRPCAddr:           grpcAddr,
		BootStrapAddresses: bootstrapAddresses,
	}

<<<<<<< HEAD
	ld := ledger.NewLedger(ts, tms)

	// Load ledger state from disk (includes alloc account from genesis)
	if err := ld.LoadLedger(); err != nil {
		log.Fatalf("Failed to load ledger state: %v", err)
	}
	logx.Info("LEDGER", "Loaded ledger state from disk")
=======
	ld := ledger.NewLedger(ts, as)
>>>>>>> 555dcdd6

	// Initialize PoH components
	_, pohService, recorder, err := initializePoH(cfg, pubKey, genesisPath)
	if err != nil {
		log.Fatalf("Failed to initialize PoH: %v", err)
	}

	// Load private key
	privKey, err := config.LoadEd25519PrivKey(privKeyPath)
	if err != nil {
		log.Fatalf("load private key: %v", err)
	}

	// Initialize network
	libP2pClient, err := initializeNetwork(nodeConfig, bs, privKey)
	if err != nil {
		log.Fatalf("Failed to initialize network: %v", err)
	}

	// Initialize mempool
	mp, err := initializeMempool(libP2pClient, ld, genesisPath)
	if err != nil {
		log.Fatalf("Failed to initialize mempool: %v", err)
	}

	collector := consensus.NewCollector(3) // TODO: every epoch need have a fixed number

	libP2pClient.SetupCallbacks(ld, privKey, nodeConfig, bs, collector, mp, recorder)

	// Initialize validator
	val, err := initializeValidator(cfg, nodeConfig, pohService, recorder, mp, libP2pClient, bs, ld, collector, privKey, genesisPath)
	if err != nil {
		log.Fatalf("Failed to initialize validator: %v", err)
	}

	// Start services
	startServices(cfg, nodeConfig, libP2pClient, ld, collector, val, bs, mp)

	exception.SafeGoWithPanic("Shutting down", func() {
		<-sigCh
		log.Println("Shutting down node...")
		// for now just shutdown p2p network
		libP2pClient.Close()
		cancel()
	})

	//  block until cancel
	<-ctx.Done()

}

// loadConfiguration loads all configuration files
func loadConfiguration(genesisPath string) (*config.GenesisConfig, error) {
	cfg, err := config.LoadGenesisConfig(genesisPath)
	if err != nil {
		return nil, fmt.Errorf("load genesis config: %w", err)
	}
	return cfg, nil
}

// initializeDBStore initializes the block storage backend using the factory pattern
func initializeDBStore(dataDir string, backend string) (store.AccountStore, store.TxStore, store.BlockStore, error) {
	// Create data folder if not exist
	if err := os.MkdirAll(dataDir, 0755); err != nil {
		logx.Error("INIT", "Failed to create db store directory:", err.Error())
		return nil, nil, nil, err
	}

<<<<<<< HEAD
// initializeTxMetaStore initializes the tx metadata storage backend
func initializeTxMetaStore(dataDir string, backend string) (blockstore.TxMetaStore, error) {
	dbProvider, err := blockstore.CreateDBProvider(blockstore.DBVendor(backend), blockstore.DBOptions{
		Directory: dataDir,
	})
	if err != nil {
		return nil, fmt.Errorf("unable to create db provider: %w", err)
	}
	return blockstore.NewGenericTxMetaStore(dbProvider)
}

// initializeBlockstore initializes the block storage backend using the factory pattern
func initializeBlockstore(dataDir string, backend string, ts blockstore.TxStore) (blockstore.Store, error) {
=======
>>>>>>> 555dcdd6
	// Create store configuration with StoreType
	storeType := store.StoreType(backend)
	storeCfg := &store.StoreConfig{
		Type:      storeType,
		Directory: dataDir,
	}

	// Validate the configuration (this will check if the backend is supported)
	if err := storeCfg.Validate(); err != nil {
		return nil, nil, nil, fmt.Errorf("invalid blockstore configuration: %w", err)
	}

	// Use the factory pattern to create the store
	return store.CreateStore(storeCfg)
}

// initializePoH initializes Proof of History components
func initializePoH(cfg *config.GenesisConfig, pubKey string, genesisPath string) (*poh.Poh, *poh.PohService, *poh.PohRecorder, error) {
	pohCfg, err := config.LoadPohConfig(genesisPath)
	if err != nil {
		return nil, nil, nil, fmt.Errorf("load PoH config: %w", err)
	}

	hashesPerTick := pohCfg.HashesPerTick
	ticksPerSlot := pohCfg.TicksPerSlot
	tickInterval := time.Duration(pohCfg.TickIntervalMs) * time.Millisecond
	pohAutoHashInterval := tickInterval / 10

	log.Printf("PoH config: tickInterval=%v, autoHashInterval=%v", tickInterval, pohAutoHashInterval)

	empty_seed := []byte("")
	pohEngine := poh.NewPoh(empty_seed, &hashesPerTick, pohAutoHashInterval)
	pohEngine.Run()

	pohSchedule := config.ConvertLeaderSchedule(cfg.LeaderSchedule)
	recorder := poh.NewPohRecorder(pohEngine, ticksPerSlot, pubKey, pohSchedule)

	pohService := poh.NewPohService(recorder, tickInterval)
	pohService.Start()

	return pohEngine, pohService, recorder, nil
}

// initializeNetwork initializes network components
func initializeNetwork(self config.NodeConfig, bs store.BlockStore, privKey ed25519.PrivateKey) (*p2p.Libp2pNetwork, error) {
	// Prepare peer addresses (excluding self)
	libp2pNetwork, err := p2p.NewNetWork(
		self.PubKey,
		privKey,
		self.Libp2pAddr,
		self.BootStrapAddresses,
		bs,
	)

	return libp2pNetwork, err
}

// initializeMempool initializes the mempool
func initializeMempool(p2pClient *p2p.Libp2pNetwork, ld *ledger.Ledger, genesisPath string) (*mempool.Mempool, error) {
	mempoolCfg, err := config.LoadMempoolConfig(genesisPath)
	if err != nil {
		return nil, fmt.Errorf("load mempool config: %w", err)
	}

	mp := mempool.NewMempool(mempoolCfg.MaxTxs, p2pClient, ld)
	return mp, nil
}

// initializeValidator initializes the validator
func initializeValidator(cfg *config.GenesisConfig, nodeConfig config.NodeConfig, pohService *poh.PohService, recorder *poh.PohRecorder,
	mp *mempool.Mempool, p2pClient *p2p.Libp2pNetwork, bs store.BlockStore, ld *ledger.Ledger,
	collector *consensus.Collector, privKey ed25519.PrivateKey, genesisPath string) (*validator.Validator, error) {

	validatorCfg, err := config.LoadValidatorConfig(genesisPath)
	if err != nil {
		return nil, fmt.Errorf("load validator config: %w", err)
	}

	// Calculate intervals
	pohCfg, _ := config.LoadPohConfig(genesisPath) // Already loaded in initializePoH
	tickInterval := time.Duration(pohCfg.TickIntervalMs) * time.Millisecond
	leaderBatchLoopInterval := tickInterval / 2
	roleMonitorLoopInterval := tickInterval
	leaderTimeout := time.Duration(validatorCfg.LeaderTimeout) * time.Millisecond
	leaderTimeoutLoopInterval := time.Duration(validatorCfg.LeaderTimeoutLoopInterval) * time.Millisecond

	log.Printf("Validator config: batchLoopInterval=%v, monitorLoopInterval=%v",
		leaderBatchLoopInterval, roleMonitorLoopInterval)

	val := validator.NewValidator(
		nodeConfig.PubKey, privKey, recorder, pohService,
		config.ConvertLeaderSchedule(cfg.LeaderSchedule), mp, pohCfg.TicksPerSlot,
		leaderBatchLoopInterval, roleMonitorLoopInterval, leaderTimeout,
		leaderTimeoutLoopInterval, validatorCfg.BatchSize, p2pClient, bs, ld, collector,
	)
	val.Run()

	return val, nil
}

// startServices starts all network and API services
func startServices(cfg *config.GenesisConfig, nodeConfig config.NodeConfig, p2pClient *p2p.Libp2pNetwork, ld *ledger.Ledger, collector *consensus.Collector,
	val *validator.Validator, bs store.BlockStore, mp *mempool.Mempool) {

	// Load private key for gRPC server
	privKey, err := config.LoadEd25519PrivKey(nodeConfig.PrivKeyPath)
	if err != nil {
		log.Fatalf("Failed to load private key for gRPC server: %v", err)
	}

	// Start gRPC server
	grpcSrv := network.NewGRPCServer(
		nodeConfig.GRPCAddr,
		map[string]ed25519.PublicKey{},
		fileBlockDir,
		ld,
		collector,
		nodeConfig.PubKey,
		privKey,
		val,
		bs,
		mp,
	)
	_ = grpcSrv // Keep server running

	// Start API server on a different port
	apiSrv := api.NewAPIServer(mp, ld, nodeConfig.ListenAddr)
	apiSrv.Start()
}<|MERGE_RESOLUTION|>--- conflicted
+++ resolved
@@ -4,7 +4,6 @@
 	"context"
 	"crypto/ed25519"
 	"fmt"
-	"github.com/mezonai/mmn/store"
 	"log"
 	"net"
 	"os"
@@ -13,6 +12,8 @@
 	"strconv"
 	"syscall"
 	"time"
+
+	"github.com/mezonai/mmn/store"
 
 	"github.com/mezonai/mmn/api"
 	"github.com/mezonai/mmn/config"
@@ -119,46 +120,15 @@
 		return
 	}
 
-<<<<<<< HEAD
-	// Initialize tx store
-	// TODO: avoid duplication with cmd.initializeNode
-	txStoreDir := filepath.Join(initDataDir, "txstore")
-	if err := os.MkdirAll(txStoreDir, 0755); err != nil {
-		logx.Error("INIT", "Failed to create txstore directory:", err.Error())
-		return
-	}
-	ts, err := initializeTxStore(txStoreDir, initDatabase)
-	if err != nil {
-		logx.Error("INIT", "Failed to create txstore directory:", err.Error())
-		return
-	}
-	defer ts.Close()
-
-	// Initialize tx meta store
-	txMetaStoreDir := filepath.Join(initDataDir, "txmetastore")
-	if err := os.MkdirAll(txMetaStoreDir, 0755); err != nil {
-		logx.Error("INIT", "Failed to create txmetastore directory:", err.Error())
-		return
-	}
-	tms, err := initializeTxMetaStore(txMetaStoreDir, initDatabase)
-	if err != nil {
-		logx.Error("INIT", "Failed to create txmetastore directory:", err.Error())
-		return
-	}
-	defer tms.Close()
-
-	// Initialize blockstore with data directory
-	bs, err := initializeBlockstore(blockstoreDir, databaseBackend, ts)
-=======
 	// Initialize db store inside directory
-	as, ts, bs, err := initializeDBStore(dbStoreDir, databaseBackend)
->>>>>>> 555dcdd6
+	as, ts, tms, bs, err := initializeDBStore(dbStoreDir, databaseBackend)
 	if err != nil {
 		logx.Error("NODE", "Failed to initialize blockstore:", err.Error())
 		return
 	}
 	defer bs.MustClose()
 	defer ts.MustClose()
+	defer tms.MustClose()
 	defer as.MustClose()
 
 	// Handle optional p2p-port: use random free port if not specified
@@ -188,17 +158,7 @@
 		BootStrapAddresses: bootstrapAddresses,
 	}
 
-<<<<<<< HEAD
-	ld := ledger.NewLedger(ts, tms)
-
-	// Load ledger state from disk (includes alloc account from genesis)
-	if err := ld.LoadLedger(); err != nil {
-		log.Fatalf("Failed to load ledger state: %v", err)
-	}
-	logx.Info("LEDGER", "Loaded ledger state from disk")
-=======
-	ld := ledger.NewLedger(ts, as)
->>>>>>> 555dcdd6
+	ld := ledger.NewLedger(ts, tms, as)
 
 	// Initialize PoH components
 	_, pohService, recorder, err := initializePoH(cfg, pubKey, genesisPath)
@@ -260,29 +220,13 @@
 }
 
 // initializeDBStore initializes the block storage backend using the factory pattern
-func initializeDBStore(dataDir string, backend string) (store.AccountStore, store.TxStore, store.BlockStore, error) {
+func initializeDBStore(dataDir string, backend string) (store.AccountStore, store.TxStore, store.TxMetaStore, store.BlockStore, error) {
 	// Create data folder if not exist
 	if err := os.MkdirAll(dataDir, 0755); err != nil {
 		logx.Error("INIT", "Failed to create db store directory:", err.Error())
-		return nil, nil, nil, err
-	}
-
-<<<<<<< HEAD
-// initializeTxMetaStore initializes the tx metadata storage backend
-func initializeTxMetaStore(dataDir string, backend string) (blockstore.TxMetaStore, error) {
-	dbProvider, err := blockstore.CreateDBProvider(blockstore.DBVendor(backend), blockstore.DBOptions{
-		Directory: dataDir,
-	})
-	if err != nil {
-		return nil, fmt.Errorf("unable to create db provider: %w", err)
-	}
-	return blockstore.NewGenericTxMetaStore(dbProvider)
-}
-
-// initializeBlockstore initializes the block storage backend using the factory pattern
-func initializeBlockstore(dataDir string, backend string, ts blockstore.TxStore) (blockstore.Store, error) {
-=======
->>>>>>> 555dcdd6
+		return nil, nil, nil, nil, err
+	}
+
 	// Create store configuration with StoreType
 	storeType := store.StoreType(backend)
 	storeCfg := &store.StoreConfig{
@@ -292,7 +236,7 @@
 
 	// Validate the configuration (this will check if the backend is supported)
 	if err := storeCfg.Validate(); err != nil {
-		return nil, nil, nil, fmt.Errorf("invalid blockstore configuration: %w", err)
+		return nil, nil, nil, nil, fmt.Errorf("invalid blockstore configuration: %w", err)
 	}
 
 	// Use the factory pattern to create the store
