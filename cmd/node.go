package cmd

import (
	"context"
	"crypto/ed25519"
	"fmt"
	"github.com/mezonai/mmn/api"
	"github.com/mezonai/mmn/network"
	"github.com/mezonai/mmn/store"
	"log"
	"net"
	"os"
	"os/signal"
	"path/filepath"
	"strconv"
	"syscall"
	"time"

	"github.com/mezonai/mmn/config"
	"github.com/mezonai/mmn/consensus"
	"github.com/mezonai/mmn/events"
	"github.com/mezonai/mmn/exception"
	"github.com/mezonai/mmn/ledger"
	"github.com/mezonai/mmn/logx"
	"github.com/mezonai/mmn/mempool"
	"github.com/mezonai/mmn/p2p"
	"github.com/mezonai/mmn/poh"
	"github.com/mezonai/mmn/validator"

	"github.com/spf13/cobra"
)

const (
	// Storage paths - using absolute paths
	fileBlockDir    = "./blockstore/blocks"
	leveldbBlockDir = "blockstore/leveldb"
)

var (
	dataDir            string
	listenAddr         string
	p2pPort            string
	bootstrapAddresses []string
	grpcAddr           string
	nodeName           string
	// legacy init command
	// database backend
	databaseBackend string
	// Dynamic scheduler flags
	useDynamicScheduler bool
	validatorStake      uint64
	slotsPerEpoch       uint64
)

var runCmd = &cobra.Command{
	Use:   "node",
	Short: "Run the blockchain node",
	Run: func(cmd *cobra.Command, args []string) {
		runNode()
	},
}

func init() {
	rootCmd.AddCommand(runCmd)

	// Run command flags
	runCmd.Flags().StringVar(&dataDir, "data-dir", ".", "Directory containing node data (private key, genesis block, and blockstore)")
	runCmd.Flags().StringVar(&listenAddr, "listen-addr", ":8001", "Listen address for API server :<port>")
	runCmd.Flags().StringVar(&grpcAddr, "grpc-addr", ":9001", "Listen address for Grpc server :<port>")
	runCmd.Flags().StringVar(&p2pPort, "p2p-port", "", "LibP2P listen port (optional, random free port if not specified)")
	runCmd.Flags().StringArrayVar(&bootstrapAddresses, "bootstrap-addresses", []string{}, "List of bootstrap peer multiaddresses")
	runCmd.Flags().StringVar(&nodeName, "node-name", "node1", "Node name for loading genesis configuration")
	runCmd.Flags().StringVar(&databaseBackend, "database", "leveldb", "Database backend (leveldb or rocksdb)")

	// Dynamic scheduler flags
	runCmd.Flags().BoolVar(&useDynamicScheduler, "use-dynamic-scheduler", true, "Use dynamic leader scheduler (Solana-like PoS)")
	runCmd.Flags().Uint64Var(&validatorStake, "validator-stake", 1000000, "Initial validator stake for dynamic scheduler")
	runCmd.Flags().Uint64Var(&slotsPerEpoch, "slots-per-epoch", 432, "Number of slots per epoch for dynamic scheduler")
}

// getRandomFreePort returns a random free port
func getRandomFreePort() (string, error) {
	listener, err := net.Listen("tcp", ":0")
	if err != nil {
		return "", err
	}
	defer listener.Close()
	addr := listener.Addr().(*net.TCPAddr)
	return strconv.Itoa(addr.Port), nil
}

func runNode() {
	logx.Info("NODE", "Running node")

	// Handle Docker stop or Ctrl+C
	ctx, cancel := context.WithCancel(context.Background())

	sigCh := make(chan os.Signal, 1)
	signal.Notify(sigCh, syscall.SIGTERM, syscall.SIGINT)

	// Construct paths from data directory
	privKeyPath := filepath.Join(dataDir, "privkey.txt")
	genesisPath := filepath.Join(dataDir, "genesis.yml")
	dbStoreDir := filepath.Join(dataDir, "store")

	// Check if private key exists, fallback to default genesis.yml if genesis.yml not found in data dir
	if _, err := os.Stat(privKeyPath); os.IsNotExist(err) {
		logx.Error("NODE", "Private key file not found at:", privKeyPath)
		logx.Error("NODE", "Please run 'mmn init --data-dir %s' first to initialize the node", dataDir)
		return
	}

	// Check if genesis.yml exists in data dir, fallback to config/genesis.yml
	if _, err := os.Stat(genesisPath); os.IsNotExist(err) {
		logx.Info("NODE", "Genesis file not found in data directory, using default config/genesis.yml")
		genesisPath = "config/genesis.yml"
	}

	// Create blockstore directory if it doesn't exist
	if err := os.MkdirAll(dbStoreDir, 0755); err != nil {
		logx.Error("NODE", "Failed to create blockstore directory:", err.Error())
		return
	}

	pubKey, err := config.LoadPubKeyFromPriv(privKeyPath)
	if err != nil {
		logx.Error("NODE", "Failed to load public key:", err.Error())
		return
	}

<<<<<<< HEAD
	// Initialize tx store
	// TODO: avoid duplication with cmd.initializeNode
	txStoreDir := filepath.Join(dataDir, "txstore")
	if err := os.MkdirAll(txStoreDir, 0755); err != nil {
		logx.Error("INIT", "Failed to create txstore directory:", err.Error())
		return
	}
	ts, err := initializeTxStore(txStoreDir, databaseBackend)
	if err != nil {
		logx.Error("INIT", "Failed to create txstore directory:", err.Error())
		return
	}
	defer ts.Close()
=======
	// --- Event Bus ---
	eventBus := events.NewEventBus()

	// --- Event Router ---
	eventRouter := events.NewEventRouter(eventBus)
>>>>>>> ae1fbbe9

	// Initialize db store inside directory
	as, ts, bs, err := initializeDBStore(dbStoreDir, databaseBackend, eventRouter)
	if err != nil {
		logx.Error("NODE", "Failed to initialize blockstore:", err.Error())
		return
	}
	defer bs.MustClose()
	defer ts.MustClose()
	defer as.MustClose()

	// Handle optional p2p-port: use random free port if not specified
	if p2pPort == "" {
		p2pPort, err = getRandomFreePort()
		if err != nil {
			logx.Error("NODE", "Failed to get random free port:", err.Error())
			return
		}
		logx.Info("NODE", "Using random P2P port:", p2pPort)
	}

	// Load genesis configuration from file
	cfg, err := loadConfiguration(genesisPath)
	if err != nil {
		logx.Error("NODE", "Failed to load genesis configuration:", err.Error())
		return
	}

	// Create node configuration from command-line arguments
	nodeConfig := config.NodeConfig{
		PubKey:             pubKey,
		PrivKeyPath:        privKeyPath,
		Libp2pAddr:         fmt.Sprintf("/ip4/0.0.0.0/tcp/%s", p2pPort),
		ListenAddr:         listenAddr,
		GRPCAddr:           grpcAddr,
		BootStrapAddresses: bootstrapAddresses,
	}

	ld := ledger.NewLedger(ts, as, eventRouter)

	// Initialize PoH components
	_, pohService, recorder, err := initializePoH(cfg, pubKey, genesisPath)
	if err != nil {
		log.Fatalf("Failed to initialize PoH: %v", err)
	}

	// Load private key
	privKey, err := config.LoadEd25519PrivKey(privKeyPath)
	if err != nil {
		log.Fatalf("load private key: %v", err)
	}

	// Initialize network
	libP2pClient, err := initializeNetwork(nodeConfig, bs, privKey)
	if err != nil {
		log.Fatalf("Failed to initialize network: %v", err)
	}

	// Initialize mempool
	mp, err := initializeMempool(libP2pClient, ld, genesisPath, eventRouter)
	if err != nil {
		log.Fatalf("Failed to initialize mempool: %v", err)
	}

	collector := consensus.NewCollector(3) // TODO: every epoch need have a fixed number

	libP2pClient.SetupCallbacks(ld, privKey, nodeConfig, bs, collector, mp, recorder)

	// Initialize validator
	val, err := initializeValidator(cfg, nodeConfig, pohService, recorder, mp, libP2pClient, bs, ld, collector, privKey, genesisPath)
	if err != nil {
		log.Fatalf("Failed to initialize validator: %v", err)
	}

	// Start services
	startServices(cfg, nodeConfig, libP2pClient, ld, collector, val, bs, mp, eventRouter)

	exception.SafeGoWithPanic("Shutting down", func() {
		<-sigCh
		log.Println("Shutting down node...")
		// for now just shutdown p2p network
		libP2pClient.Close()
		cancel()
	})

	//  block until cancel
	<-ctx.Done()

}

// loadConfiguration loads all configuration files
func loadConfiguration(genesisPath string) (*config.GenesisConfig, error) {
	cfg, err := config.LoadGenesisConfig(genesisPath)
	if err != nil {
		return nil, fmt.Errorf("load genesis config: %w", err)
	}
	return cfg, nil
}

// initializeDBStore initializes the block storage backend using the factory pattern
func initializeDBStore(dataDir string, backend string, eventRouter *events.EventRouter) (store.AccountStore, store.TxStore, store.BlockStore, error) {
	// Create data folder if not exist
	if err := os.MkdirAll(dataDir, 0755); err != nil {
		logx.Error("INIT", "Failed to create db store directory:", err.Error())
		return nil, nil, nil, err
	}

	// Create store configuration with StoreType
	storeType := store.StoreType(backend)
	storeCfg := &store.StoreConfig{
		Type:      storeType,
		Directory: dataDir,
	}

	// Validate the configuration (this will check if the backend is supported)
	if err := storeCfg.Validate(); err != nil {
		return nil, nil, nil, fmt.Errorf("invalid blockstore configuration: %w", err)
	}

	// Use the factory pattern to create the store
	return store.CreateStore(storeCfg, eventRouter)
}

// initializePoH initializes Proof of History components
func initializePoH(cfg *config.GenesisConfig, pubKey string, genesisPath string) (*poh.Poh, *poh.PohService, *poh.PohRecorder, error) {
	pohCfg, err := config.LoadPohConfig(genesisPath)
	if err != nil {
		return nil, nil, nil, fmt.Errorf("load PoH config: %w", err)
	}

	hashesPerTick := pohCfg.HashesPerTick
	ticksPerSlot := pohCfg.TicksPerSlot
	tickInterval := time.Duration(pohCfg.TickIntervalMs) * time.Millisecond
	pohAutoHashInterval := pohCfg.PohAutoHashInterval

	log.Printf("PoH config: tickInterval=%v, autoHashInterval=%v", tickInterval, pohAutoHashInterval)

	empty_seed := []byte("")
	pohEngine := poh.NewPoh(empty_seed, &hashesPerTick, time.Duration(pohAutoHashInterval)*time.Millisecond)
	pohEngine.Run()

	pohSchedule := config.ConvertLeaderSchedule(cfg.LeaderSchedule)
	recorder := poh.NewPohRecorder(pohEngine, ticksPerSlot, pubKey, pohSchedule)

	pohService := poh.NewPohService(recorder, tickInterval)
	pohService.Start()

	return pohEngine, pohService, recorder, nil
}

// initializeNetwork initializes network components
func initializeNetwork(self config.NodeConfig, bs store.BlockStore, privKey ed25519.PrivateKey) (*p2p.Libp2pNetwork, error) {
	// Prepare peer addresses (excluding self)
	libp2pNetwork, err := p2p.NewNetWork(
		self.PubKey,
		privKey,
		self.Libp2pAddr,
		self.BootStrapAddresses,
		bs,
	)

	return libp2pNetwork, err
}

// initializeMempool initializes the mempool
func initializeMempool(p2pClient *p2p.Libp2pNetwork, ld *ledger.Ledger, genesisPath string, eventRouter *events.EventRouter) (*mempool.Mempool, error) {
	mempoolCfg, err := config.LoadMempoolConfig(genesisPath)
	if err != nil {
		return nil, fmt.Errorf("load mempool config: %w", err)
	}

	mp := mempool.NewMempool(mempoolCfg.MaxTxs, p2pClient, ld, eventRouter)
	return mp, nil
}

// initializeValidator initializes the validator
func initializeValidator(cfg *config.GenesisConfig, nodeConfig config.NodeConfig, pohService *poh.PohService, recorder *poh.PohRecorder,
	mp *mempool.Mempool, p2pClient *p2p.Libp2pNetwork, bs store.BlockStore, ld *ledger.Ledger,
	collector *consensus.Collector, privKey ed25519.PrivateKey, genesisPath string) (*validator.Validator, error) {

	validatorCfg, err := config.LoadValidatorConfig(genesisPath)
	if err != nil {
		return nil, fmt.Errorf("load validator config: %w", err)
	}

	// Calculate intervals
	pohCfg, _ := config.LoadPohConfig(genesisPath) // Already loaded in initializePoH
	tickInterval := time.Duration(pohCfg.TickIntervalMs) * time.Millisecond
	leaderBatchLoopInterval := tickInterval / 2
	roleMonitorLoopInterval := tickInterval
	leaderTimeout := time.Duration(validatorCfg.LeaderTimeout) * time.Millisecond
	leaderTimeoutLoopInterval := time.Duration(validatorCfg.LeaderTimeoutLoopInterval) * time.Millisecond

	log.Printf("Validator config: batchLoopInterval=%v, monitorLoopInterval=%v",
		leaderBatchLoopInterval, roleMonitorLoopInterval)

	// Check if dynamic scheduler is enabled
	if useDynamicScheduler || (cfg.DynamicLeaderScheduler != nil && cfg.DynamicLeaderScheduler.Enabled) {
		log.Printf("[DYNAMIC_SCHEDULER]: Using dynamic leader scheduler with PoS features")
		log.Printf("[DYNAMIC_SCHEDULER]: Validator stake: %d, Slots per epoch: %d", validatorStake, slotsPerEpoch)

		// Initialize dynamic components
		dynamicScheduler, dynamicCollector, err := initializeEnhancedComponents(
			nodeConfig.PubKey, validatorStake, slotsPerEpoch, cfg)
		if err != nil {
			return nil, fmt.Errorf("failed to initialize enhanced components: %v", err)
		}

		// Create vote account (for now use same as pubkey with suffix)
		voteAccount := nodeConfig.PubKey + "_vote"

		// Create enhanced validator with dynamic PoS features
		enhancedVal := validator.NewEnhancedValidator(
			nodeConfig.PubKey, privKey, recorder, pohService, dynamicScheduler, mp,
			pohCfg.TicksPerSlot, leaderBatchLoopInterval, roleMonitorLoopInterval,
			leaderTimeout, leaderTimeoutLoopInterval, validatorCfg.BatchSize,
			p2pClient, bs, ld, dynamicCollector, voteAccount, validatorStake,
		)
		enhancedVal.Run()

		log.Printf("[DYNAMIC_SCHEDULER]: Enhanced validator started with dynamic PoS features")

		// Convert EnhancedValidator to Validator interface for compatibility
		val := &validator.Validator{
			Pubkey:       enhancedVal.Pubkey,
			PrivKey:      enhancedVal.PrivKey,
			Recorder:     enhancedVal.Recorder,
			Service:      enhancedVal.Service,
			Schedule:     nil, // Not used in dynamic mode
			Mempool:      enhancedVal.Mempool,
			TicksPerSlot: enhancedVal.TicksPerSlot,
		}

		return val, nil
	}

	// Use standard validator with static schedule
	log.Printf("[STATIC_SCHEDULER]: Using static leader schedule")
	val := validator.NewValidator(
		nodeConfig.PubKey, privKey, recorder, pohService,
		config.ConvertLeaderSchedule(cfg.LeaderSchedule), mp, pohCfg.TicksPerSlot,
		leaderBatchLoopInterval, roleMonitorLoopInterval, leaderTimeout,
		leaderTimeoutLoopInterval, validatorCfg.BatchSize, p2pClient, bs, ld, collector,
	)
	val.Run()

	return val, nil
}

// startServices starts all network and API services
func startServices(cfg *config.GenesisConfig, nodeConfig config.NodeConfig, p2pClient *p2p.Libp2pNetwork, ld *ledger.Ledger, collector *consensus.Collector,
	val *validator.Validator, bs store.BlockStore, mp *mempool.Mempool, eventRouter *events.EventRouter) {

	// Load private key for gRPC server
	privKey, err := config.LoadEd25519PrivKey(nodeConfig.PrivKeyPath)
	if err != nil {
		log.Fatalf("Failed to load private key for gRPC server: %v", err)
	}

	// Start gRPC server
	grpcSrv := network.NewGRPCServer(
		nodeConfig.GRPCAddr,
		map[string]ed25519.PublicKey{},
		fileBlockDir,
		ld,
		collector,
		nodeConfig.PubKey,
		privKey,
		val,
		bs,
		mp,
		eventRouter,
	)
	_ = grpcSrv // Keep server running

	// Start API server on a different port
	apiSrv := api.NewAPIServer(mp, ld, nodeConfig.ListenAddr)
	apiSrv.Start()
}

// initializeEnhancedComponents creates dynamic PoS components
func initializeEnhancedComponents(pubKey string, validatorStake, slotsPerEpoch uint64, cfg *config.GenesisConfig) (*poh.DynamicLeaderSchedule, *consensus.DynamicCollector, error) {
	log.Printf("[ENHANCED_COMPONENTS]: Initializing dynamic PoS components")

	// Create validators map from config if available, otherwise use command line params
	validators := make(map[string]*poh.Validator)
	totalStake := uint64(0)

	if cfg.DynamicLeaderScheduler != nil && len(cfg.DynamicLeaderScheduler.Validators) > 0 {
		// Use validators from config
		for _, v := range cfg.DynamicLeaderScheduler.Validators {
			validators[v.Pubkey] = &poh.Validator{
				PubKey:      v.Pubkey,
				Stake:       v.Stake,
				ActiveStake: v.ActiveStake,
				IsActive:    v.IsActive,
			}
			if v.IsActive {
				totalStake += v.ActiveStake
			}
		}
		if cfg.DynamicLeaderScheduler.SlotsPerEpoch > 0 {
			slotsPerEpoch = cfg.DynamicLeaderScheduler.SlotsPerEpoch
		}
	} else {
		// Use command line parameters
		validators[pubKey] = &poh.Validator{
			PubKey:      pubKey,
			Stake:       validatorStake,
			ActiveStake: validatorStake,
			IsActive:    true,
		}
		totalStake = validatorStake
	}

	// Create dynamic leader scheduler
	scheduler := poh.NewDynamicLeaderSchedule(slotsPerEpoch, validators)

	// Scheduler is initialized with epoch 0 by default
	log.Printf("[ENHANCED_COMPONENTS]: Dynamic scheduler initialized with epoch 0")

	// Create dynamic collector with proper parameters
	votingThreshold := 0.67 // Default 2/3 supermajority
	if cfg.DynamicLeaderScheduler != nil && cfg.DynamicLeaderScheduler.VotingThreshold > 0 {
		votingThreshold = cfg.DynamicLeaderScheduler.VotingThreshold
	}

	stakesMap := make(map[string]uint64)
	for pubkey, val := range validators {
		if val.IsActive {
			stakesMap[pubkey] = val.ActiveStake
		}
	}

	dynamicCollector := consensus.NewDynamicCollector(stakesMap, votingThreshold)

	log.Printf("[ENHANCED_COMPONENTS]: Dynamic components initialized successfully")
	log.Printf("[ENHANCED_COMPONENTS]: - Total stake: %d", totalStake)
	log.Printf("[ENHANCED_COMPONENTS]: - Validators: %d", len(validators))
	log.Printf("[ENHANCED_COMPONENTS]: - Slots per epoch: %d", slotsPerEpoch)
	log.Printf("[ENHANCED_COMPONENTS]: - Voting threshold: %.2f", votingThreshold)

	return scheduler, dynamicCollector, nil
}<|MERGE_RESOLUTION|>--- conflicted
+++ resolved
@@ -4,9 +4,6 @@
 	"context"
 	"crypto/ed25519"
 	"fmt"
-	"github.com/mezonai/mmn/api"
-	"github.com/mezonai/mmn/network"
-	"github.com/mezonai/mmn/store"
 	"log"
 	"net"
 	"os"
@@ -15,6 +12,10 @@
 	"strconv"
 	"syscall"
 	"time"
+
+	"github.com/mezonai/mmn/api"
+	"github.com/mezonai/mmn/network"
+	"github.com/mezonai/mmn/store"
 
 	"github.com/mezonai/mmn/config"
 	"github.com/mezonai/mmn/consensus"
@@ -128,27 +129,11 @@
 		return
 	}
 
-<<<<<<< HEAD
-	// Initialize tx store
-	// TODO: avoid duplication with cmd.initializeNode
-	txStoreDir := filepath.Join(dataDir, "txstore")
-	if err := os.MkdirAll(txStoreDir, 0755); err != nil {
-		logx.Error("INIT", "Failed to create txstore directory:", err.Error())
-		return
-	}
-	ts, err := initializeTxStore(txStoreDir, databaseBackend)
-	if err != nil {
-		logx.Error("INIT", "Failed to create txstore directory:", err.Error())
-		return
-	}
-	defer ts.Close()
-=======
 	// --- Event Bus ---
 	eventBus := events.NewEventBus()
 
 	// --- Event Router ---
 	eventRouter := events.NewEventRouter(eventBus)
->>>>>>> ae1fbbe9
 
 	// Initialize db store inside directory
 	as, ts, bs, err := initializeDBStore(dbStoreDir, databaseBackend, eventRouter)
@@ -360,28 +345,16 @@
 		// Create vote account (for now use same as pubkey with suffix)
 		voteAccount := nodeConfig.PubKey + "_vote"
 
-		// Create enhanced validator with dynamic PoS features
-		enhancedVal := validator.NewEnhancedValidator(
+		// Create validator with dynamic PoS features
+		val := validator.NewValidatorWithDynamic(
 			nodeConfig.PubKey, privKey, recorder, pohService, dynamicScheduler, mp,
 			pohCfg.TicksPerSlot, leaderBatchLoopInterval, roleMonitorLoopInterval,
 			leaderTimeout, leaderTimeoutLoopInterval, validatorCfg.BatchSize,
 			p2pClient, bs, ld, dynamicCollector, voteAccount, validatorStake,
 		)
-		enhancedVal.Run()
-
-		log.Printf("[DYNAMIC_SCHEDULER]: Enhanced validator started with dynamic PoS features")
-
-		// Convert EnhancedValidator to Validator interface for compatibility
-		val := &validator.Validator{
-			Pubkey:       enhancedVal.Pubkey,
-			PrivKey:      enhancedVal.PrivKey,
-			Recorder:     enhancedVal.Recorder,
-			Service:      enhancedVal.Service,
-			Schedule:     nil, // Not used in dynamic mode
-			Mempool:      enhancedVal.Mempool,
-			TicksPerSlot: enhancedVal.TicksPerSlot,
-		}
-
+		val.Run()
+
+		log.Printf("[DYNAMIC_SCHEDULER]: Dynamic validator started with PoS features")
 		return val, nil
 	}
 
