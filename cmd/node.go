--- conflicted
+++ resolved
@@ -18,10 +18,7 @@
 	"github.com/mezonai/mmn/config"
 	"github.com/mezonai/mmn/consensus"
 	"github.com/mezonai/mmn/events"
-<<<<<<< HEAD
-=======
 	"github.com/mezonai/mmn/exception"
->>>>>>> ef887b8a
 	"github.com/mezonai/mmn/ledger"
 	"github.com/mezonai/mmn/logx"
 	"github.com/mezonai/mmn/mempool"
@@ -182,11 +179,7 @@
 	}
 
 	// Initialize mempool
-<<<<<<< HEAD
-	mp, err := initializeMempool(netClient, eventRouter)
-=======
 	mp, err := initializeMempool(libP2pClient, genesisPath, eventRouter)
->>>>>>> ef887b8a
 	if err != nil {
 		log.Fatalf("Failed to initialize mempool: %v", err)
 	}
@@ -196,21 +189,13 @@
 	libP2pClient.SetupCallbacks(ld, privKey, nodeConfig, bs, collector, mp, eventRouter)
 
 	// Initialize validator
-<<<<<<< HEAD
-	val, err := initializeValidator(cfg, pohService, recorder, mp, netClient, bs, ld, collector, eventRouter)
-=======
 	val, err := initializeValidator(cfg, nodeConfig, pohService, recorder, mp, libP2pClient, bs, ld, collector, privKey, genesisPath, eventRouter)
->>>>>>> ef887b8a
 	if err != nil {
 		log.Fatalf("Failed to initialize validator: %v", err)
 	}
 
 	// Start services
-<<<<<<< HEAD
-	startServices(cfg, netClient, pubKeys, ld, collector, val, bs, mp, eventRouter)
-=======
 	startServices(cfg, nodeConfig, libP2pClient, ld, collector, val, bs, mp, eventRouter)
->>>>>>> ef887b8a
 
 	exception.SafeGoWithPanic("Shutting down", func() {
 		<-sigCh
@@ -296,35 +281,20 @@
 }
 
 // initializeMempool initializes the mempool
-<<<<<<< HEAD
-func initializeMempool(netClient *network.GRPCClient, eventRouter *events.EventRouter) (*mempool.Mempool, error) {
-	mempoolCfg, err := config.LoadMempoolConfig(configPath)
-=======
 func initializeMempool(p2pClient *p2p.Libp2pNetwork, genesisPath string, eventRouter *events.EventRouter) (*mempool.Mempool, error) {
 	mempoolCfg, err := config.LoadMempoolConfig(genesisPath)
->>>>>>> ef887b8a
 	if err != nil {
 		return nil, fmt.Errorf("load mempool config: %w", err)
 	}
 
-<<<<<<< HEAD
-	mp := mempool.NewMempool(mempoolCfg.MaxTxs, netClient, eventRouter)
-=======
 	mp := mempool.NewMempool(mempoolCfg.MaxTxs, p2pClient, eventRouter)
->>>>>>> ef887b8a
 	return mp, nil
 }
 
 // initializeValidator initializes the validator
-<<<<<<< HEAD
-func initializeValidator(cfg *config.GenesisConfig, pohService *poh.PohService, recorder *poh.PohRecorder,
-	mp *mempool.Mempool, netClient *network.GRPCClient, bs blockstore.Store, ld *ledger.Ledger,
-	collector *consensus.Collector, eventRouter *events.EventRouter) (*validator.Validator, error) {
-=======
 func initializeValidator(cfg *config.GenesisConfig, nodeConfig config.NodeConfig, pohService *poh.PohService, recorder *poh.PohRecorder,
 	mp *mempool.Mempool, p2pClient *p2p.Libp2pNetwork, bs blockstore.Store, ld *ledger.Ledger,
 	collector *consensus.Collector, privKey ed25519.PrivateKey, genesisPath string, eventRouter *events.EventRouter) (*validator.Validator, error) {
->>>>>>> ef887b8a
 
 	validatorCfg, err := config.LoadValidatorConfig(genesisPath)
 	if err != nil {
@@ -346,11 +316,7 @@
 		nodeConfig.PubKey, privKey, recorder, pohService,
 		config.ConvertLeaderSchedule(cfg.LeaderSchedule), mp, pohCfg.TicksPerSlot,
 		leaderBatchLoopInterval, roleMonitorLoopInterval, leaderTimeout,
-<<<<<<< HEAD
-		leaderTimeoutLoopInterval, validatorCfg.BatchSize, netClient, bs, ld, collector, eventRouter,
-=======
 		leaderTimeoutLoopInterval, validatorCfg.BatchSize, p2pClient, bs, ld, collector, eventRouter,
->>>>>>> ef887b8a
 	)
 	val.Run()
 
@@ -358,12 +324,7 @@
 }
 
 // startServices starts all network and API services
-<<<<<<< HEAD
-func startServices(cfg *config.GenesisConfig, netClient *network.GRPCClient,
-	pubKeys map[string]ed25519.PublicKey, ld *ledger.Ledger, collector *consensus.Collector,
-=======
 func startServices(cfg *config.GenesisConfig, nodeConfig config.NodeConfig, p2pClient *p2p.Libp2pNetwork, ld *ledger.Ledger, collector *consensus.Collector,
->>>>>>> ef887b8a
 	val *validator.Validator, bs blockstore.Store, mp *mempool.Mempool, eventRouter *events.EventRouter) {
 
 	// Load private key for gRPC server
