package cmd

import (
	"context"
	"crypto/ed25519"
	"fmt"
	"log"
	"net"
	"net/http"
	"os"
	"os/signal"
	"path/filepath"
	"strconv"
	"syscall"
	"time"

	"github.com/mezonai/mmn/monitoring"
	"github.com/mezonai/mmn/zkverify"

	"github.com/mezonai/mmn/interfaces"
	"github.com/mezonai/mmn/jsonrpc"
	"github.com/mezonai/mmn/network"
	"github.com/mezonai/mmn/service"
	"github.com/mezonai/mmn/store"
	"github.com/mezonai/mmn/transaction"

	"github.com/mezonai/mmn/config"
	"github.com/mezonai/mmn/consensus"
	"github.com/mezonai/mmn/events"
	"github.com/mezonai/mmn/exception"
	"github.com/mezonai/mmn/ledger"
	"github.com/mezonai/mmn/logx"
	"github.com/mezonai/mmn/mempool"
	"github.com/mezonai/mmn/p2p"
	"github.com/mezonai/mmn/poh"
	"github.com/mezonai/mmn/validator"

	"github.com/spf13/cobra"
)

const (
	// Storage paths - using absolute paths
	fileBlockDir    = "./blockstore/blocks"
	leveldbBlockDir = "blockstore/leveldb"
)

var (
	dataDir            string
	listenAddr         string
	jsonrpcAddr        string
	p2pPort            string
	bootstrapAddresses []string
	grpcAddr           string
	nodeName           string
	// legacy init command
	// database backend
	databaseBackend string
)

var runCmd = &cobra.Command{
	Use:   "node",
	Short: "Run the blockchain node",
	Run: func(cmd *cobra.Command, args []string) {
		runNode()
	},
}

func init() {
	rootCmd.AddCommand(runCmd)

	// Run command flags
	runCmd.Flags().StringVar(&dataDir, "data-dir", ".", "Directory containing node data (private key, genesis block, and blockstore)")
	runCmd.Flags().StringVar(&listenAddr, "listen-addr", ":8001", "Listen address for API server :<port>")
	runCmd.Flags().StringVar(&jsonrpcAddr, "jsonrpc-addr", ":8080", "Listen address for JSON-RPC server :<port>")
	runCmd.Flags().StringVar(&grpcAddr, "grpc-addr", ":9001", "Listen address for Grpc server :<port>")
	runCmd.Flags().StringVar(&p2pPort, "p2p-port", "", "LibP2P listen port (optional, random free port if not specified)")
	runCmd.Flags().StringArrayVar(&bootstrapAddresses, "bootstrap-addresses", []string{}, "List of bootstrap peer multiaddresses")
	runCmd.Flags().StringVar(&nodeName, "node-name", "node1", "Node name for loading genesis configuration")
	runCmd.Flags().StringVar(&databaseBackend, "database", "leveldb", "Database backend (leveldb or rocksdb)")

}

// getRandomFreePort returns a random free port
func getRandomFreePort() (string, error) {
	listener, err := net.Listen("tcp", ":0")
	if err != nil {
		return "", err
	}
	defer listener.Close()
	addr := listener.Addr().(*net.TCPAddr)
	return strconv.Itoa(addr.Port), nil
}

func runNode() {
	initializeFileLogger()
	monitoring.InitMetrics()

	logx.Info("NODE", "Running node")

	// Handle Docker stop or Ctrl+C
	ctx, cancel := context.WithCancel(context.Background())
	defer cancel()

	sigCh := make(chan os.Signal, 1)
	signal.Notify(sigCh, syscall.SIGTERM, syscall.SIGINT)

	// Construct paths from data directory
	privKeyPath := filepath.Join(dataDir, "privkey.txt")
	genesisPath := filepath.Join(dataDir, "genesis.yml")
	zkVerifyPath := filepath.Join(dataDir, "verifying_key.b64")
	dbStoreDir := filepath.Join(dataDir, "store")

	// Check if private key exists, fallback to default genesis.yml if genesis.yml not found in data dir
	if _, err := os.Stat(privKeyPath); os.IsNotExist(err) {
		logx.Error("NODE", "Private key file not found at:", privKeyPath)
<<<<<<< HEAD
		logx.Error("NODE", "Please run 'mmn init --data-dir' first to initialize the node", dataDir)
=======
>>>>>>> be0606d8
		return
	}

	// Check if genesis.yml exists in data dir, fallback to config/genesis.yml
	if _, err := os.Stat(genesisPath); os.IsNotExist(err) {
		logx.Info("NODE", "Genesis file not found in data directory, using default config/genesis.yml")
		genesisPath = "config/genesis.yml"
	}

	// Check if zk verify key exists in data dir, fallback to config/verifying_key.b64
	if _, err := os.Stat(zkVerifyPath); os.IsNotExist(err) {
		logx.Info("NODE", "Zk verify key file not found in data directory, using default config/verifying_key.b64")
		zkVerifyPath = "config/verifying_key.b64"
	}

	// Create blockstore directory if it doesn't exist
	if err := os.MkdirAll(dbStoreDir, 0755); err != nil {
		logx.Error("NODE", "Failed to create blockstore directory:", err.Error())
		return
	}

	pubKey, err := config.LoadPubKeyFromPriv(privKeyPath)
	if err != nil {
		logx.Error("NODE", "Failed to load public key:", err.Error())
		return
	}

	// --- Event Bus ---
	eventBus := events.NewEventBus()

	// --- Event Router ---
	eventRouter := events.NewEventRouter(eventBus)

	// Initialize db store inside directory
	as, ts, tms, bs, err := initializeDBStore(dbStoreDir, databaseBackend, eventRouter)
	if err != nil {
		logx.Error("NODE", "Failed to initialize blockstore:", err.Error())
		return
	}
	defer bs.MustClose()
	defer ts.MustClose()
	defer tms.MustClose()
	defer as.MustClose()

	// Handle optional p2p-port: use random free port if not specified
	if p2pPort == "" {
		p2pPort, err = getRandomFreePort()
		if err != nil {
			logx.Error("NODE", "Failed to get random free port:", err.Error())
			return
		}
		logx.Info("NODE", "Using random P2P port:", p2pPort)
	}

	// Load genesis configuration from file
	cfg, err := loadConfiguration(genesisPath)
	if err != nil {
		logx.Error("NODE", "Failed to load genesis configuration:", err.Error())
		return
	}

	// Create node configuration from command-line arguments
	nodeConfig := config.NodeConfig{
		PubKey:             pubKey,
		PrivKeyPath:        privKeyPath,
		Libp2pAddr:         fmt.Sprintf("/ip4/0.0.0.0/tcp/%s", p2pPort),
		ListenAddr:         listenAddr,
		JSONRPCAddr:        jsonrpcAddr,
		GRPCAddr:           grpcAddr,
		BootStrapAddresses: bootstrapAddresses,
	}

	txTracker := transaction.NewTransactionTracker()

	ld := ledger.NewLedger(ts, tms, as, eventRouter, txTracker)

	// Initialize PoH components
	latestSlot := bs.GetLatestFinalizedSlot()
	_, pohService, recorder, err := initializePoH(cfg, pubKey, genesisPath, latestSlot)
	if err != nil {
		log.Fatalf("Failed to initialize PoH: %v", err)
	}

	// Load private key
	privKey, err := config.LoadEd25519PrivKey(privKeyPath)
	if err != nil {
		log.Fatalf("load private key: %v", err)
	}

	// Initialize network
	libP2pClient, err := initializeNetwork(nodeConfig, bs, privKey, &cfg.Poh)
	if err != nil {
		log.Fatalf("Failed to initialize network: %v", err)
	}

	// Initialize zk verify
	zkVerify := zkverify.NewZkVerify(zkVerifyPath)

	// Initialize mempool
	mp, err := initializeMempool(libP2pClient, ld, genesisPath, eventRouter, txTracker, zkVerify)
	if err != nil {
		log.Fatalf("Failed to initialize mempool: %v", err)
	}

	collector := consensus.NewCollector(3) // TODO: every epoch need have a fixed number

	libP2pClient.SetupCallbacks(ld, privKey, nodeConfig, bs, collector, mp, recorder)

	// Initialize validator
	val, err := initializeValidator(cfg, nodeConfig, pohService, recorder, mp, libP2pClient, bs, privKey, genesisPath)
	if err != nil {
		log.Fatalf("Failed to initialize validator: %v", err)
	}

<<<<<<< HEAD
	// Start services
	startServices(nodeConfig, ld, collector, val, bs, mp, eventRouter, txTracker)
=======
	libP2pClient.OnStartPoh = func() { pohService.Start() }
	libP2pClient.OnStartValidator = func() { val.Run() }

	startServices(cfg, nodeConfig, libP2pClient, ld, collector, val, bs, mp, eventRouter, txTracker)
>>>>>>> be0606d8

	exception.SafeGoWithPanic("Shutting down", func() {
		<-sigCh
		log.Println("Shutting down node...")
		// for now just shutdown p2p network
		libP2pClient.Close()
		cancel()
	})

	//  block until cancel
	<-ctx.Done()

}

// loadConfiguration loads all configuration files
func loadConfiguration(genesisPath string) (*config.GenesisConfig, error) {
	cfg, err := config.LoadGenesisConfig(genesisPath)
	if err != nil {
		return nil, fmt.Errorf("load genesis config: %w", err)
	}
	return cfg, nil
}

// initializeDBStore initializes the block storage backend using the factory pattern
func initializeDBStore(dataDir string, backend string, eventRouter *events.EventRouter) (store.AccountStore, store.TxStore, store.TxMetaStore, store.BlockStore, error) {
	// Create data folder if not exist
	if err := os.MkdirAll(dataDir, 0755); err != nil {
		logx.Error("INIT", "Failed to create db store directory:", err.Error())
		return nil, nil, nil, nil, err
	}

	// Create store configuration with StoreType
	storeType := store.StoreType(backend)
	storeCfg := &store.StoreConfig{
		Type:      storeType,
		Directory: dataDir,
	}

	// Validate the configuration (this will check if the backend is supported)
	if err := storeCfg.Validate(); err != nil {
		return nil, nil, nil, nil, fmt.Errorf("invalid blockstore configuration: %w", err)
	}

	// Use the factory pattern to create the store
	return store.CreateStore(storeCfg, eventRouter)
}

// initializePoH initializes Proof of History components
func initializePoH(cfg *config.GenesisConfig, pubKey string, genesisPath string, latestSlot uint64) (*poh.Poh, *poh.PohService, *poh.PohRecorder, error) {
	pohCfg, err := config.LoadPohConfig(genesisPath)
	if err != nil {
		return nil, nil, nil, fmt.Errorf("load PoH config: %w", err)
	}

	hashesPerTick := pohCfg.HashesPerTick
	ticksPerSlot := pohCfg.TicksPerSlot
	tickInterval := time.Duration(pohCfg.TickIntervalMs) * time.Millisecond
	pohAutoHashInterval := tickInterval / 10

	log.Printf("PoH config: tickInterval=%v, autoHashInterval=%v", tickInterval, pohAutoHashInterval)

	empty_seed := []byte("")
	pohEngine := poh.NewPoh(empty_seed, &hashesPerTick, pohAutoHashInterval)
	pohEngine.Run()

	pohSchedule := config.ConvertLeaderSchedule(cfg.LeaderSchedule)
	recorder := poh.NewPohRecorder(pohEngine, ticksPerSlot, pubKey, pohSchedule, latestSlot)

	pohService := poh.NewPohService(recorder, tickInterval)

	return pohEngine, pohService, recorder, nil
}

// initializeNetwork initializes network components
func initializeNetwork(self config.NodeConfig, bs store.BlockStore, privKey ed25519.PrivateKey, pohCfg *config.PohConfig) (*p2p.Libp2pNetwork, error) {
	// Prepare peer addresses (excluding self)
	libp2pNetwork, err := p2p.NewNetWork(
		self.PubKey,
		privKey,
		self.Libp2pAddr,
		self.BootStrapAddresses,
		bs,
		pohCfg,
	)

	return libp2pNetwork, err
}

// initializeMempool initializes the mempool
func initializeMempool(p2pClient *p2p.Libp2pNetwork, ld *ledger.Ledger, genesisPath string,
	eventRouter *events.EventRouter, txTracker interfaces.TransactionTrackerInterface, zkVerify *zkverify.ZkVerify) (*mempool.Mempool, error) {
	mempoolCfg, err := config.LoadMempoolConfig(genesisPath)
	if err != nil {
		return nil, fmt.Errorf("load mempool config: %w", err)
	}

	mp := mempool.NewMempool(mempoolCfg.MaxTxs, p2pClient, ld, eventRouter, txTracker, zkVerify)
	return mp, nil
}

// initializeValidator initializes the validator
func initializeValidator(cfg *config.GenesisConfig, nodeConfig config.NodeConfig, pohService *poh.PohService, recorder *poh.PohRecorder,
	mp *mempool.Mempool, p2pClient *p2p.Libp2pNetwork, bs store.BlockStore, privKey ed25519.PrivateKey, genesisPath string) (*validator.Validator, error) {

	validatorCfg, err := config.LoadValidatorConfig(genesisPath)
	if err != nil {
		return nil, fmt.Errorf("load validator config: %w", err)
	}

	// Calculate intervals
	pohCfg, _ := config.LoadPohConfig(genesisPath) // Already loaded in initializePoH
	tickInterval := time.Duration(pohCfg.TickIntervalMs) * time.Millisecond
	leaderBatchLoopInterval := tickInterval / 2
	roleMonitorLoopInterval := tickInterval
	leaderTimeout := time.Duration(validatorCfg.LeaderTimeout) * time.Millisecond
	leaderTimeoutLoopInterval := time.Duration(validatorCfg.LeaderTimeoutLoopInterval) * time.Millisecond

	log.Printf("Validator config: batchLoopInterval=%v, monitorLoopInterval=%v",
		leaderBatchLoopInterval, roleMonitorLoopInterval)

	val := validator.NewValidator(
		nodeConfig.PubKey, privKey, recorder, pohService,
		config.ConvertLeaderSchedule(cfg.LeaderSchedule), mp,
		leaderBatchLoopInterval, roleMonitorLoopInterval, leaderTimeout,
		leaderTimeoutLoopInterval, validatorCfg.BatchSize, p2pClient, bs,
	)

	// Cache leader schedule inside p2p for local leader checks
	p2pClient.ApplyLeaderSchedule(val.Schedule)

	return val, nil
}

// startServices starts all network and API services
func startServices(nodeConfig config.NodeConfig, ld *ledger.Ledger, collector *consensus.Collector,
	val *validator.Validator, bs store.BlockStore, mp *mempool.Mempool, eventRouter *events.EventRouter, txTracker interfaces.TransactionTrackerInterface) {

	// Load private key for gRPC server
	privKey, err := config.LoadEd25519PrivKey(nodeConfig.PrivKeyPath)
	if err != nil {
		log.Fatalf("Failed to load private key for gRPC server: %v", err)
	}

	// Start gRPC server
	grpcSrv := network.NewGRPCServer(
		nodeConfig.GRPCAddr,
		map[string]ed25519.PublicKey{},
		fileBlockDir,
		ld,
		collector,
		nodeConfig.PubKey,
		privKey,
		val,
		bs,
		mp,
		eventRouter,
		txTracker,
	)
	_ = grpcSrv // Keep server running

	// Start JSON-RPC server on dedicated JSON-RPC address using shared services
	txSvc := service.NewTxService(ld, mp, bs, txTracker)
	acctSvc := service.NewAccountService(ld, mp, txTracker)
	rpcSrv := jsonrpc.NewServer(nodeConfig.JSONRPCAddr, txSvc, acctSvc)

	// Apply CORS from environment variables via jsonrpc helper (default denies all)
	if corsCfg, ok := jsonrpc.CORSFromEnv(); ok {
		rpcSrv.SetCORSConfig(corsCfg)
	}

	rpcSrv.Start()
	serveMetricsApi(nodeConfig.ListenAddr)
}

func serveMetricsApi(listenAddr string) {
	mux := http.NewServeMux()
	monitoring.RegisterMetrics(mux)
	exception.SafeGo("serveMetricsApi", func() {
		err := http.ListenAndServe(listenAddr, mux)
		if err != nil {
			logx.Error("NODE", fmt.Sprintf("Failed to expose metrics for monitoring: %v", err))
			os.Exit(1)
		}
	})
}<|MERGE_RESOLUTION|>--- conflicted
+++ resolved
@@ -113,10 +113,6 @@
 	// Check if private key exists, fallback to default genesis.yml if genesis.yml not found in data dir
 	if _, err := os.Stat(privKeyPath); os.IsNotExist(err) {
 		logx.Error("NODE", "Private key file not found at:", privKeyPath)
-<<<<<<< HEAD
-		logx.Error("NODE", "Please run 'mmn init --data-dir' first to initialize the node", dataDir)
-=======
->>>>>>> be0606d8
 		return
 	}
 
@@ -231,15 +227,10 @@
 		log.Fatalf("Failed to initialize validator: %v", err)
 	}
 
-<<<<<<< HEAD
-	// Start services
-	startServices(nodeConfig, ld, collector, val, bs, mp, eventRouter, txTracker)
-=======
 	libP2pClient.OnStartPoh = func() { pohService.Start() }
 	libP2pClient.OnStartValidator = func() { val.Run() }
 
-	startServices(cfg, nodeConfig, libP2pClient, ld, collector, val, bs, mp, eventRouter, txTracker)
->>>>>>> be0606d8
+	startServices(nodeConfig, ld, collector, val, bs, mp, eventRouter, txTracker)
 
 	exception.SafeGoWithPanic("Shutting down", func() {
 		<-sigCh
