package cmd

import (
	"context"
	"crypto/ed25519"
	"fmt"
	"log"
	"net"
	"os"
	"os/signal"
	"path/filepath"
	"strconv"
	"syscall"
	"time"

	"github.com/mezonai/mmn/api"
	"github.com/mezonai/mmn/blockstore"
	"github.com/mezonai/mmn/config"
	"github.com/mezonai/mmn/consensus"
	"github.com/mezonai/mmn/events"
	"github.com/mezonai/mmn/ledger"
	"github.com/mezonai/mmn/logx"
	"github.com/mezonai/mmn/mempool"
	"github.com/mezonai/mmn/network"
	"github.com/mezonai/mmn/p2p"
	"github.com/mezonai/mmn/poh"
	"github.com/mezonai/mmn/validator"

	"github.com/spf13/cobra"
)

const (
	// Storage paths - using absolute paths
	fileBlockDir    = "./blockstore/blocks"
	leveldbBlockDir = "blockstore/leveldb"
)

var (
	dataDir            string
	listenAddr         string
	p2pPort            string
	bootstrapAddresses []string
	grpcAddr           string
	nodeName           string
	// legacy init command
	// database backend
	databaseBackend string
)

var runCmd = &cobra.Command{
	Use:   "node",
	Short: "Run the blockchain node",
	Run: func(cmd *cobra.Command, args []string) {
		runNode()
	},
}

func init() {
	rootCmd.AddCommand(runCmd)

	// Run command flags
	runCmd.Flags().StringVar(&dataDir, "data-dir", ".", "Directory containing node data (private key, genesis block, and blockstore)")
	runCmd.Flags().StringVar(&listenAddr, "listen-addr", ":8001", "Listen address for API server :<port>")
	runCmd.Flags().StringVar(&grpcAddr, "grpc-addr", ":9001", "Listen address for Grpc server :<port>")
	runCmd.Flags().StringVar(&p2pPort, "p2p-port", "", "LibP2P listen port (optional, random free port if not specified)")
	runCmd.Flags().StringArrayVar(&bootstrapAddresses, "bootstrap-addresses", []string{}, "List of bootstrap peer multiaddresses")
	runCmd.Flags().StringVar(&nodeName, "node-name", "node1", "Node name for loading genesis configuration")
	runCmd.Flags().StringVar(&databaseBackend, "database", "leveldb", "Database backend (leveldb or rocksdb)")

}

// getRandomFreePort returns a random free port
func getRandomFreePort() (string, error) {
	listener, err := net.Listen("tcp", ":0")
	if err != nil {
		return "", err
	}
	defer listener.Close()
	addr := listener.Addr().(*net.TCPAddr)
	return strconv.Itoa(addr.Port), nil
}

func runNode() {
	// Handle Docker stop or Ctrl+C
	ctx, cancel := context.WithCancel(context.Background())

	sigCh := make(chan os.Signal, 1)
	signal.Notify(sigCh, syscall.SIGTERM, syscall.SIGINT)

	// Construct paths from data directory
	privKeyPath := filepath.Join(dataDir, "privkey.txt")
	genesisPath := filepath.Join(dataDir, "genesis.yml")
	blockstoreDir := filepath.Join(dataDir, "blockstore")

	// Check if private key exists, fallback to default genesis.yml if genesis.yml not found in data dir
	if _, err := os.Stat(privKeyPath); os.IsNotExist(err) {
		logx.Error("NODE", "Private key file not found at:", privKeyPath)
		logx.Error("NODE", "Please run 'mmn init --data-dir %s' first to initialize the node", dataDir)
		return
	}

	// Check if genesis.yml exists in data dir, fallback to config/genesis.yml
	if _, err := os.Stat(genesisPath); os.IsNotExist(err) {
		logx.Info("NODE", "Genesis file not found in data directory, using default config/genesis.yml")
		genesisPath = "config/genesis.yml"
	}

	// Create blockstore directory if it doesn't exist
	if err := os.MkdirAll(blockstoreDir, 0755); err != nil {
		logx.Error("NODE", "Failed to create blockstore directory:", err.Error())
		return
	}

	pubKey, err := config.LoadPubKeyFromPriv(privKeyPath)
	if err != nil {
		logx.Error("NODE", "Failed to load public key:", err.Error())
		return
	}

	// Initialize blockstore with data directory
	bs, err := initializeBlockstore(pubKey, blockstoreDir, databaseBackend)
	if err != nil {
		logx.Error("NODE", "Failed to initialize blockstore:", err.Error())
		return
	}

	// Handle optional p2p-port: use random free port if not specified
	if p2pPort == "" {
		p2pPort, err = getRandomFreePort()
		if err != nil {
			logx.Error("NODE", "Failed to get random free port:", err.Error())
			return
		}
		logx.Info("NODE", "Using random P2P port:", p2pPort)
	}

	// Load genesis configuration from file
	cfg, err := loadConfiguration(genesisPath)
	if err != nil {
		logx.Error("NODE", "Failed to load genesis configuration:", err.Error())
		return
	}

	// Create node configuration from command-line arguments
	nodeConfig := config.NodeConfig{
		PubKey:             pubKey,
		PrivKeyPath:        privKeyPath,
		Libp2pAddr:         fmt.Sprintf("/ip4/0.0.0.0/tcp/%s", p2pPort),
		ListenAddr:         listenAddr,
		GRPCAddr:           grpcAddr,
		BootStrapAddresses: bootstrapAddresses,
	}

	// --- Event Bus ---
	eventBus := events.NewEventBus()

	// --- Event Router ---
	eventRouter := events.NewEventRouter(eventBus)

	ld := ledger.NewLedger(cfg.Faucet.Address)

	// Initialize PoH components
	_, pohService, recorder, err := initializePoH(cfg, pubKey, genesisPath)
	if err != nil {
		log.Fatalf("Failed to initialize PoH: %v", err)
	}

	// Load private key
	privKey, err := config.LoadEd25519PrivKey(privKeyPath)
	if err != nil {
		log.Fatalf("load private key: %v", err)
	}

	// Initialize network
	libP2pClient, err := initializeNetwork(nodeConfig, bs, privKey)
	if err != nil {
		log.Fatalf("Failed to initialize network: %v", err)
	}

	// Initialize mempool
<<<<<<< HEAD
	mp, err := initializeMempool(netClient, eventRouter)
=======
	mp, err := initializeMempool(libP2pClient, genesisPath)
>>>>>>> 4c8b459d
	if err != nil {
		log.Fatalf("Failed to initialize mempool: %v", err)
	}

	collector := consensus.NewCollector(3) // TODO: every epoch need have a fixed number

	libP2pClient.SetupCallbacks(ld, privKey, nodeConfig, bs, collector, mp)

	// Initialize validator
<<<<<<< HEAD
	val, err := initializeValidator(cfg, pohService, recorder, mp, netClient, bs, ld, collector, eventRouter)
=======
	val, err := initializeValidator(cfg, nodeConfig, pohService, recorder, mp, libP2pClient, bs, ld, collector, privKey, genesisPath)
>>>>>>> 4c8b459d
	if err != nil {
		log.Fatalf("Failed to initialize validator: %v", err)
	}

	// Start services
<<<<<<< HEAD
	startServices(cfg, netClient, pubKeys, ld, collector, val, bs, mp, eventRouter)
=======
	startServices(cfg, nodeConfig, libP2pClient, ld, collector, val, bs, mp)

	go func() {
		<-sigCh
		log.Println("Shutting down node...")
		// for now just shutdown p2p network
		libP2pClient.Close()
		cancel()
	}()
>>>>>>> 4c8b459d

	//  block until cancel
	<-ctx.Done()

}

// loadConfiguration loads all configuration files
func loadConfiguration(genesisPath string) (*config.GenesisConfig, error) {
	cfg, err := config.LoadGenesisConfig(genesisPath)
	if err != nil {
		return nil, fmt.Errorf("load genesis config: %w", err)
	}
	return cfg, nil
}

// initializeBlockstore initializes the block storage backend using the factory pattern
func initializeBlockstore(pubKey string, dataDir string, backend string) (blockstore.Store, error) {
	seed := []byte(pubKey)

	// Create store configuration with StoreType
	storeType := blockstore.StoreType(backend)
	config := &blockstore.StoreConfig{
		Type:      storeType,
		Directory: dataDir,
	}

	// Validate the configuration (this will check if the backend is supported)
	if err := config.Validate(); err != nil {
		return nil, fmt.Errorf("invalid blockstore configuration: %w", err)
	}

	// Use the factory pattern to create the store
	return blockstore.CreateStore(config, seed)
}

// initializePoH initializes Proof of History components
func initializePoH(cfg *config.GenesisConfig, pubKey string, genesisPath string) (*poh.Poh, *poh.PohService, *poh.PohRecorder, error) {
	pohCfg, err := config.LoadPohConfig(genesisPath)
	if err != nil {
		return nil, nil, nil, fmt.Errorf("load PoH config: %w", err)
	}

	seed := []byte(pubKey)
	hashesPerTick := pohCfg.HashesPerTick
	ticksPerSlot := pohCfg.TicksPerSlot
	tickInterval := time.Duration(pohCfg.TickIntervalMs) * time.Millisecond
	pohAutoHashInterval := tickInterval / 5

	log.Printf("PoH config: tickInterval=%v, autoHashInterval=%v", tickInterval, pohAutoHashInterval)

	pohEngine := poh.NewPoh(seed, &hashesPerTick, pohAutoHashInterval)
	pohEngine.Run()

	pohSchedule := config.ConvertLeaderSchedule(cfg.LeaderSchedule)
	recorder := poh.NewPohRecorder(pohEngine, ticksPerSlot, pubKey, pohSchedule)

	pohService := poh.NewPohService(recorder, tickInterval)
	pohService.Start()

	return pohEngine, pohService, recorder, nil
}

// initializeNetwork initializes network components
func initializeNetwork(self config.NodeConfig, bs blockstore.Store, privKey ed25519.PrivateKey) (*p2p.Libp2pNetwork, error) {
	// Prepare peer addresses (excluding self)
	libp2pNetwork, err := p2p.NewNetWork(
		self.PubKey,
		privKey,
		self.Libp2pAddr,
		self.BootStrapAddresses,
		bs,
	)

	return libp2pNetwork, err
}

// initializeMempool initializes the mempool
<<<<<<< HEAD
func initializeMempool(netClient *network.GRPCClient, eventRouter *events.EventRouter) (*mempool.Mempool, error) {
	mempoolCfg, err := config.LoadMempoolConfig(configPath)
=======
func initializeMempool(p2pClient *p2p.Libp2pNetwork, genesisPath string) (*mempool.Mempool, error) {
	mempoolCfg, err := config.LoadMempoolConfig(genesisPath)
>>>>>>> 4c8b459d
	if err != nil {
		return nil, fmt.Errorf("load mempool config: %w", err)
	}

<<<<<<< HEAD
	mp := mempool.NewMempool(mempoolCfg.MaxTxs, netClient, eventRouter)
=======
	mp := mempool.NewMempool(mempoolCfg.MaxTxs, p2pClient)
>>>>>>> 4c8b459d
	return mp, nil
}

// initializeValidator initializes the validator
<<<<<<< HEAD
func initializeValidator(cfg *config.GenesisConfig, pohService *poh.PohService, recorder *poh.PohRecorder,
	mp *mempool.Mempool, netClient *network.GRPCClient, bs blockstore.Store, ld *ledger.Ledger,
	collector *consensus.Collector, eventRouter *events.EventRouter) (*validator.Validator, error) {
=======
func initializeValidator(cfg *config.GenesisConfig, nodeConfig config.NodeConfig, pohService *poh.PohService, recorder *poh.PohRecorder,
	mp *mempool.Mempool, p2pClient *p2p.Libp2pNetwork, bs blockstore.Store, ld *ledger.Ledger,
	collector *consensus.Collector, privKey ed25519.PrivateKey, genesisPath string) (*validator.Validator, error) {
>>>>>>> 4c8b459d

	validatorCfg, err := config.LoadValidatorConfig(genesisPath)
	if err != nil {
		return nil, fmt.Errorf("load validator config: %w", err)
	}

	// Calculate intervals
	pohCfg, _ := config.LoadPohConfig(genesisPath) // Already loaded in initializePoH
	tickInterval := time.Duration(pohCfg.TickIntervalMs) * time.Millisecond
	leaderBatchLoopInterval := tickInterval / 2
	roleMonitorLoopInterval := tickInterval
	leaderTimeout := time.Duration(validatorCfg.LeaderTimeout) * time.Millisecond
	leaderTimeoutLoopInterval := time.Duration(validatorCfg.LeaderTimeoutLoopInterval) * time.Millisecond

	log.Printf("Validator config: batchLoopInterval=%v, monitorLoopInterval=%v",
		leaderBatchLoopInterval, roleMonitorLoopInterval)

	val := validator.NewValidator(
		nodeConfig.PubKey, privKey, recorder, pohService,
		config.ConvertLeaderSchedule(cfg.LeaderSchedule), mp, pohCfg.TicksPerSlot,
		leaderBatchLoopInterval, roleMonitorLoopInterval, leaderTimeout,
<<<<<<< HEAD
		leaderTimeoutLoopInterval, validatorCfg.BatchSize, netClient, bs, ld, collector, eventRouter,
=======
		leaderTimeoutLoopInterval, validatorCfg.BatchSize, p2pClient, bs, ld, collector,
>>>>>>> 4c8b459d
	)
	val.Run()

	return val, nil
}

// startServices starts all network and API services
<<<<<<< HEAD
func startServices(cfg *config.GenesisConfig, netClient *network.GRPCClient,
	pubKeys map[string]ed25519.PublicKey, ld *ledger.Ledger, collector *consensus.Collector,
	val *validator.Validator, bs blockstore.Store, mp *mempool.Mempool, eventRouter *events.EventRouter) {
=======
func startServices(cfg *config.GenesisConfig, nodeConfig config.NodeConfig, p2pClient *p2p.Libp2pNetwork, ld *ledger.Ledger, collector *consensus.Collector,
	val *validator.Validator, bs blockstore.Store, mp *mempool.Mempool) {
>>>>>>> 4c8b459d

	// Load private key for gRPC server
	privKey, err := config.LoadEd25519PrivKey(nodeConfig.PrivKeyPath)
	if err != nil {
		log.Fatalf("Failed to load private key for gRPC server: %v", err)
	}

	// Start gRPC server
	grpcSrv := network.NewGRPCServer(
		nodeConfig.GRPCAddr,
		map[string]ed25519.PublicKey{},
		fileBlockDir,
		ld,
		collector,
		nodeConfig.PubKey,
		privKey,
		val,
		bs,
		mp,
		eventRouter,
	)
	_ = grpcSrv // Keep server running

	// Start API server on a different port
	apiSrv := api.NewAPIServer(mp, ld, nodeConfig.ListenAddr)
	apiSrv.Start()
}<|MERGE_RESOLUTION|>--- conflicted
+++ resolved
@@ -178,34 +178,23 @@
 	}
 
 	// Initialize mempool
-<<<<<<< HEAD
-	mp, err := initializeMempool(netClient, eventRouter)
-=======
-	mp, err := initializeMempool(libP2pClient, genesisPath)
->>>>>>> 4c8b459d
+	mp, err := initializeMempool(libP2pClient, genesisPath, eventRouter)
 	if err != nil {
 		log.Fatalf("Failed to initialize mempool: %v", err)
 	}
 
 	collector := consensus.NewCollector(3) // TODO: every epoch need have a fixed number
 
-	libP2pClient.SetupCallbacks(ld, privKey, nodeConfig, bs, collector, mp)
+	libP2pClient.SetupCallbacks(ld, privKey, nodeConfig, bs, collector, mp, eventRouter)
 
 	// Initialize validator
-<<<<<<< HEAD
-	val, err := initializeValidator(cfg, pohService, recorder, mp, netClient, bs, ld, collector, eventRouter)
-=======
-	val, err := initializeValidator(cfg, nodeConfig, pohService, recorder, mp, libP2pClient, bs, ld, collector, privKey, genesisPath)
->>>>>>> 4c8b459d
+	val, err := initializeValidator(cfg, nodeConfig, pohService, recorder, mp, libP2pClient, bs, ld, collector, privKey, genesisPath, eventRouter)
 	if err != nil {
 		log.Fatalf("Failed to initialize validator: %v", err)
 	}
 
 	// Start services
-<<<<<<< HEAD
-	startServices(cfg, netClient, pubKeys, ld, collector, val, bs, mp, eventRouter)
-=======
-	startServices(cfg, nodeConfig, libP2pClient, ld, collector, val, bs, mp)
+	startServices(cfg, nodeConfig, libP2pClient, ld, collector, val, bs, mp, eventRouter)
 
 	go func() {
 		<-sigCh
@@ -214,7 +203,6 @@
 		libP2pClient.Close()
 		cancel()
 	}()
->>>>>>> 4c8b459d
 
 	//  block until cancel
 	<-ctx.Done()
@@ -292,35 +280,20 @@
 }
 
 // initializeMempool initializes the mempool
-<<<<<<< HEAD
-func initializeMempool(netClient *network.GRPCClient, eventRouter *events.EventRouter) (*mempool.Mempool, error) {
-	mempoolCfg, err := config.LoadMempoolConfig(configPath)
-=======
-func initializeMempool(p2pClient *p2p.Libp2pNetwork, genesisPath string) (*mempool.Mempool, error) {
+func initializeMempool(p2pClient *p2p.Libp2pNetwork, genesisPath string, eventRouter *events.EventRouter) (*mempool.Mempool, error) {
 	mempoolCfg, err := config.LoadMempoolConfig(genesisPath)
->>>>>>> 4c8b459d
 	if err != nil {
 		return nil, fmt.Errorf("load mempool config: %w", err)
 	}
 
-<<<<<<< HEAD
-	mp := mempool.NewMempool(mempoolCfg.MaxTxs, netClient, eventRouter)
-=======
-	mp := mempool.NewMempool(mempoolCfg.MaxTxs, p2pClient)
->>>>>>> 4c8b459d
+	mp := mempool.NewMempool(mempoolCfg.MaxTxs, p2pClient, eventRouter)
 	return mp, nil
 }
 
 // initializeValidator initializes the validator
-<<<<<<< HEAD
-func initializeValidator(cfg *config.GenesisConfig, pohService *poh.PohService, recorder *poh.PohRecorder,
-	mp *mempool.Mempool, netClient *network.GRPCClient, bs blockstore.Store, ld *ledger.Ledger,
-	collector *consensus.Collector, eventRouter *events.EventRouter) (*validator.Validator, error) {
-=======
 func initializeValidator(cfg *config.GenesisConfig, nodeConfig config.NodeConfig, pohService *poh.PohService, recorder *poh.PohRecorder,
 	mp *mempool.Mempool, p2pClient *p2p.Libp2pNetwork, bs blockstore.Store, ld *ledger.Ledger,
-	collector *consensus.Collector, privKey ed25519.PrivateKey, genesisPath string) (*validator.Validator, error) {
->>>>>>> 4c8b459d
+	collector *consensus.Collector, privKey ed25519.PrivateKey, genesisPath string, eventRouter *events.EventRouter) (*validator.Validator, error) {
 
 	validatorCfg, err := config.LoadValidatorConfig(genesisPath)
 	if err != nil {
@@ -342,11 +315,7 @@
 		nodeConfig.PubKey, privKey, recorder, pohService,
 		config.ConvertLeaderSchedule(cfg.LeaderSchedule), mp, pohCfg.TicksPerSlot,
 		leaderBatchLoopInterval, roleMonitorLoopInterval, leaderTimeout,
-<<<<<<< HEAD
-		leaderTimeoutLoopInterval, validatorCfg.BatchSize, netClient, bs, ld, collector, eventRouter,
-=======
-		leaderTimeoutLoopInterval, validatorCfg.BatchSize, p2pClient, bs, ld, collector,
->>>>>>> 4c8b459d
+		leaderTimeoutLoopInterval, validatorCfg.BatchSize, p2pClient, bs, ld, collector, eventRouter,
 	)
 	val.Run()
 
@@ -354,14 +323,8 @@
 }
 
 // startServices starts all network and API services
-<<<<<<< HEAD
-func startServices(cfg *config.GenesisConfig, netClient *network.GRPCClient,
-	pubKeys map[string]ed25519.PublicKey, ld *ledger.Ledger, collector *consensus.Collector,
+func startServices(cfg *config.GenesisConfig, nodeConfig config.NodeConfig, p2pClient *p2p.Libp2pNetwork, ld *ledger.Ledger, collector *consensus.Collector,
 	val *validator.Validator, bs blockstore.Store, mp *mempool.Mempool, eventRouter *events.EventRouter) {
-=======
-func startServices(cfg *config.GenesisConfig, nodeConfig config.NodeConfig, p2pClient *p2p.Libp2pNetwork, ld *ledger.Ledger, collector *consensus.Collector,
-	val *validator.Validator, bs blockstore.Store, mp *mempool.Mempool) {
->>>>>>> 4c8b459d
 
 	// Load private key for gRPC server
 	privKey, err := config.LoadEd25519PrivKey(nodeConfig.PrivKeyPath)
