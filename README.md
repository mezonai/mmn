--- conflicted
+++ resolved
@@ -18,18 +18,11 @@
 ### Run init node
 
 go run main.go init \
-<<<<<<< HEAD
  --data-dir <file folder> \
  --genesis "config/genesis.yml" \
+ --rate-limit true \
  --database "leveldb" \
  --privkey-path <existing private key file> (optional)
-=======
-  --data-dir <file folder> \
-  --genesis "config/genesis.yml" \
-  --database "leveldb" \
-  --rate-limit true \
-  --privkey-path <existing private key file> (optional)
->>>>>>> 22971d89
 
 Example with existing private key:
 go run main.go init --data-dir "./node-data/node1" --genesis "config/genesis.yml" --database "leveldb" --privkey-path "config/key1.txt"
@@ -49,10 +42,10 @@
 
 example:
 MSYS_NO_PATHCONV=1 go run main.go node \
-<<<<<<< HEAD
  --data-dir "./node-data/node1" \
  --grpc-addr ":9001" \
  --listen-addr ":8001" \
+ --rate-limit true \
  --public-ip "xx.xxx.xxx.xx" \
  --p2p-port "9090" \
  --bootstrap-addresses "/ip4/127.0.0.1/tcp/9000/p2p/12D3KooWAhZyyZV2KBtfm8zsLaKPvcmVfaYczJ5UdpB8cJU7vKg2"
@@ -61,6 +54,7 @@
  --data-dir "./node-data/node2" \
  --listen-addr ":8002" \
  --grpc-addr ":9002" \
+ --rate-limit true \
  --public-ip "xx.xxx.xxx.xx" \
  --p2p-port "9090" \
  --bootstrap-addresses "/ip4/127.0.0.1/tcp/9000/p2p/12D3KooWAhZyyZV2KBtfm8zsLaKPvcmVfaYczJ5UdpB8cJU7vKg2"
@@ -69,41 +63,13 @@
  --data-dir "./node-data/node3" \
  --listen-addr ":8003" \
  --grpc-addr ":9003" \
+ --rate-limit true \
  --public-ip "xx.xxx.xxx.xx" \
  --p2p-port "9090" \
  --bootstrap-addresses "/ip4/127.0.0.1/tcp/9000/p2p/12D3KooWAhZyyZV2KBtfm8zsLaKPvcmVfaYczJ5UdpB8cJU7vKg2"
 
 Note:
 
-=======
-  --data-dir "./node-data/node1" \
-  --grpc-addr ":9001" \
-  --listen-addr ":8001" \
-  --rate-limit true \
-  --public-ip "xx.xxx.xxx.xx" \
-  --p2p-port "9090" \
-  --bootstrap-addresses "/ip4/127.0.0.1/tcp/9000/p2p/12D3KooWAhZyyZV2KBtfm8zsLaKPvcmVfaYczJ5UdpB8cJU7vKg2"
-
-MSYS_NO_PATHCONV=1 go run main.go node \
-  --data-dir "./node-data/node2" \
-  --listen-addr ":8002" \
-  --grpc-addr ":9002" \
-  --rate-limit true \
-  --public-ip "xx.xxx.xxx.xx" \
-  --p2p-port "9090" \
-  --bootstrap-addresses "/ip4/127.0.0.1/tcp/9000/p2p/12D3KooWAhZyyZV2KBtfm8zsLaKPvcmVfaYczJ5UdpB8cJU7vKg2"
-
-MSYS_NO_PATHCONV=1 go run main.go node \
-  --data-dir "./node-data/node3" \
-  --listen-addr ":8003" \
-  --grpc-addr ":9003" \
-  --rate-limit true \
-  --public-ip "xx.xxx.xxx.xx" \
-  --p2p-port "9090" \
-  --bootstrap-addresses "/ip4/127.0.0.1/tcp/9000/p2p/12D3KooWAhZyyZV2KBtfm8zsLaKPvcmVfaYczJ5UdpB8cJU7vKg2"
-
-Note: 
->>>>>>> 22971d89
 - Faucet amount is now configured in the genesis configuration file (config/genesis.yml)
 - `--public-ip` flag is required for P2P advertising to external peers
 - `--p2p-port` specifies the LibP2P port (use the same port for all nodes default: 9090)
