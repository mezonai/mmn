--- conflicted
+++ resolved
@@ -27,30 +27,15 @@
 
 go run main.go init --data-dir "./node-data/node3" --genesis "config/genesis.yml" --database "leveldb"  --privkey-path "config/key3.txt"
 
-<<<<<<< HEAD
-go run main.go run \
-=======
 ### Run node
 MSYS_NO_PATHCONV=1 go run main.go node \
->>>>>>> 8b2dfecd
   --privkey-path <file path> \
   --grpc-addr ":<port>" \
-<<<<<<< HEAD
-  --libp2p-addr "/ip4/0.0.0.0/tcp/<port>" \
-  --bootstrap-addresses "/ip4/127.0.0.1/tcp/<port>/p2p/<peerID>" \
-  --faucet-amount <amount>
-
-example:
-go run main.go run \
-  --privkey-path "config/key1.txt" \
-  --listen-addr ":8001" \
-=======
   --bootstrap-addresses "/ip4/127.0.0.1/tcp/<port>/p2p/<peerID>"
 
 example:
 MSYS_NO_PATHCONV=1 go run main.go node \
   --data-dir "./node-data/node1" \
->>>>>>> 8b2dfecd
   --grpc-addr ":9001" \
   --listen-addr ":8001" \
   --bootstrap-addresses "/ip4/127.0.0.1/tcp/9000/p2p/12D3KooWAhZyyZV2KBtfm8zsLaKPvcmVfaYczJ5UdpB8cJU7vKg2"
