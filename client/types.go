--- conflicted
+++ resolved
@@ -4,12 +4,7 @@
 	"errors"
 	"fmt"
 
-<<<<<<< HEAD
 	"github.com/holiman/uint256"
-	mmnpb "github.com/mezonai/mmn/proto"
-	"github.com/mezonai/mmn/utils"
-=======
->>>>>>> 093267a2
 	"github.com/mr-tron/base58"
 )
 
@@ -24,7 +19,7 @@
 // ----- Account -----
 type Account struct {
 	Address string
-	Balance uint64
+	Balance *uint256.Int
 	Nonce   uint64
 }
 
@@ -54,27 +49,7 @@
 	Nonce     uint64       `json:"nonce"`
 }
 
-<<<<<<< HEAD
-type SignedTx struct {
-	Tx  *Tx
-	Sig string
-}
-
-func ValidateAddress(addr string) error {
-	decoded, err := base58.Decode(addr)
-	if err != nil {
-		return ErrInvalidAddress
-	}
-	if len(decoded) != addressDecodedExpectedLength {
-		return ErrInvalidAddress
-	}
-	return nil
-}
-
 func BuildTransferTx(txType int, sender, recipient string, amount *uint256.Int, nonce uint64, ts uint64, textData string) (*Tx, error) {
-=======
-func BuildTransferTx(txType int, sender, recipient string, amount uint64, nonce uint64, ts uint64, textData string) (*Tx, error) {
->>>>>>> 093267a2
 	if err := ValidateAddress(sender); err != nil {
 		return nil, fmt.Errorf("from: %w", err)
 	}
@@ -96,24 +71,9 @@
 	}, nil
 }
 
-<<<<<<< HEAD
-func ToProtoTx(tx *Tx) *mmnpb.TxMsg {
-	amount := utils.Uint256ToString(tx.Amount)
-
-	return &mmnpb.TxMsg{
-		Type:      int32(tx.Type),
-		Sender:    tx.Sender,
-		Recipient: tx.Recipient,
-		Amount:    amount,
-		Nonce:     tx.Nonce,
-		TextData:  tx.TextData,
-		Timestamp: tx.Timestamp,
-	}
-=======
 type SignedTx struct {
 	Tx  *Tx
 	Sig string
->>>>>>> 093267a2
 }
 
 type AddTxResponse struct {
@@ -134,7 +94,7 @@
 type TxMetaResponse struct {
 	Sender    string
 	Recipient string
-	Amount    uint64
+	Amount    *uint256.Int
 	Nonce     uint64
 	Timestamp uint64
 	Status    TxMeta_Status
@@ -153,10 +113,10 @@
 
 // TxInfo represents transaction information returned by GetTxByHash
 type TxInfo struct {
-	Sender    string `json:"sender"`
-	Recipient string `json:"recipient"`
-	Amount    uint64 `json:"amount"`
-	Timestamp uint64 `json:"timestamp"`
-	TextData  string `json:"text_data"`
-	Nonce     uint64 `json:"nonce,omitempty"`
+	Sender    string       `json:"sender"`
+	Recipient string       `json:"recipient"`
+	Amount    *uint256.Int `json:"amount"`
+	Timestamp uint64       `json:"timestamp"`
+	TextData  string       `json:"text_data"`
+	Nonce     uint64       `json:"nonce,omitempty"`
 }