--- conflicted
+++ resolved
@@ -12,15 +12,9 @@
 const NativeDecimal = 6
 const addressDecodedExpectedLength = 32
 const (
-<<<<<<< HEAD
-	TxTypeTransferByZk         = 0
-	TxTypeTransferByKey        = 1
-	TxTypeDonationCampaignFeed = 2
-=======
 	TxTypeTransferByZk  = 0
 	TxTypeTransferByKey = 1
 	TxTypeUserContent   = 2
->>>>>>> 7b6aa4bc
 )
 
 var (
@@ -67,11 +61,7 @@
 	if err := ValidateAddress(recipient); err != nil {
 		return nil, fmt.Errorf("recipient: %w", err)
 	}
-<<<<<<< HEAD
-	if (amount == nil || amount.IsZero()) && (txType != TxTypeDonationCampaignFeed) {
-=======
 	if (amount == nil || amount.IsZero()) && (txType != TxTypeUserContent) {
->>>>>>> 7b6aa4bc
 		return nil, ErrInvalidAmount
 	}
 
