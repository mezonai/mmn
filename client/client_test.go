--- conflicted
+++ resolved
@@ -126,13 +126,8 @@
 	}
 
 	toAddr := toAddress
-<<<<<<< HEAD
 	amount := uint256.NewInt(1)
-	nonce := nextNonce
-=======
-	amount := uint64(1)
 	nonce := fromAccount.Nonce + 1
->>>>>>> 093267a2
 	textData := "Integration test transfer"
 
 	unsigned, err := BuildTransferTx(transferType, fromAddr, toAddr, amount, nonce, uint64(time.Now().Unix()), textData)
