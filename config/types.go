package config

import (
	"github.com/holiman/uint256"
)

// NodeConfig represents a node's configuration
type NodeConfig struct {
	PubKey             string   `yaml:"pubkey"`
	PrivKeyPath        string   `yaml:"privkey_path"`
	ListenAddr         string   `yaml:"listen_addr"`
	JSONRPCAddr        string   `yaml:"jsonrpc_addr"`
	Libp2pAddr         string   `yaml:"libp2p_addr"`
	GRPCAddr           string   `yaml:"grpc_addr"`
	BootStrapAddresses []string `yaml:"bootstrap_addresses"`
<<<<<<< HEAD
	JoinAfterSync      bool     `yaml:"join_after_sync"` // If true, node joins network only after snapshot download and block sync
=======
	Mode               string   `yaml:"mode"`
>>>>>>> bd9c6f29
}

// LeaderSchedule represents a leader schedule entry
type LeaderSchedule struct {
	StartSlot int    `yaml:"start_slot"`
	EndSlot   int    `yaml:"end_slot"`
	Leader    string `yaml:"leader"`
}

type Alloc struct {
	Addresses []Address `yaml:"addresses"`
}

type Address struct {
	Address string       `yaml:"address"`
	Amount  *uint256.Int `yaml:"amount"`
}

type NativeCurrency struct {
	Decimals uint8 `yaml:"decimals"`
}

// GenesisConfig holds the configuration from genesis.yml
type GenesisConfig struct {
	LeaderSchedule []LeaderSchedule `yaml:"leader_schedule"`
	Alloc          Alloc            `yaml:"alloc"`
	Poh            PohConfig        `yaml:"poh"`
	Mempool        MempoolConfig    `yaml:"mempool"`
	Validator      ValidatorConfig  `yaml:"validator"`
	NativeCurrency NativeCurrency   `yaml:"native_currency"`
}

// ConfigFile is the top-level structure for genesis.yml
type ConfigFile struct {
	Config GenesisConfig `yaml:"config"`
}<|MERGE_RESOLUTION|>--- conflicted
+++ resolved
@@ -13,11 +13,7 @@
 	Libp2pAddr         string   `yaml:"libp2p_addr"`
 	GRPCAddr           string   `yaml:"grpc_addr"`
 	BootStrapAddresses []string `yaml:"bootstrap_addresses"`
-<<<<<<< HEAD
-	JoinAfterSync      bool     `yaml:"join_after_sync"` // If true, node joins network only after snapshot download and block sync
-=======
 	Mode               string   `yaml:"mode"`
->>>>>>> bd9c6f29
 }
 
 // LeaderSchedule represents a leader schedule entry
