--- conflicted
+++ resolved
@@ -45,21 +45,13 @@
 
 // GenesisConfig holds the configuration from genesis.yml
 type GenesisConfig struct {
-<<<<<<< HEAD
 	LeaderSchedule    []LeaderSchedule   `yaml:"leader_schedule,omitempty"` // Optional - legacy support
-	Faucet            Faucet             `yaml:"faucet"`
+	Alloc          	Alloc            	 `yaml:"alloc"`
 	Poh               PohConfig          `yaml:"poh"`
 	Mempool           MempoolConfig      `yaml:"mempool"`
 	Validator         ValidatorConfig    `yaml:"validator"`
 	Staking           StakingConfig      `yaml:"staking"`
 	GenesisValidators []GenesisValidator `yaml:"genesis_validators,omitempty"` // Optional - dynamic validators
-=======
-	LeaderSchedule []LeaderSchedule `yaml:"leader_schedule"`
-	Alloc          Alloc            `yaml:"alloc"`
-	Poh            PohConfig        `yaml:"poh"`
-	Mempool        MempoolConfig    `yaml:"mempool"`
-	Validator      ValidatorConfig  `yaml:"validator"`
->>>>>>> 2f92422f
 }
 
 // ConfigFile is the top-level structure for genesis.yml
