config:
<<<<<<< HEAD
  # Dynamic PoS - no hardcode leader schedule
  leader_schedule: []
  
  # Faucet configuration
  faucet:
    address: "0d1dfad29c20c13dccff213f52d2f98a395a0224b5159628d2bdb077cf4026a7"
    amount: 1000000000000  # 1 trillion tokens for testing

  # Proof of History configuration
=======
  leader_schedule:
    - start_slot: 0
      end_slot: 100
      leader: "6a4dd9b6efe0fc8f125be331735b0e33239e24f02c84e555ade9ea50bd1369db" # node 1/key1
    - start_slot: 101
      end_slot: 200
      leader: "650b1d76a0e9f0e57b44c4bf6342f7e4b511d9b1310f7898129c90abca296248" # node 2/key2
    - start_slot: 201
      end_slot: 3000000000
      leader: "066c7311f0f02057565bc1c4133ac3d009e9474ea90daa89ec9cf89d289d8e9b" # node 3/key3
  alloc: # support array
    addresses: 
      - address: "0d1dfad29c20c13dccff213f52d2f98a395a0224b5159628d2bdb077cf4026a7"
        amount: 2000000000
>>>>>>> 2f92422f
  poh:
    hashes_per_tick: 2          # VERY FAST for testing
    ticks_per_slot: 4           # Reduced slot size  
    tick_interval_ms: 400  # 400ms slots

  # Mempool configuration
  mempool:
    max_txs: 10000

  # Validator configuration
  validator:
    batch_size: 100
    leader_timeout: 5000
    leader_timeout_loop_interval: 1000

  # Staking configuration
  staking:
    enabled: true
    slots_per_epoch: 8640        # ~1 hour epochs at 400ms slots
    min_stake_amount: "1000000"  # 1 million tokens minimum stake
    max_validators: 1000         # Maximum number of validators
    epoch_reward_amount: "100000000"  # 100 million tokens per epoch
    unstake_cooldown: 432000     # ~3 days unstaking cooldown
    activation_delay: 8640       # ~1 hour activation delay

  # Dynamic validator configuration - nodes auto-register when they have balance
  genesis_validators: []  # Empty - validators will register themselves dynamically

  # NOTE: leader_schedule is now REMOVED - using dynamic PoS-based scheduling  
  # Leader schedule is automatically generated based on active node validators<|MERGE_RESOLUTION|>--- conflicted
+++ resolved
@@ -1,30 +1,11 @@
 config:
-<<<<<<< HEAD
   # Dynamic PoS - no hardcode leader schedule
   leader_schedule: []
   
-  # Faucet configuration
-  faucet:
-    address: "0d1dfad29c20c13dccff213f52d2f98a395a0224b5159628d2bdb077cf4026a7"
-    amount: 1000000000000  # 1 trillion tokens for testing
-
-  # Proof of History configuration
-=======
-  leader_schedule:
-    - start_slot: 0
-      end_slot: 100
-      leader: "6a4dd9b6efe0fc8f125be331735b0e33239e24f02c84e555ade9ea50bd1369db" # node 1/key1
-    - start_slot: 101
-      end_slot: 200
-      leader: "650b1d76a0e9f0e57b44c4bf6342f7e4b511d9b1310f7898129c90abca296248" # node 2/key2
-    - start_slot: 201
-      end_slot: 3000000000
-      leader: "066c7311f0f02057565bc1c4133ac3d009e9474ea90daa89ec9cf89d289d8e9b" # node 3/key3
   alloc: # support array
     addresses: 
       - address: "0d1dfad29c20c13dccff213f52d2f98a395a0224b5159628d2bdb077cf4026a7"
         amount: 2000000000
->>>>>>> 2f92422f
   poh:
     hashes_per_tick: 2          # VERY FAST for testing
     ticks_per_slot: 4           # Reduced slot size  
