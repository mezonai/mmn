config:
  faucet:
    address: "0d1dfad29c20c13dccff213f52d2f98a395a0224b5159628d2bdb077cf4026a7"
<<<<<<< HEAD
    amount: 1000000000000000000
    
=======
    amount: 2000000000
>>>>>>> c0f9eade
  self_node:
    pubkey: "6a4dd9b6efe0fc8f125be331735b0e33239e24f02c84e555ade9ea50bd1369db"
    privkey_path: "config/key1.txt"
    listen_addr: "localhost:8091"
    grpc_addr: "localhost:9001"

  p2p:
    listen_addrs:
      - "/ip4/0.0.0.0/tcp/4002"
      - "/ip4/0.0.0.0/tcp/4003/ws"
    bootstrap_peers:
      - "/ip4/127.0.0.1/tcp/4000/p2p/QmWpFGGTT6dLpagT71irC1s5Tn7u3KUWMZjbffA7DmxQut"
    enable_dht: true
    enable_pubsub: true
    is_bootstrap: false
    max_peers: 50

  peer_nodes: []  # Dynamic peer discovery via bootstrap

  leader_schedule:
    - start_slot: 0
      end_slot: 99999
      leader: "6a4dd9b6efe0fc8f125be331735b0e33239e24f02c84e555ade9ea50bd1369db"
    - start_slot: 100000
      end_slot: 199999
      leader: "650b1d76a0e9f0e57b44c4bf6342f7e4b511d9b1310f7898129c90abca296248"
    - start_slot: 200000
      end_slot: 299999
      leader: "066c7311f0f02057565bc1c4133ac3d009e9474ea90daa89ec9cf89d289d8e9b"<|MERGE_RESOLUTION|>--- conflicted
+++ resolved
@@ -1,12 +1,8 @@
 config:
   faucet:
     address: "0d1dfad29c20c13dccff213f52d2f98a395a0224b5159628d2bdb077cf4026a7"
-<<<<<<< HEAD
     amount: 1000000000000000000
     
-=======
-    amount: 2000000000
->>>>>>> c0f9eade
   self_node:
     pubkey: "6a4dd9b6efe0fc8f125be331735b0e33239e24f02c84e555ade9ea50bd1369db"
     privkey_path: "config/key1.txt"
