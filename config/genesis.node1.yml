config:
  faucet:
    address: "0d1dfad29c20c13dccff213f52d2f98a395a0224b5159628d2bdb077cf4026a7"
    amount: 2000000000
  self_node:
    pubkey: "6a4dd9b6efe0fc8f125be331735b0e33239e24f02c84e555ade9ea50bd1369db"
    privkey_path: "config/key1.txt"
    listen_addr: ":8001"
    libp2p_addr: "/ip4/0.0.0.0/tcp/10001"
    grpc_addr: ":9003"

  peer_nodes:
    - pubkey: "650b1d76a0e9f0e57b44c4bf6342f7e4b511d9b1310f7898129c90abca296248"
      libp2p_addr: "/ip4/127.0.0.1/tcp/10002"
      grpc_addr: "node2:10002"
    - pubkey: "066c7311f0f02057565bc1c4133ac3d009e9474ea90daa89ec9cf89d289d8e9b"
      libp2p_addr: "/ip4/127.0.0.1/tcp/10003"
      grpc_addr: "node3:9003"

  leader_schedule:
    - start_slot: 0
      end_slot: 99999
      leader: "6a4dd9b6efe0fc8f125be331735b0e33239e24f02c84e555ade9ea50bd1369db"
    - start_slot: 100000
      end_slot: 199999
      leader: "650b1d76a0e9f0e57b44c4bf6342f7e4b511d9b1310f7898129c90abca296248"
<<<<<<< HEAD
    - start_slot: 200
      end_slot: 299
      leader: "066c7311f0f02057565bc1c4133ac3d009e9474ea90daa89ec9cf89d289d8e9b"

=======
    - start_slot: 200000
      end_slot: 299999
      leader: "066c7311f0f02057565bc1c4133ac3d009e9474ea90daa89ec9cf89d289d8e9b"
>>>>>>> c0f9eade
<|MERGE_RESOLUTION|>--- conflicted
+++ resolved
@@ -24,13 +24,7 @@
     - start_slot: 100000
       end_slot: 199999
       leader: "650b1d76a0e9f0e57b44c4bf6342f7e4b511d9b1310f7898129c90abca296248"
-<<<<<<< HEAD
-    - start_slot: 200
-      end_slot: 299
-      leader: "066c7311f0f02057565bc1c4133ac3d009e9474ea90daa89ec9cf89d289d8e9b"
-
-=======
     - start_slot: 200000
       end_slot: 299999
       leader: "066c7311f0f02057565bc1c4133ac3d009e9474ea90daa89ec9cf89d289d8e9b"
->>>>>>> c0f9eade
+
