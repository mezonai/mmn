--- conflicted
+++ resolved
@@ -18,19 +18,13 @@
 // Only tracks transactions after they are pulled from mempool until they are applied to ledger
 type TransactionTracker struct {
 	processingCount int64
-	senderCount     int64
 
 	// processingTxs maps transaction hash to transaction
 	processingTxs sync.Map
 
 	historyList sync.Map
 
-<<<<<<< HEAD
-	processingCount int64
-	stopCh          chan struct{}
-=======
 	stopCh chan struct{}
->>>>>>> af033592
 }
 
 // NewTransactionTracker creates a new transaction tracker instance
