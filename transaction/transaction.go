--- conflicted
+++ resolved
@@ -27,13 +27,8 @@
 }
 
 func (tx *Transaction) Serialize() []byte {
-<<<<<<< HEAD
 	amountStr := uint256ToString(tx.Amount)
 	metadata := fmt.Sprintf("%d|%s|%s|%s|%s|%d", tx.Type, tx.Sender, tx.Recipient, amountStr, tx.TextData, tx.Nonce)
-	fmt.Println("Serialize metadata:", metadata)
-=======
-	metadata := fmt.Sprintf("%d|%s|%s|%d|%s|%d", tx.Type, tx.Sender, tx.Recipient, tx.Amount, tx.TextData, tx.Nonce)
->>>>>>> f35b810d
 	return []byte(metadata)
 }
 
