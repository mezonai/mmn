--- conflicted
+++ resolved
@@ -5,7 +5,6 @@
 
 	"github.com/herumi/bls-eth-go-binary/bls"
 	"github.com/mezonai/mmn/jsonx"
-	"github.com/mr-tron/base58"
 )
 
 type VoteType int
@@ -63,17 +62,12 @@
 }
 
 // VerifySignature check vote signature with public key
-<<<<<<< HEAD
 func (v *Vote) VerifySignature(pub bls.PublicKey) bool {
 	var sign bls.Sign
 	if err := sign.Deserialize(v.Signature); err != nil {
 		return false
 	}
 	return sign.VerifyByte(&pub, v.serializeVote())
-=======
-func (v *Vote) verifySignature(pub ed25519.PublicKey) bool {
-	return ed25519.Verify(pub, v.serializeVote(), v.Signature)
->>>>>>> da0b82d9
 }
 
 // Validate basic checks (nonce, slot >= 0, etc)
@@ -81,12 +75,6 @@
 	if len(v.Signature) == 0 {
 		return fmt.Errorf("missing signature")
 	}
-	pub, err := base58.Decode(v.VoterID)
-	if err != nil {
-		return fmt.Errorf("invalid voterID")
-	}
-	if !v.verifySignature(pub) {
-		return fmt.Errorf("invalid signature")
-	}
+	// TODO: add validate PubKey + signature
 	return nil
 }