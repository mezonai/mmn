package consensus

import (
<<<<<<< HEAD
	"encoding/json"
	"fmt"

	"github.com/herumi/bls-eth-go-binary/bls"
=======
	"crypto/ed25519"
	"fmt"

	"github.com/mezonai/mmn/jsonx"
>>>>>>> 49c4e680
)

type VoteType int

const (
	NOTAR_VOTE VoteType = iota
	NOTAR_FALLBACK_VOTE
	SKIP_VOTE
	SKIP_FALLBACK_VOTE
	FINAL_VOTE
)

// Vote is a vote for a block of a slot
type Vote struct {
	Slot      uint64 // slot number
	VoteType  VoteType
	BlockHash [32]byte
	PubKey    string // BLS public key of voter
	Signature []byte
}

// serializeVote to sign and verify (without Signature + PubKey to keep the same message)
func (v *Vote) serializeVote() []byte {
	data, _ := jsonx.Marshal(struct {
		Slot      uint64
		VoteType  VoteType
		BlockHash [32]byte
	}{
		Slot:      v.Slot,
		VoteType:  v.VoteType,
		BlockHash: v.BlockHash,
	})
	return data
}

// Sign vote with private key of voter
func (v *Vote) Sign(priv bls.SecretKey) {
	v.Signature = priv.SignByte(v.serializeVote()).Serialize()
}

// VerifySignature check vote signature with public key
func (v *Vote) VerifySignature(pub bls.PublicKey) bool {
	var sign bls.Sign
	if err := sign.Deserialize(v.Signature); err != nil {
		return false
	}
	return sign.VerifyByte(&pub, v.serializeVote())
}

// Validate basic checks (nonce, slot >= 0, etc)
func (v *Vote) Validate() error {
	if len(v.Signature) == 0 {
		return fmt.Errorf("missing signature")
	}
	return nil
}<|MERGE_RESOLUTION|>--- conflicted
+++ resolved
@@ -1,17 +1,10 @@
 package consensus
 
 import (
-<<<<<<< HEAD
-	"encoding/json"
 	"fmt"
 
 	"github.com/herumi/bls-eth-go-binary/bls"
-=======
-	"crypto/ed25519"
-	"fmt"
-
 	"github.com/mezonai/mmn/jsonx"
->>>>>>> 49c4e680
 )
 
 type VoteType int
