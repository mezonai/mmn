version: "3.8"

services:
  node1:
    build: .
    container_name: node1
    command:
      [
        "./mmn", "run",
        "--privkey-path", "config/key1.txt",
        "--listen-addr", ":8001",
        "--grpc-addr", ":9001",
        "--p2p-port", "10001",
<<<<<<< HEAD
        "--bootstrap-addresses", "/ip4/10.10.30.50/tcp/50477/p2p/12D3KooWRy2RGkrMQS6v6M8cJNTMMGjgr5SPgAfNE2npLuyguwk3",
=======
        "--bootstrap-addresses", "/ip4/172.18.0.2/tcp/9000/p2p/12D3KooWGNdxmufnMDHKqtxAsxzj5jZtX6vtu7uyE3pt43f4XZKb",
>>>>>>> f2e56e77
        "--faucet-amount", "2000000000"
      ]
    ports:
      - "8001:8001"
      - "9001:9001"
      - "10001:10001"
    networks:
      - mezon
    restart: always
  node2:
    build: .
    container_name: node2
    command:
      [
        "./mmn", "run",
        "--privkey-path", "config/key2.txt",
        "--listen-addr", ":8002",
        "--grpc-addr", ":9002",
        "--p2p-port", "10002",
<<<<<<< HEAD
        "--bootstrap-addresses", "/ip4/10.10.30.50/tcp/50477/p2p/12D3KooWRy2RGkrMQS6v6M8cJNTMMGjgr5SPgAfNE2npLuyguwk3",
=======
        "--bootstrap-addresses", "/ip4/172.18.0.2/tcp/9000/p2p/12D3KooWGNdxmufnMDHKqtxAsxzj5jZtX6vtu7uyE3pt43f4XZKb",
>>>>>>> f2e56e77
        "--faucet-amount", "2000000000"
      ]
    ports:
      - "8002:8002"
      - "9002:9002"
      - "10002:10002"
    networks:
      - mezon
    restart: always


  node3:
    build: .
    container_name: node3
    command:
      [
        "./mmn", "run",
        "--privkey-path", "config/key3.txt",
        "--listen-addr", ":8003",
        "--grpc-addr", ":9003",
        "--p2p-port", "10003",
<<<<<<< HEAD
        "--bootstrap-addresses", "/ip4/10.10.30.50/tcp/50477/p2p/12D3KooWRy2RGkrMQS6v6M8cJNTMMGjgr5SPgAfNE2npLuyguwk3",
        "--bootstrap-addresses", "/ip4/10.10.30.50/tcp/50477/p2p/12D3KooWRy2RGkrMQS6v6M8cJNTMMGjgr5SPgAfNE2npLuyguwk3",
=======
        "--bootstrap-addresses", "/ip4/172.18.0.2/tcp/9000/p2p/12D3KooWGNdxmufnMDHKqtxAsxzj5jZtX6vtu7uyE3pt43f4XZKb",
>>>>>>> f2e56e77
        "--faucet-amount", "2000000000"
      ]
    ports:
      - "8003:8003"
      - "9003:9003"
      - "10003:10003"
    networks:
      - mezon
    restart: always

networks:
  mezon:<|MERGE_RESOLUTION|>--- conflicted
+++ resolved
@@ -11,11 +11,7 @@
         "--listen-addr", ":8001",
         "--grpc-addr", ":9001",
         "--p2p-port", "10001",
-<<<<<<< HEAD
-        "--bootstrap-addresses", "/ip4/10.10.30.50/tcp/50477/p2p/12D3KooWRy2RGkrMQS6v6M8cJNTMMGjgr5SPgAfNE2npLuyguwk3",
-=======
         "--bootstrap-addresses", "/ip4/172.18.0.2/tcp/9000/p2p/12D3KooWGNdxmufnMDHKqtxAsxzj5jZtX6vtu7uyE3pt43f4XZKb",
->>>>>>> f2e56e77
         "--faucet-amount", "2000000000"
       ]
     ports:
@@ -35,11 +31,7 @@
         "--listen-addr", ":8002",
         "--grpc-addr", ":9002",
         "--p2p-port", "10002",
-<<<<<<< HEAD
-        "--bootstrap-addresses", "/ip4/10.10.30.50/tcp/50477/p2p/12D3KooWRy2RGkrMQS6v6M8cJNTMMGjgr5SPgAfNE2npLuyguwk3",
-=======
         "--bootstrap-addresses", "/ip4/172.18.0.2/tcp/9000/p2p/12D3KooWGNdxmufnMDHKqtxAsxzj5jZtX6vtu7uyE3pt43f4XZKb",
->>>>>>> f2e56e77
         "--faucet-amount", "2000000000"
       ]
     ports:
@@ -61,12 +53,7 @@
         "--listen-addr", ":8003",
         "--grpc-addr", ":9003",
         "--p2p-port", "10003",
-<<<<<<< HEAD
-        "--bootstrap-addresses", "/ip4/10.10.30.50/tcp/50477/p2p/12D3KooWRy2RGkrMQS6v6M8cJNTMMGjgr5SPgAfNE2npLuyguwk3",
-        "--bootstrap-addresses", "/ip4/10.10.30.50/tcp/50477/p2p/12D3KooWRy2RGkrMQS6v6M8cJNTMMGjgr5SPgAfNE2npLuyguwk3",
-=======
         "--bootstrap-addresses", "/ip4/172.18.0.2/tcp/9000/p2p/12D3KooWGNdxmufnMDHKqtxAsxzj5jZtX6vtu7uyE3pt43f4XZKb",
->>>>>>> f2e56e77
         "--faucet-amount", "2000000000"
       ]
     ports:
