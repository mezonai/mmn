name: mmn

services:
  bootnode:
    build:
      context: .
      args:
        DB_VENDOR: ${DB_VENDOR:-rocksdb} #rocksdb or leveldb
    image: mmn-node:${DB_VENDOR:-rocksdb}
    container_name: bootnode
    command: ["./mmn", "bootnode", "--bootstrap-p2p-port", "9000", "--privkey-path", "./config/bootnode_privkey.txt"]
    ports:
      - "9000:9000"
    volumes:
      - logs_data:/app/logs
    environment:
      - LOGFILE=mmn-bootnode.log
      - LOGFILE_MAX_SIZE_MB=${LOGFILE_MAX_SIZE_MB:-500}
      - LOGFILE_MAX_AGE_DAYS=${LOGFILE_MAX_AGE_DAYS:-7}
      - LOG_LEVEL=${LOG_LEVEL:-info}
    networks:
      - mezon
    restart: unless-stopped

  node1:
    image: mmn-node:${DB_VENDOR:-rocksdb}
    container_name: node1
    command: >
      sh -c '
        ./mmn init --data-dir "./node-data/node1" --genesis "config/genesis.yml" --database "${DB_VENDOR:-rocksdb}" --privkey-path "config/key1.txt" &&
        ./mmn node --database ${DB_VENDOR:-rocksdb} --data-dir "./node-data/node1" --listen-addr ":8001" --jsonrpc-addr ":8081" --grpc-addr ":9001" --bootstrap-addresses "/dns4/bootnode/tcp/9000/p2p/12D3KooWAhZyyZV2KBtfm8zsLaKPvcmVfaYczJ5UdpB8cJU7vKg2"
      '
    depends_on:
      - bootnode
    ports:
      - "8001:8001"
      - "8081:8081"
      - "9001:9001"
    volumes:
      - node_data:/app/node-data
      - logs_data:/app/logs
    environment:
      - LOGFILE=mmn-node1.log
      - LOGFILE_MAX_SIZE_MB=${LOGFILE_MAX_SIZE_MB:-500}
      - LOGFILE_MAX_AGE_DAYS=${LOGFILE_MAX_AGE_DAYS:-7}
      - LOG_LEVEL=${LOG_LEVEL:-info}
      - CORS_ALLOWED_ORIGINS=*
      - CORS_ALLOWED_METHODS=POST,OPTIONS
      - CORS_ALLOWED_HEADERS=Content-Type
    networks:
      - mezon
    restart: unless-stopped
      
  listener:
    image: mmn-node:${DB_VENDOR:-rocksdb}
    container_name: listener
    command: >
      sh -c '
        ./mmn init --data-dir "./node-data/listener" --genesis "config/genesis.yml" --database "${DB_VENDOR:-rocksdb}" --privkey-path "config/listener.txt" &&
        ./mmn node --database ${DB_VENDOR:-rocksdb} --data-dir "./node-data/listener" --listen-addr ":8004" --jsonrpc-addr ":8084" --grpc-addr ":9004" --mode listen --bootstrap-addresses "/dns4/bootnode/tcp/9000/p2p/12D3KooWAhZyyZV2KBtfm8zsLaKPvcmVfaYczJ5UdpB8cJU7vKg2"
      '
    depends_on:
      - bootnode
      - node1
    ports:
      - "8004:8004"
      - "8084:8084"
      - "9004:9004"
    volumes:
      - node_data:/app/node-data
      - logs_data:/app/logs
    environment:
<<<<<<< HEAD
      - LOGFILE=mmn-node2.log
      - LOGFILE_MAX_SIZE_MB=${LOGFILE_MAX_SIZE_MB:-500}
      - LOGFILE_MAX_AGE_DAYS=${LOGFILE_MAX_AGE_DAYS:-7}
      - LOG_LEVEL=${LOG_LEVEL:-info}
      - CORS_ALLOWED_ORIGINS=*
      - CORS_ALLOWED_METHODS=POST,OPTIONS
      - CORS_ALLOWED_HEADERS=Content-Type
    networks:
      - mezon
    restart: unless-stopped
  node3:
    image: mmn-node:${DB_VENDOR:-rocksdb}
    container_name: node3
    command: >
      sh -c '
        ./mmn init --data-dir "./node-data/node3" --genesis "config/genesis.yml" --database "${DB_VENDOR:-rocksdb}" --privkey-path "config/key3.txt" &&
        ./mmn node --database ${DB_VENDOR:-rocksdb} --data-dir "./node-data/node3" --listen-addr ":8003" --jsonrpc-addr ":8083" --grpc-addr ":9003" --bootstrap-addresses "/dns4/bootnode/tcp/9000/p2p/12D3KooWAhZyyZV2KBtfm8zsLaKPvcmVfaYczJ5UdpB8cJU7vKg2"
      '
    depends_on:
      - bootnode
    ports:
      - "8003:8003"
      - "8083:8083"
      - "9003:9003"
    volumes:
      - node_data:/app/node-data
      - logs_data:/app/logs
    environment:
      - LOGFILE=mmn-node3.log
=======
      - LOGFILE=mmn-listener.log
>>>>>>> 15141221
      - LOGFILE_MAX_SIZE_MB=${LOGFILE_MAX_SIZE_MB:-500}
      - LOGFILE_MAX_AGE_DAYS=${LOGFILE_MAX_AGE_DAYS:-7}
      - LOG_LEVEL=${LOG_LEVEL:-info}
      - CORS_ALLOWED_ORIGINS=*
      - CORS_ALLOWED_METHODS=POST,OPTIONS
      - CORS_ALLOWED_HEADERS=Content-Type
    networks:
      - mezon
    restart: unless-stopped

  loki:
    image: grafana/loki:3.5.0
    container_name: loki
    command: ["-config.file=/etc/loki/config.yml"]
    ports:
      - "3100:3100"
    volumes:
      - ./monitoring/loki-config.yml:/etc/loki/config.yml:ro
      - loki_data:/loki
    networks:
      - mezon
    restart: unless-stopped

  promtail:
    image: grafana/promtail:3.5.0
    container_name: promtail
    command: ["-config.file=/etc/promtail/config.yml"]
    volumes:
      - ./monitoring/promtail-config.yml:/etc/promtail/config.yml:ro
      - logs_data:/var/log/mmn:ro
    depends_on:
      - loki
    networks:
      - mezon
    restart: unless-stopped

  grafana:
    image: grafana/grafana:11.6.5
    container_name: grafana
    environment:
      - GF_PLUGINS_PREINSTALL=grafana-lokiexplore-app
    ports:
      - "3300:3000"
    volumes:
      - ./monitoring/grafana/provisioning:/etc/grafana/provisioning:ro
      - ./monitoring/grafana/dashboards:/var/lib/grafana/dashboards:ro
      - grafana_data:/var/lib/grafana
    depends_on:
      - loki
    networks:
      - mezon
    restart: unless-stopped

  prometheus:
    image: prom/prometheus:v3.5.0
    container_name: prometheus
    command: ["--config.file=/etc/prometheus/prometheus.yml"]
    ports:
      - "9090:9090"
    volumes:
      - ./monitoring/prometheus-config.yml:/etc/prometheus/prometheus.yml:ro
      - ./monitoring/prometheus/targets:/etc/prometheus/targets:ro
      - ./monitoring/prometheus/rules:/etc/prometheus/rules:ro
      - prom_data:/prometheus
    networks:
      - mezon
    restart: unless-stopped
<<<<<<< HEAD

  alertmanager:
    image: prom/alertmanager:v0.28.0
    container_name: alertmanager
    ports:
      - "9093:9093"
    volumes:
      - ./monitoring/alertmanager-config.yml:/etc/alertmanager/alertmanager.yml:ro
      - ./monitoring/webhook-templates:/etc/alertmanager/templates:ro
      - alertmanager_data:/alertmanager
    networks:
      - mezon
    restart: unless-stopped

  webhook-receiver:
    image: golang:1.24-bookworm
    container_name: webhook-receiver
    working_dir: /app
    command: sh -c 'go run main.go'
    ports:
      - "8080:8080"
    volumes:
      - ./webhook-receiver:/app
    networks:
      - mezon
    restart: unless-stopped

=======
    
>>>>>>> 15141221
  node-exporter:
    image: prom/node-exporter:v1.9.1
    container_name: node-exporter
    ports:
      - "9100:9100"
    volumes:
      - /proc:/host/proc:ro
      - /sys:/host/sys:ro
      - /:/rootfs:ro
    command:
      - '--path.procfs=/host/proc'
      - '--path.rootfs=/rootfs'
      - '--path.sysfs=/host/sys'
      - '--collector.filesystem.mount-points-exclude=^/(sys|proc|dev|host|etc)($$|/)'
    networks:
      - mezon
    restart: unless-stopped

networks:
  mezon:

volumes:
  node_data:
  logs_data:
  loki_data:
  grafana_data:
  prom_data:
  alertmanager_data:<|MERGE_RESOLUTION|>--- conflicted
+++ resolved
@@ -70,39 +70,7 @@
       - node_data:/app/node-data
       - logs_data:/app/logs
     environment:
-<<<<<<< HEAD
-      - LOGFILE=mmn-node2.log
-      - LOGFILE_MAX_SIZE_MB=${LOGFILE_MAX_SIZE_MB:-500}
-      - LOGFILE_MAX_AGE_DAYS=${LOGFILE_MAX_AGE_DAYS:-7}
-      - LOG_LEVEL=${LOG_LEVEL:-info}
-      - CORS_ALLOWED_ORIGINS=*
-      - CORS_ALLOWED_METHODS=POST,OPTIONS
-      - CORS_ALLOWED_HEADERS=Content-Type
-    networks:
-      - mezon
-    restart: unless-stopped
-  node3:
-    image: mmn-node:${DB_VENDOR:-rocksdb}
-    container_name: node3
-    command: >
-      sh -c '
-        ./mmn init --data-dir "./node-data/node3" --genesis "config/genesis.yml" --database "${DB_VENDOR:-rocksdb}" --privkey-path "config/key3.txt" &&
-        ./mmn node --database ${DB_VENDOR:-rocksdb} --data-dir "./node-data/node3" --listen-addr ":8003" --jsonrpc-addr ":8083" --grpc-addr ":9003" --bootstrap-addresses "/dns4/bootnode/tcp/9000/p2p/12D3KooWAhZyyZV2KBtfm8zsLaKPvcmVfaYczJ5UdpB8cJU7vKg2"
-      '
-    depends_on:
-      - bootnode
-    ports:
-      - "8003:8003"
-      - "8083:8083"
-      - "9003:9003"
-    volumes:
-      - node_data:/app/node-data
-      - logs_data:/app/logs
-    environment:
-      - LOGFILE=mmn-node3.log
-=======
       - LOGFILE=mmn-listener.log
->>>>>>> 15141221
       - LOGFILE_MAX_SIZE_MB=${LOGFILE_MAX_SIZE_MB:-500}
       - LOGFILE_MAX_AGE_DAYS=${LOGFILE_MAX_AGE_DAYS:-7}
       - LOG_LEVEL=${LOG_LEVEL:-info}
@@ -170,7 +138,6 @@
     networks:
       - mezon
     restart: unless-stopped
-<<<<<<< HEAD
 
   alertmanager:
     image: prom/alertmanager:v0.28.0
@@ -198,9 +165,6 @@
       - mezon
     restart: unless-stopped
 
-=======
-    
->>>>>>> 15141221
   node-exporter:
     image: prom/node-exporter:v1.9.1
     container_name: node-exporter
