--- conflicted
+++ resolved
@@ -18,25 +18,17 @@
     command: >
       sh -c '
         rm -rf ./node-data/node1 &&
-<<<<<<< HEAD
-        ./mmn init --data-dir "./node-data/node1" --genesis "config/genesis.yml" --database "rocksdb" --privkey-path "config/key1.txt" &&
-        ./mmn node --validator-stake 3000000 --use-dynamic-scheduler --database "rocksdb" --data-dir "./node-data/node1" --listen-addr ":8001" --grpc-addr ":9001" --p2p-port "8101" --bootstrap-addresses "/dns4/bootnode/tcp/9000/p2p/12D3KooWAhZyyZV2KBtfm8zsLaKPvcmVfaYczJ5UdpB8cJU7vKg2"
-=======
         ./mmn init --data-dir "./node-data/node1" --genesis "config/genesis.yml" --database "leveldb" --privkey-path "config/key1.txt" &&
-        ./mmn node --database leveldb --data-dir "./node-data/node1" --listen-addr ":8001" --grpc-addr ":9001" --bootstrap-addresses "/dns4/bootnode/tcp/9000/p2p/12D3KooWAhZyyZV2KBtfm8zsLaKPvcmVfaYczJ5UdpB8cJU7vKg2"
->>>>>>> c9360543
+        ./mmn node --validator-stake 3000000 --use-dynamic-scheduler --database "leveldb" --data-dir "./node-data/node1" --listen-addr ":8001" --grpc-addr ":9001" --p2p-port "8101" --bootstrap-addresses "/dns4/bootnode/tcp/9000/p2p/12D3KooWAhZyyZV2KBtfm8zsLaKPvcmVfaYczJ5UdpB8cJU7vKg2"
       '
     depends_on:
       - bootnode
     ports:
       - "8001:8001"
       - "9001:9001"
-<<<<<<< HEAD
       - "8101:8101"
-=======
     volumes:
       - node_data:/app/node-data
->>>>>>> c9360543
     networks:
       - mezon
     restart: unless-stopped
@@ -47,25 +39,17 @@
       sh -c '
         sleep 5 &&
         rm -rf ./node-data/node2 &&
-<<<<<<< HEAD
-        ./mmn init --data-dir "./node-data/node2" --genesis "config/genesis.yml" --database "rocksdb" --privkey-path "config/key2.txt" &&
-        ./mmn node --validator-stake 2000000 --use-dynamic-scheduler --database "rocksdb" --data-dir "./node-data/node2" --listen-addr ":8002" --grpc-addr ":9002" --p2p-port "8102" --bootstrap-addresses "/dns4/bootnode/tcp/9000/p2p/12D3KooWAhZyyZV2KBtfm8zsLaKPvcmVfaYczJ5UdpB8cJU7vKg2"
-=======
         ./mmn init --data-dir "./node-data/node2" --genesis "config/genesis.yml" --database "leveldb" --privkey-path "config/key2.txt" &&
-        ./mmn node --database leveldb --data-dir "./node-data/node2" --listen-addr ":8002" --grpc-addr ":9002" --bootstrap-addresses "/dns4/bootnode/tcp/9000/p2p/12D3KooWAhZyyZV2KBtfm8zsLaKPvcmVfaYczJ5UdpB8cJU7vKg2"
->>>>>>> c9360543
+        ./mmn node --validator-stake 2000000 --use-dynamic-scheduler --database "leveldb" --data-dir "./node-data/node2" --listen-addr ":8002" --grpc-addr ":9002" --p2p-port "8102" --bootstrap-addresses "/dns4/bootnode/tcp/9000/p2p/12D3KooWAhZyyZV2KBtfm8zsLaKPvcmVfaYczJ5UdpB8cJU7vKg2"
       '
     depends_on:
       - bootnode
     ports:
       - "8002:8002"
       - "9002:9002"
-<<<<<<< HEAD
       - "8102:8102"
-=======
     volumes:
       - node_data:/app/node-data
->>>>>>> c9360543
     networks:
       - mezon
     restart: unless-stopped
@@ -77,25 +61,17 @@
       sh -c '
         sleep 10 &&
         rm -rf ./node-data/node3 &&
-<<<<<<< HEAD
-        ./mmn init --data-dir "./node-data/node3" --genesis "config/genesis.yml" --database "rocksdb" --privkey-path "config/key3.txt" &&
-        ./mmn node --validator-stake 1000000 --use-dynamic-scheduler --database "rocksdb" --data-dir "./node-data/node3" --listen-addr ":8003" --grpc-addr ":9003" --p2p-port "8103" --bootstrap-addresses "/dns4/bootnode/tcp/9000/p2p/12D3KooWAhZyyZV2KBtfm8zsLaKPvcmVfaYczJ5UdpB8cJU7vKg2"
-=======
         ./mmn init --data-dir "./node-data/node3" --genesis "config/genesis.yml" --database "leveldb" --privkey-path "config/key3.txt" &&
-        ./mmn node --database leveldb --data-dir "./node-data/node3" --listen-addr ":8003" --grpc-addr ":9003" --bootstrap-addresses "/dns4/bootnode/tcp/9000/p2p/12D3KooWAhZyyZV2KBtfm8zsLaKPvcmVfaYczJ5UdpB8cJU7vKg2"
->>>>>>> c9360543
+        ./mmn node --validator-stake 1000000 --use-dynamic-scheduler --database "leveldb" --data-dir "./node-data/node3" --listen-addr ":8003" --grpc-addr ":9003" --p2p-port "8103" --bootstrap-addresses "/dns4/bootnode/tcp/9000/p2p/12D3KooWAhZyyZV2KBtfm8zsLaKPvcmVfaYczJ5UdpB8cJU7vKg2"
       '
     depends_on:
       - bootnode
     ports:
       - "8003:8003"
       - "9003:9003"
-<<<<<<< HEAD
       - "8103:8103"
-=======
     volumes:
       - node_data:/app/node-data
->>>>>>> c9360543
     networks:
       - mezon
     restart: unless-stopped
