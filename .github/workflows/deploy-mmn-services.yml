﻿name: Deploy MMN
permissions:
  contents: write

on:
  workflow_dispatch:
    inputs:
      env:
        description: "Environment (dev|prod)"
        required: true
        default: "dev"
      ref:
        description: "Git ref (branch, tag, or commit)"
        required: true
        default: "master"
      new_tag_to_build:
        description: "(Optional) New tag"
        required: false
      existing_tag_to_deploy:
        description: "(Optional) Existing tag"
        required: false

jobs:
  determine_tag:
    runs-on: ubuntu-latest
    if: github.event.inputs.new_tag_to_build == '' && github.event.inputs.existing_tag_to_deploy == ''
    outputs:
      new_tag: ${{ steps.get_tag.outputs.new_tag }}
      is_run: "true"
    steps:
      - name: Checkout for git history
        uses: actions/checkout@v4
        with:
          fetch-depth: 0
      
      - name: Calculate new tag
        id: get_tag
        run: |
          echo "==> No new or existing tag provided. Calculating the next tag..."

          LATEST_TAG=$(git tag -l --sort=-v:refname | head -n 1)
          if [ -z "$LATEST_TAG" ]; then
            NEW_TAG="v0.1.0"
            echo "==> No existing tags found. Starting with initial tag: $NEW_TAG"
          else
            echo "==> Latest tag is: $LATEST_TAG"
            VERSION=$(echo $LATEST_TAG | sed 's/^v//')
            MAJOR=$(echo $VERSION | cut -d. -f1)
            MINOR=$(echo $VERSION | cut -d. -f2)
            PATCH=$(echo $VERSION | cut -d. -f3)
            NEXT_PATCH=$((PATCH + 1))
            NEW_TAG="v${MAJOR}.${MINOR}.${NEXT_PATCH}"
            echo "==> Calculated next tag: $NEW_TAG"
          fi
          echo "new_tag=$NEW_TAG" >> $GITHUB_OUTPUT

  build:
    needs: determine_tag
    if: always()
    runs-on: [self-hosted, Linux, mezon-runner]
    outputs:
      tag_name: ${{ steps.determine_release_tag.outputs.tag }}
    steps:
      - name: Decide whether to build
        id: decide
        run: |
          if [ -n "${{ inputs.existing_tag_to_deploy }}" ]; then
            echo "==> Skipping build because 'existing_tag_to_deploy' is set. Will deploy directly."
            echo "skip=true" >> $GITHUB_OUTPUT
          else
            echo "==> Proceeding with new build."
            echo "skip=false" >> $GITHUB_OUTPUT
          fi
      - name: Checkout
        if: steps.decide.outputs.skip == 'false'
        uses: actions/checkout@v4
        with:
          ref: ${{ inputs.ref }}
      
      - name: Get Git Commit SHA
        if: steps.decide.outputs.skip == 'false'
        id: get_sha
        run: echo "sha=$(git rev-parse --short=12 HEAD)" >> $GITHUB_OUTPUT

      - name: Setup Go
        if: steps.decide.outputs.skip == 'false'
        uses: actions/setup-go@v5
        with:
          go-version: "1.22.5"
          cache: true
          check-latest: false

      - name: Install build dependencies
        if: steps.decide.outputs.skip == 'false'
        run: |
          PACKAGES="
          build-essential
          libsnappy-dev
          zlib1g-dev
          libbz2-dev
          libgflags-dev
          liblz4-dev
          libzstd-dev
          liburing-dev
          "
          TO_INSTALL=""
          echo "==> Checking for required packages..."
          for PKG in $PACKAGES; do
            if ! dpkg -s "$PKG" &> /dev/null; then
              TO_INSTALL="$TO_INSTALL $PKG"
            fi
          done

          if [ -n "$TO_INSTALL" ]; then
            echo "==> Found missing packages, installing: $TO_INSTALL"
            sudo apt-get update
            sudo apt-get install -y $TO_INSTALL
          else
            echo "==> All build dependencies are already installed. Skipping."
          fi

      - name: Determine and Standardize Tag for Release
        if: steps.decide.outputs.skip == 'false'
        id: determine_release_tag
        run: |
          if [ -n "${{ inputs.new_tag_to_build }}" ]; then
            TAG_INPUT="${{ inputs.new_tag_to_build }}"
          else
            TAG_INPUT="${{ needs.determine_tag.outputs.new_tag }}"
          fi

          if [[ ! "$TAG_INPUT" == v* ]]; then
            TAG_TO_USE="v$TAG_INPUT"
            echo "==> Prefix 'v' was missing. Standardizing to: $TAG_TO_USE"
          else
            TAG_TO_USE="$TAG_INPUT"
          fi

          echo "==> Using tag for release: $TAG_TO_USE"
          echo "tag=$TAG_TO_USE" >> $GITHUB_OUTPUT

      - name: Build MMN binary
        if: steps.decide.outputs.skip == 'false'
        id: build
        env:
          CGO_ENABLED: 1
          CGO_CFLAGS: "-I$(pwd)/libs/rocksdb"
          CGO_LDFLAGS: "-L$(pwd)/libs -lrocksdb -lstdc++ -lm -lz -lbz2 -lsnappy -llz4 -lzstd -luring"
        run: |
          mkdir -p build
          GOOS=linux GOARCH=amd64 go build -tags rocksdb -o "build/mmn-${{ steps.determine_release_tag.outputs.tag }}" .
          GIT_SHA=$(git rev-parse --short=12 HEAD)

      - name: Create Release and Upload Binary
        if: steps.decide.outputs.skip == 'false'
        id: create_release
        uses: softprops/action-gh-release@v2
        with:
          tag_name: ${{ steps.determine_release_tag.outputs.tag }}
          name: "Release ${{ steps.determine_release_tag.outputs.tag }}"
          fail_on_unmatched_files: true
          files: |
            build/mmn-${{ steps.determine_release_tag.outputs.tag }}

  deploy:
    needs: [determine_tag, build]
    if: always()
    runs-on: [self-hosted, Linux, mezon-runner]
    environment: ${{ inputs.env }}
    env:
      TARGET_HOST: ${{ inputs.env == 'prod' && 'prod-mmn' || 'dev-mmn' }}
    steps:
      - name: Determine Binary Path and Tag
        id: determine_binary
        run: |
          TAG_INPUT=""
          if [ -n "${{ inputs.existing_tag_to_deploy }}" ]; then
            TAG_INPUT="${{ inputs.existing_tag_to_deploy }}"
            echo "==> Will deploy existing tag: $TAG_INPUT"
          elif [ "${{ needs.build.result }}" == "success" ]; then
            TAG_INPUT="${{ needs.build.outputs.tag_name }}"
            echo "==> Will deploy newly built tag: $TAG_INPUT"
          else
            echo "::error::Cannot proceed. No existing tag was provided and the build job did not succeed."
            exit 1
          fi

          if [[ ! "$TAG_INPUT" == v* ]]; then
            TAG_TO_DEPLOY="v$TAG_INPUT"
            echo "==> Prefix 'v' was missing. Standardizing to: $TAG_TO_DEPLOY"
          else
            TAG_TO_DEPLOY="$TAG_INPUT"
          fi
          
          echo "tag_name=$TAG_TO_DEPLOY" >> $GITHUB_OUTPUT
          echo "binary_name=mmn-$TAG_TO_DEPLOY" >> $GITHUB_OUTPUT
          echo "binary_path=build/mmn-$TAG_TO_DEPLOY" >> $GITHUB_OUTPUT

      - name: Download release binary using curl
        if: inputs.existing_tag_to_deploy != ''
        run: |
          set -e
          OWNER=$(echo "$GITHUB_REPOSITORY" | cut -d/ -f1)
          REPO=$(echo "$GITHUB_REPOSITORY" | cut -d/ -f2)
          TAG_NAME="${{ steps.determine_binary.outputs.tag_name }}"
          BINARY_NAME="${{ steps.determine_binary.outputs.binary_name }}"
          BINARY_PATH="${{ steps.determine_binary.outputs.binary_path }}"
          DOWNLOAD_URL="https://github.com/$OWNER/$REPO/releases/download/$TAG_NAME/$BINARY_NAME"

          echo "==> Downloading from URL: $DOWNLOAD_URL"
          mkdir -p build
          curl -sSL --fail -o "$BINARY_PATH" "$DOWNLOAD_URL"
          echo "==> Download complete: $BINARY_PATH"
          ls -lh "$BINARY_PATH"

      - name: Deploy Monitoring Configurations
        if: inputs.env == 'dev'
        env:
          URL_LOKI_PUSH: ${{ vars.URL_LOKI_PUSH }}
        run: |
          set -e
          echo "==> Deploying monitoring configs for MMN..."
          ssh -i /home/nccsoft/.ssh/mmn_deploy ${{ vars.HOST_ALIAS }} "
            set -e
            sudo mkdir -p /etc/mezon/monitoring
            sudo chown mmn:mmn /etc/mezon/monitoring
          "

          echo "==> Copying configs to a temporary location on the MMN server..."
          scp -i /home/nccsoft/.ssh/mmn_deploy ./monitoring/promtail-config.yml ${{ vars.HOST_ALIAS }}:/tmp/promtail-config.yml

          echo "==> Moving configs to final destination with sudo..."
          ssh -i /home/nccsoft/.ssh/mmn_deploy ${{ vars.HOST_ALIAS }} <<EOF
            set -e
            sed \
              -e "s|__URL_LOKI_PUSH__|${URL_LOKI_PUSH}|g" \
              -e 's|__path__: /var/log/mmn/\*.log|__path__: /opt/mezon/mmn/logs/\*.log|g' \
              /tmp/promtail-config.yml \
              | sudo tee /etc/mezon/monitoring/promtail-config.yml >/dev/null
            sudo chown mmn:mmn /etc/mezon/monitoring/promtail-config.yml
          EOF
      
      - name: Monitoring config server runner
        if: inputs.env == 'prod'
        env:
          PORT_NODE_EXPORTER: ${{ vars.PORT_NODE_EXPORTER }}
          NODE1_URL_PORT: ${{ vars.NODE1_URL_PORT }}
          LISTENER_URL_PORT: ${{ vars.LISTENER_URL_PORT }}
        run: |
          echo "==> Move config file to folder run monitoring..."
          sudo mkdir -p /etc/mezon/monitoring/
          echo "==> Setting up Prometheus and Loki configs..."
          sudo cp ./monitoring/prometheus-config.yml /etc/mezon/monitoring/prometheus-config.yml

          sudo sed -i "s/__PORT_NODE_EXPORTER__/${PORT_NODE_EXPORTER}/g" /etc/mezon/monitoring/prometheus-config.yml
          sudo chown mmn:mmn /etc/mezon/monitoring/prometheus-config.yml

          echo "==> Setting up Grafana configs..."
          sudo mkdir -p /etc/grafana/
          sudo cp -r ./monitoring/grafana/* /etc/grafana/
          
          sudo chown -R mmn:mmn /etc/grafana/provisioning
          sudo chown -R mmn:mmn /etc/grafana/dashboards
          sudo sed -i 's#url: http://prometheus:9090#url: http://localhost:9090#g' /etc/grafana/provisioning/datasources/prometheus.yml
          sudo sed -i 's#path: /var/lib/grafana/dashboards#path: /etc/grafana/dashboards#g' /etc/grafana/provisioning/dashboards/dashboard.yaml

          sudo mkdir -p /etc/prometheus/targets
          sudo cp ./monitoring/prometheus/targets/nodes.example.yml /etc/prometheus/targets/nodes.yml
          sudo sed -i -e "s#__NODE1_URL_PORT__#${NODE1_URL_PORT}#g" -e "s#__LISTENER_URL_PORT__#${LISTENER_URL_PORT}#g" /etc/prometheus/targets/nodes.yml
          sudo chown mmn:mmn /etc/prometheus/targets/nodes.yml

      - name: Deploy Full Monitoring Stack to Dev Server
        if: inputs.env == 'dev'
        env:
          PORT_NODE_EXPORTER: ${{ vars.PORT_NODE_EXPORTER }}
          NODE1_URL_PORT: ${{ vars.NODE1_URL_PORT }}
          LISTENER_URL_PORT: ${{ vars.LISTENER_URL_PORT }}
        run: |
          set -e
          echo "==> 1. Preparing monitoring configs on the runner..."

          cp -r ./monitoring ./monitoring_deploy_temp

          sed -i "s/__PORT_NODE_EXPORTER__/${PORT_NODE_EXPORTER}/g" ./monitoring_deploy_temp/prometheus-config.yml
          sed -i -e "s#__NODE1_URL_PORT__#${NODE1_URL_PORT}#g" -e "s#__LISTENER_URL_PORT__#${LISTENER_URL_PORT}#g" ./monitoring_deploy_temp/prometheus/targets/nodes.example.yml

          echo "==> 2. Copying prepared monitoring stack to the dev server..."
          ssh -i /home/nccsoft/.ssh/mmn_deploy ${{ vars.HOST_ALIAS }} "
            set -e
            sudo mkdir -p /etc/mezon/monitoring
            sudo chown mmn:mmn /etc/mezon/monitoring
          "
          ssh -i /home/nccsoft/.ssh/mmn_deploy ${{ vars.HOST_ALIAS }} "
            set -e
            sudo mkdir -p /tmp/monitoring_deploy
            sudo chown mmn:mmn /tmp/monitoring_deploy
          "
          scp -i /home/nccsoft/.ssh/mmn_deploy -r ./monitoring_deploy_temp/* ${{ vars.HOST_ALIAS }}:/tmp/monitoring_deploy

          echo "==> 3. Running setup script on the dev server..."
          ssh -i /home/nccsoft/.ssh/mmn_deploy ${{ vars.HOST_ALIAS }} <<'EOF'
            set -e
            echo "--> Preparing directories on remote server..."
            sudo mkdir -p /etc/mezon/monitoring/ /etc/grafana/ /etc/prometheus/targets

            echo "--> Setting up Prometheus..."
            sudo mv /tmp/monitoring_deploy/prometheus-config.yml /etc/mezon/monitoring/prometheus-config.yml
            sudo mv /tmp/monitoring_deploy/prometheus/targets/nodes.example.yml /etc/prometheus/targets/nodes.yml
            sudo chown mmn:mmn /etc/mezon/monitoring/prometheus-config.yml
            sudo chown mmn:mmn /etc/prometheus/targets/nodes.yml

            echo "--> Setting up Loki..."
            sudo mv /tmp/monitoring_deploy/loki-config.yml /etc/mezon/monitoring/loki-config.yml
            sudo chown mmn:mmn /etc/mezon/monitoring/loki-config.yml

            echo "--> Setting up Grafana..."
            sudo cp -r /tmp/monitoring_deploy/grafana/* /etc/grafana/
            
            sudo chown -R grafana:grafana /etc/grafana/provisioning
            sudo chown -R grafana:grafana /etc/grafana/dashboards

            sudo sed -i 's#url: http://loki:3100#url: http://localhost:3100#g' /etc/grafana/provisioning/datasources/loki.yml
            sudo sed -i 's#url: http://prometheus:9090#url: http://localhost:9090#g' /etc/grafana/provisioning/datasources/prometheus.yml
            sudo sed -i 's#path: /var/lib/grafana/dashboards#path: /etc/grafana/dashboards#g' /etc/grafana/provisioning/dashboards/dashboard.yaml
            echo "--> Cleaning up temporary files..."
            sudo rm -rf /tmp/monitoring_deploy

            echo "Full monitoring stack deployed to dev server."
          EOF

      - name: Copy binary and config to target
        run: |
          scp -i /home/nccsoft/.ssh/mmn_deploy ${{ steps.determine_binary.outputs.binary_path }} ${{ vars.HOST_ALIAS }}:/opt/mezon/mmn/staging/mmn_new
          scp -i /home/nccsoft/.ssh/mmn_deploy config/genesis.template.yml ${{ vars.HOST_ALIAS }}:/opt/mezon/mmn/config/

      - name: Generate remote setup and env files locally
        run: |
          cat > remote_setup.sh <<'EOF'
          #!/usr/bin/env bash
          set -euo pipefail

          echo "==> Loading environment..."
          source /tmp/mezon_env.sh

          echo "==> Checking and installing runtime dependencies..."
          RUNTIME_PACKAGES="
          libsnappy1v5
          zlib1g
          libbz2-1.0
          liblz4-1
          libzstd1
          liburing2
          "
          TO_INSTALL_REMOTE=""
          for PKG in $RUNTIME_PACKAGES; do
            if ! dpkg -s "$PKG" &> /dev/null; then
              TO_INSTALL_REMOTE="$TO_INSTALL_REMOTE $PKG"
            fi
          done

          if [ -n "$TO_INSTALL_REMOTE" ]; then
            echo "==> Found missing runtime packages on target server, installing: $TO_INSTALL_REMOTE"
            sudo apt-get update -y
            sudo apt-get install -y $TO_INSTALL_REMOTE
          else
            echo "==> All runtime dependencies are already installed on target server. Skipping."
          fi

          echo "==> Preparing directories..."
          sudo mkdir -p /etc/mezon /opt/mezon/mmn/bin /opt/mezon/node-data

          write_text_file() {
            local var_value="$1"
            local dest="$2"
            if [ -z "$var_value" ]; then
              echo "❌ ERROR: Missing value for $dest"
              exit 1
            fi
            printf '%s' "$var_value" | sudo tee "$dest" >/dev/null
            sudo chmod 600 "$dest"
            sudo chown mmn:mmn "$dest"
          }

          echo "==> Writing keys..."
          write_text_file "$BOOTNODE_PRIVKEY" /etc/mezon/bootnode_privkey.txt
          write_text_file "$NODE1_PRIVKEY" /etc/mezon/node1_privkey.txt
          write_text_file "$VERIFYING_KEY_B64" /opt/mezon/mmn/config/verifying_key.b64
          write_text_file "$LISTENER_PRIVKEY" /etc/mezon/listener_privkey.txt

          echo "==> Generating genesis.yml..."
          sed \
            -e "s|__LEADER_ADDRESS__|$NODE1_ADDRESS|g" \
            -e "s|__FAUCET_ADDRESS__|$FAUCET_ADDRESS|g" \
            /opt/mezon/mmn/config/genesis.template.yml \
            | sudo tee /etc/mezon/genesis.yml >/dev/null
          sudo chown mmn:mmn /etc/mezon/genesis.yml

          echo "==> Updating systemd for node1..."
          BOOTNODE_MULTIADDR="/ip4/$BOOTNODE_IP/tcp/9000/p2p/$BOOTNODE_ID"
          sed -e "s|__BOOTNODE_MULTIADDR__|$BOOTNODE_MULTIADDR|g" \
              -e "s|__PUBLIC_IP__|$PUBLIC_IP|g" \
              /opt/mezon/mmn/config/systemd/mezon-node1.service.tpl \
              | sudo tee /etc/systemd/system/mezon-node1.service >/dev/null
          
          if [[ "${{ inputs.env }}" == "prod" ]]; then
            LOG_LEVEL="warn"
            echo "==> Production environment detected. Setting LOGLEVEL to 'warn'."
          else
            LOG_LEVEL="info"
            echo "==> Development environment detected. Setting LOGLEVEL to 'info'."
          fi

          echo "==> Updating systemd for listener..."
          sed -e "s|__BOOTNODE_MULTIADDR__|$BOOTNODE_MULTIADDR|g" \
              -e "s|__PUBLIC_IP__|$PUBLIC_IP|g" \
              /opt/mezon/mmn/config/systemd/mezon-listener.service.tpl \
              | sudo tee /etc/systemd/system/mezon-listener.service >/dev/null

          echo "==> Creating /etc/mezon/node1.env..."
          sudo tee /etc/mezon/node1.env >/dev/null <<EOL
          LOGFILE=node1.log
          LOGLEVEL=${LOG_LEVEL}
          LOGFILE_MAX_SIZE_MB=500
          LOGFILE_MAX_AGE_DAYS=30
          CORS_ALLOWED_ORIGINS=*
          CORS_ALLOWED_METHODS=POST,OPTIONS
          CORS_ALLOWED_HEADERS=Content-Type
          EOL

          sudo chmod 644 /etc/mezon/node1.env
          sudo chown mmn:mmn /etc/mezon/node1.env

          echo "==> Creating /etc/mezon/node-listener.env..."
          sudo tee /etc/mezon/node-listener.env >/dev/null <<EOL
          LOGFILE=node-listener.log
          LOGLEVEL=info
          LOGFILE_MAX_SIZE_MB=500
          LOGFILE_MAX_AGE_DAYS=3
          CORS_ALLOWED_ORIGINS=*
          CORS_ALLOWED_METHODS=POST,OPTIONS
          CORS_ALLOWED_HEADERS=Content-Type
          EOL
          sudo chmod 644 /etc/mezon/node-listener.env
          sudo chown mmn:mmn /etc/mezon/node-listener.env

          sudo systemctl daemon-reload
          sudo systemctl enable mezon-node1
          sudo systemctl enable mezon-listener

          echo "✅ Remote setup completed successfully."
          EOF

          chmod +x remote_setup.sh

          echo "# Mezon env generated at $(date)" > mezon_env.sh
          printf "export BOOTNODE_PRIVKEY=%q\n" "$BOOTNODE_PRIVKEY" >> mezon_env.sh
          printf "export NODE1_PRIVKEY=%q\n" "$NODE1_PRIVKEY" >> mezon_env.sh
          printf "export VERIFYING_KEY_B64=%q\n" "$VERIFYING_KEY_B64" >> mezon_env.sh
          printf "export NODE1_ADDRESS=%q\n" "$NODE1_ADDRESS" >> mezon_env.sh
          printf "export FAUCET_ADDRESS=%q\n" "$FAUCET_ADDRESS" >> mezon_env.sh
          printf "export BOOTNODE_IP=%q\n" "$BOOTNODE_IP" >> mezon_env.sh
          printf "export BOOTNODE_ID=%q\n" "$BOOTNODE_ID" >> mezon_env.sh
<<<<<<< HEAD
          printf "export LISTENER_PRIVKEY=%q\n" "$LISTENER_PRIVKEY" >> mezon_env.sh 
=======
          printf "export PUBLIC_IP=%q\n" "$PUBLIC_IP" >> mezon_env.sh
>>>>>>> 56fd9bca
        env:
          BOOTNODE_PRIVKEY:  ${{ secrets.BOOTNODE_PRIVKEY }}
          NODE1_PRIVKEY:     ${{ secrets.NODE1_PRIVKEY }}
          VERIFYING_KEY_B64: ${{ secrets.VERIFYING_KEY_B64 }}
<<<<<<< HEAD
          NODE1_ADDRESS:     ${{ secrets.NODE1_ADDRESS }}
          FAUCET_ADDRESS:    ${{ secrets.FAUCET_ADDRESS }}
          BOOTNODE_IP:       ${{ secrets.BOOTNODE_IP }}
          BOOTNODE_ID:       ${{ secrets.BOOTNODE_ID }}
          LISTENER_PRIVKEY:  ${{ secrets.LISTENER_PRIVKEY }}
=======
          NODE1_ADDRESS:     ${{ vars.NODE1_ADDRESS }}
          FAUCET_ADDRESS:    ${{ vars.FAUCET_ADDRESS }}
          BOOTNODE_IP:       ${{ vars.BOOTNODE_IP }}
          BOOTNODE_ID:       ${{ vars.BOOTNODE_ID }}
          PUBLIC_IP:         ${{ vars.PUBLIC_IP }}
>>>>>>> 56fd9bca

      - name: Execute remote setup correctly with sourced env
        shell: bash
        env:
          BOOTNODE_PRIVKEY:  ${{ secrets.BOOTNODE_PRIVKEY }}
          NODE1_PRIVKEY:     ${{ secrets.NODE1_PRIVKEY }}
          VERIFYING_KEY_B64: ${{ secrets.VERIFYING_KEY_B64 }}
<<<<<<< HEAD
          NODE1_ADDRESS:     ${{ secrets.NODE1_ADDRESS }}
          FAUCET_ADDRESS:    ${{ secrets.FAUCET_ADDRESS }}
          BOOTNODE_IP:       ${{ secrets.BOOTNODE_IP }}
          BOOTNODE_ID:       ${{ secrets.BOOTNODE_ID }}
          LISTENER_PRIVKEY:  ${{ secrets.LISTENER_PRIVKEY }}
=======
          NODE1_ADDRESS:     ${{ vars.NODE1_ADDRESS }}
          FAUCET_ADDRESS:    ${{ vars.FAUCET_ADDRESS }}
          BOOTNODE_IP:       ${{ vars.BOOTNODE_IP }}
          BOOTNODE_ID:       ${{ vars.BOOTNODE_ID }}
          PUBLIC_IP:         ${{ vars.PUBLIC_IP }}
>>>>>>> 56fd9bca
        run: |
          set -e

          echo "==> Copying remote_setup.sh and mezon_env.sh..."
          scp -i /home/nccsoft/.ssh/mmn_deploy remote_setup.sh mezon_env.sh ${{ vars.HOST_ALIAS }}:/tmp/

          echo "==> Running remote setup..."
          ssh -i /home/nccsoft/.ssh/mmn_deploy ${{ vars.HOST_ALIAS }} "
            set -e
            chmod +x /tmp/remote_setup.sh
            bash -c 'set -e; source /tmp/mezon_env.sh; bash /tmp/remote_setup.sh'
            rm -f /tmp/mezon_env.sh /tmp/remote_setup.sh
          "

      - name: Atomic swap + restart services
        run: |
          ssh -i /home/nccsoft/.ssh/mmn_deploy ${{ vars.HOST_ALIAS }} <<'EOF'
          set -e
          SHA=$(date +%s)

          sudo systemctl stop mezon-node1 || true
          sudo systemctl stop mezon-bootnode || true
          sudo systemctl stop mezon-listener || true

          sudo install -m 0755 /opt/mezon/mmn/staging/mmn_new /opt/mezon/mmn/bin/mmn-${SHA}
          sudo ln -sfn mmn-${SHA} /opt/mezon/mmn/bin/mmn

          if [ ! -d "/opt/mezon/node-data/node1" ]; then
            set -a
            source /etc/mezon/node1.env
            set +a
            /opt/mezon/mmn/bin/mmn init \
              --data-dir "/opt/mezon/node-data/node1" \
              --genesis "/etc/mezon/genesis.yml" \
              --database rocksdb \
              --privkey-path "/etc/mezon/node1_privkey.txt"
          fi

          if [ ! -d "/opt/mezon/node-data/node-listener" ]; then
            set -a
            source /etc/mezon/listener.env
            set +a
            /opt/mezon/mmn/bin/mmn init \
              --data-dir "/opt/mezon/node-data/node-listener" \
              --genesis "/etc/mezon/genesis.yml" \
              --database rocksdb \
              --privkey-path "/etc/mezon/listener_privkey.txt"
          fi

          sudo systemctl start mezon-bootnode || true
          sleep 2
          sudo systemctl start mezon-node1 || true
          sudo systemctl start mezon-listener || true
          EOF

      - name: Healthcheck
        run: |
<<<<<<< HEAD
          ssh -i /home/nccsoft/.ssh/mmn_deploy ${{ secrets.HOST_ALIAS }} "sudo systemctl --no-pager -l status mezon-node1 | tail -n 50"
          ssh -i /home/nccsoft/.ssh/mmn_deploy ${{ secrets.HOST_ALIAS }} "sudo systemctl --no-pager -l status mezon-listener | tail -n 50"
          ssh -i /home/nccsoft/.ssh/mmn_deploy ${{ secrets.HOST_ALIAS }} "curl -sSf http://127.0.0.1:8081/health || true"
          ssh -i /home/nccsoft/.ssh/mmn_deploy ${{ secrets.HOST_ALIAS }} "curl -sSf http://127.0.0.1:8084/health || true"
=======
          ssh -i /home/nccsoft/.ssh/mmn_deploy ${{ vars.HOST_ALIAS }} "sudo systemctl --no-pager -l status mezon-node1 | tail -n 50"
          ssh -i /home/nccsoft/.ssh/mmn_deploy ${{ vars.HOST_ALIAS }} "curl -sSf http://127.0.0.1:8081/health || true"
>>>>>>> 56fd9bca
<|MERGE_RESOLUTION|>--- conflicted
+++ resolved
@@ -460,28 +460,18 @@
           printf "export FAUCET_ADDRESS=%q\n" "$FAUCET_ADDRESS" >> mezon_env.sh
           printf "export BOOTNODE_IP=%q\n" "$BOOTNODE_IP" >> mezon_env.sh
           printf "export BOOTNODE_ID=%q\n" "$BOOTNODE_ID" >> mezon_env.sh
-<<<<<<< HEAD
+          printf "export PUBLIC_IP=%q\n" "$PUBLIC_IP" >> mezon_env.sh
           printf "export LISTENER_PRIVKEY=%q\n" "$LISTENER_PRIVKEY" >> mezon_env.sh 
-=======
-          printf "export PUBLIC_IP=%q\n" "$PUBLIC_IP" >> mezon_env.sh
->>>>>>> 56fd9bca
         env:
           BOOTNODE_PRIVKEY:  ${{ secrets.BOOTNODE_PRIVKEY }}
           NODE1_PRIVKEY:     ${{ secrets.NODE1_PRIVKEY }}
           VERIFYING_KEY_B64: ${{ secrets.VERIFYING_KEY_B64 }}
-<<<<<<< HEAD
-          NODE1_ADDRESS:     ${{ secrets.NODE1_ADDRESS }}
-          FAUCET_ADDRESS:    ${{ secrets.FAUCET_ADDRESS }}
-          BOOTNODE_IP:       ${{ secrets.BOOTNODE_IP }}
-          BOOTNODE_ID:       ${{ secrets.BOOTNODE_ID }}
-          LISTENER_PRIVKEY:  ${{ secrets.LISTENER_PRIVKEY }}
-=======
           NODE1_ADDRESS:     ${{ vars.NODE1_ADDRESS }}
           FAUCET_ADDRESS:    ${{ vars.FAUCET_ADDRESS }}
           BOOTNODE_IP:       ${{ vars.BOOTNODE_IP }}
           BOOTNODE_ID:       ${{ vars.BOOTNODE_ID }}
           PUBLIC_IP:         ${{ vars.PUBLIC_IP }}
->>>>>>> 56fd9bca
+          LISTENER_PRIVKEY:  ${{ secrets.LISTENER_PRIVKEY }}
 
       - name: Execute remote setup correctly with sourced env
         shell: bash
@@ -489,19 +479,12 @@
           BOOTNODE_PRIVKEY:  ${{ secrets.BOOTNODE_PRIVKEY }}
           NODE1_PRIVKEY:     ${{ secrets.NODE1_PRIVKEY }}
           VERIFYING_KEY_B64: ${{ secrets.VERIFYING_KEY_B64 }}
-<<<<<<< HEAD
-          NODE1_ADDRESS:     ${{ secrets.NODE1_ADDRESS }}
-          FAUCET_ADDRESS:    ${{ secrets.FAUCET_ADDRESS }}
-          BOOTNODE_IP:       ${{ secrets.BOOTNODE_IP }}
-          BOOTNODE_ID:       ${{ secrets.BOOTNODE_ID }}
-          LISTENER_PRIVKEY:  ${{ secrets.LISTENER_PRIVKEY }}
-=======
           NODE1_ADDRESS:     ${{ vars.NODE1_ADDRESS }}
           FAUCET_ADDRESS:    ${{ vars.FAUCET_ADDRESS }}
           BOOTNODE_IP:       ${{ vars.BOOTNODE_IP }}
           BOOTNODE_ID:       ${{ vars.BOOTNODE_ID }}
           PUBLIC_IP:         ${{ vars.PUBLIC_IP }}
->>>>>>> 56fd9bca
+          LISTENER_PRIVKEY:  ${{ secrets.LISTENER_PRIVKEY }}
         run: |
           set -e
 
@@ -559,12 +542,7 @@
 
       - name: Healthcheck
         run: |
-<<<<<<< HEAD
           ssh -i /home/nccsoft/.ssh/mmn_deploy ${{ secrets.HOST_ALIAS }} "sudo systemctl --no-pager -l status mezon-node1 | tail -n 50"
           ssh -i /home/nccsoft/.ssh/mmn_deploy ${{ secrets.HOST_ALIAS }} "sudo systemctl --no-pager -l status mezon-listener | tail -n 50"
           ssh -i /home/nccsoft/.ssh/mmn_deploy ${{ secrets.HOST_ALIAS }} "curl -sSf http://127.0.0.1:8081/health || true"
-          ssh -i /home/nccsoft/.ssh/mmn_deploy ${{ secrets.HOST_ALIAS }} "curl -sSf http://127.0.0.1:8084/health || true"
-=======
-          ssh -i /home/nccsoft/.ssh/mmn_deploy ${{ vars.HOST_ALIAS }} "sudo systemctl --no-pager -l status mezon-node1 | tail -n 50"
-          ssh -i /home/nccsoft/.ssh/mmn_deploy ${{ vars.HOST_ALIAS }} "curl -sSf http://127.0.0.1:8081/health || true"
->>>>>>> 56fd9bca
+          ssh -i /home/nccsoft/.ssh/mmn_deploy ${{ secrets.HOST_ALIAS }} "curl -sSf http://127.0.0.1:8084/health || true"