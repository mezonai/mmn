--- conflicted
+++ resolved
@@ -1,14 +1,11 @@
 package main
 
 import (
-<<<<<<< HEAD
 	"fmt"
-	"mmn/cmd"
 	"os"
 	"runtime/debug"
-=======
+
 	"github.com/mezonai/mmn/cmd"
->>>>>>> 0f0ddea9
 )
 
 func main() {
