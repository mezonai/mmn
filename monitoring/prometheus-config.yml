global:
  scrape_interval: 15s
  scrape_timeout: 10s
  evaluation_interval: 15s

alerting:
  alertmanagers:
    - static_configs:
        - targets: ['alertmanager:9093']

scrape_configs:
  - job_name: prometheus
    scrape_interval: 1m
    static_configs:
      - targets: ["localhost:9090"]

  - job_name: mmn-node
    scrape_interval: 5s
    file_sd_configs:
      - files: ["/etc/prometheus/targets/nodes.yml"]

<<<<<<< HEAD
rule_files:
  - "/etc/prometheus/rules/*.yml"
=======
  - job_name: node_exporter
    scrape_interval: 15s
    static_configs:
      - targets: ["__PORT_NODE_EXPORTER__"]
        labels:
          node: node1
>>>>>>> 15141221
<|MERGE_RESOLUTION|>--- conflicted
+++ resolved
@@ -19,14 +19,12 @@
     file_sd_configs:
       - files: ["/etc/prometheus/targets/nodes.yml"]
 
-<<<<<<< HEAD
-rule_files:
-  - "/etc/prometheus/rules/*.yml"
-=======
   - job_name: node_exporter
     scrape_interval: 15s
     static_configs:
       - targets: ["__PORT_NODE_EXPORTER__"]
         labels:
           node: node1
->>>>>>> 15141221
+
+rule_files:
+  - "/etc/prometheus/rules/*.yml"