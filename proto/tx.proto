--- conflicted
+++ resolved
@@ -37,7 +37,23 @@
   string error   = 3;
 }
 
-<<<<<<< HEAD
+message GetTxByHashRequest {
+  string tx_hash = 1;
+}
+
+message TxInfo {
+  string sender = 1;
+  string recipient = 2;
+  uint64 amount = 3;
+  uint64 timestamp = 4;
+  string text_data = 5;
+}
+
+message GetTxByHashResponse {
+  string error = 1;
+  TxInfo tx = 2;
+}
+
 // Request to get transaction status
 message GetTransactionStatusRequest {
   string tx_hash = 1;
@@ -57,36 +73,16 @@
 // Request to subscribe to all transaction status updates
 message SubscribeTransactionStatusRequest {
   // Empty request - subscribes to all transaction events
-=======
-message GetTxByHashRequest {
-  string tx_hash = 1;
-}
-
-message TxInfo {
-  string sender = 1;
-  string recipient = 2;
-  uint64 amount = 3;
-  uint64 timestamp = 4;
-  string text_data = 5;
-}
-
-message GetTxByHashResponse {
-  string error = 1;
-  TxInfo tx = 2;
->>>>>>> 56f23a8a
 }
 
 service TxService {
   rpc TxBroadcast (SignedTxMsg) returns (TxResponse);
   rpc AddTx (SignedTxMsg) returns (AddTxResponse);
-<<<<<<< HEAD
+  rpc GetTxByHash (GetTxByHashRequest) returns (GetTxByHashResponse);
   
   // Get current status of a transaction
   rpc GetTransactionStatus(GetTransactionStatusRequest) returns (TransactionStatusInfo);
   
   // Subscribe to status updates for all transactions
   rpc SubscribeTransactionStatus(SubscribeTransactionStatusRequest) returns (stream TransactionStatusInfo);
-=======
-  rpc GetTxByHash (GetTxByHashRequest) returns (GetTxByHashResponse);
->>>>>>> 56f23a8a
 }