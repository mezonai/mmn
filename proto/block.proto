syntax = "proto3";
package mmn;
option go_package = "mmn/proto;proto";
import "tx.proto";

message Entry {
  uint64 num_hashes = 1;
  bytes hash       = 2;
  repeated bytes transactions = 3;
  repeated string tx_hashes = 4;
}
<<<<<<< HEAD

=======
message AccountData {
  string address = 1;
  string balance = 2;
  uint64 nonce   = 3;
} 
message TransactionData {
  string tx_hash = 1;
  string sender    = 2; // sender address
  string recipient = 3; // recipient address
  string amount    = 4; // amount
  uint64 nonce     = 5; // nonce
  uint64 timestamp = 6;
  TransactionStatus status = 7;
  AccountData sender_account = 8;
  AccountData recipient_account = 9;
}
>>>>>>> 6a3898bb


message Block {
  uint64 slot     = 1;
  bytes prev_hash = 2;
  repeated Entry entries = 3;
  string leader_id = 4;
  uint64 timestamp = 5;
  bytes hash = 6;
  bytes signature  = 7;
  repeated TransactionData transaction_data = 8;
}

message BroadcastResponse {
  bool ok      = 1;
  string error = 2;
}

message SubscribeRequest {
  string follower_id = 1;
}

message EmptyParams {}

message GetBlockByNumberRequest {
  repeated uint64 block_numbers = 1;
}

message GetBlockNumberResponse {
  uint64 block_number = 1;
}

message GetBlockByNumberResponse {
  repeated Block blocks = 1;   
  string error = 3;
  uint32 decimals = 4; // Number of fractional digits for amount formatting
}

service BlockService {
  rpc Broadcast(Block) returns (BroadcastResponse);
  rpc Subscribe(SubscribeRequest) returns (stream Block);
  rpc GetBlockNumber(EmptyParams) returns (GetBlockNumberResponse);
  rpc GetBlockByNumber(GetBlockByNumberRequest) returns (GetBlockByNumberResponse);
}<|MERGE_RESOLUTION|>--- conflicted
+++ resolved
@@ -9,26 +9,7 @@
   repeated bytes transactions = 3;
   repeated string tx_hashes = 4;
 }
-<<<<<<< HEAD
 
-=======
-message AccountData {
-  string address = 1;
-  string balance = 2;
-  uint64 nonce   = 3;
-} 
-message TransactionData {
-  string tx_hash = 1;
-  string sender    = 2; // sender address
-  string recipient = 3; // recipient address
-  string amount    = 4; // amount
-  uint64 nonce     = 5; // nonce
-  uint64 timestamp = 6;
-  TransactionStatus status = 7;
-  AccountData sender_account = 8;
-  AccountData recipient_account = 9;
-}
->>>>>>> 6a3898bb
 
 
 message Block {
