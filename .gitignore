# If you prefer the allow list template instead of the deny list, see community template:
# https://github.com/github/gitignore/blob/main/community/Golang/Go.AllowList.gitignore
#
# Binaries for programs and plugins
*.exe
*.exe~
*.dll
*.so
*.dylib

# Test binary, built with `go test -c`
*.test

# Code coverage profiles and other test artifacts
*.out
coverage.*
*.coverprofile
profile.cov

# Dependency directories (remove the comment below to include it)
# vendor/

# Go workspace file
go.work
go.work.sum

# env file
.env
.env.*
!.env.example

# Editor/IDE
# .idea/
.vscode/
# Development tools
.trae/

bin

client_test/mezon-server-sim/performance-test/performance_results.json
leveldb
./mmn
node-data

# Log files
mmn*.log

# Prometheus config
<<<<<<< HEAD
/monitoring/config/prometheus/targets/nodes.yml
=======
/monitoring/prometheus/targets/nodes.yml


>>>>>>> 9b8c1c89
<|MERGE_RESOLUTION|>--- conflicted
+++ resolved
@@ -1,55 +1,49 @@
-# If you prefer the allow list template instead of the deny list, see community template:
-# https://github.com/github/gitignore/blob/main/community/Golang/Go.AllowList.gitignore
-#
-# Binaries for programs and plugins
-*.exe
-*.exe~
-*.dll
-*.so
-*.dylib
-
-# Test binary, built with `go test -c`
-*.test
-
-# Code coverage profiles and other test artifacts
-*.out
-coverage.*
-*.coverprofile
-profile.cov
-
-# Dependency directories (remove the comment below to include it)
-# vendor/
-
-# Go workspace file
-go.work
-go.work.sum
-
-# env file
-.env
-.env.*
-!.env.example
-
-# Editor/IDE
-# .idea/
-.vscode/
-# Development tools
-.trae/
-
-bin
-
-client_test/mezon-server-sim/performance-test/performance_results.json
-leveldb
-./mmn
-node-data
-
-# Log files
-mmn*.log
-
-# Prometheus config
-<<<<<<< HEAD
-/monitoring/config/prometheus/targets/nodes.yml
-=======
-/monitoring/prometheus/targets/nodes.yml
-
-
->>>>>>> 9b8c1c89
+# If you prefer the allow list template instead of the deny list, see community template:
+# https://github.com/github/gitignore/blob/main/community/Golang/Go.AllowList.gitignore
+#
+# Binaries for programs and plugins
+*.exe
+*.exe~
+*.dll
+*.so
+*.dylib
+
+# Test binary, built with `go test -c`
+*.test
+
+# Code coverage profiles and other test artifacts
+*.out
+coverage.*
+*.coverprofile
+profile.cov
+
+# Dependency directories (remove the comment below to include it)
+# vendor/
+
+# Go workspace file
+go.work
+go.work.sum
+
+# env file
+.env
+.env.*
+!.env.example
+
+# Editor/IDE
+# .idea/
+.vscode/
+# Development tools
+.trae/
+
+bin
+
+client_test/mezon-server-sim/performance-test/performance_results.json
+leveldb
+./mmn
+node-data
+
+# Log files
+mmn*.log
+
+# Prometheus config
+/monitoring/config/prometheus/targets/nodes.yml