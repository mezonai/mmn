package p2p

import (
	"context"
	"crypto/ed25519"
	"sync"
	"sync/atomic"
	"time"

	"github.com/mezonai/mmn/store"

	"github.com/mezonai/mmn/block"
	"github.com/mezonai/mmn/consensus"
	"github.com/mezonai/mmn/transaction"
	"github.com/multiformats/go-multiaddr"

	pubsub "github.com/libp2p/go-libp2p-pubsub"
	"github.com/libp2p/go-libp2p/core/host"
	"github.com/libp2p/go-libp2p/core/network"
	"github.com/libp2p/go-libp2p/core/peer"
)

type Libp2pNetwork struct {
	host        host.Host
	pubsub      *pubsub.PubSub
	selfPubKey  string
	selfPrivKey ed25519.PrivateKey
	peers       map[peer.ID]*PeerInfo
	mu          sync.RWMutex

	blockStore store.BlockStore

	topicBlocks       *pubsub.Topic
	topicVotes        *pubsub.Topic
	topicTxs          *pubsub.Topic
	topicBlockSyncReq *pubsub.Topic
	topicLatestSlot   *pubsub.Topic

	onBlockReceived        func(broadcastedBlock *block.BroadcastedBlock) error
	onVoteReceived         func(*consensus.Vote) error
	onTransactionReceived  func(*transaction.Transaction) error
	onSyncResponseReceived func([]*block.BroadcastedBlock) error
	onLatestSlotReceived   func(uint64, string) error
	OnSyncPohFromLeader    func(seedHash [32]byte, slot uint64) error

	syncStreams map[peer.ID]network.Stream
	maxPeers    int

	activeSyncRequests map[string]*SyncRequestInfo
	syncMu             sync.RWMutex

	syncRequests  map[string]*SyncRequestTracker
	syncTrackerMu sync.RWMutex

	ctx    context.Context
	cancel context.CancelFunc

<<<<<<< HEAD
	// readiness control
	enableFullModeOnce sync.Once
	ready              atomic.Bool
}

// IsNodeReady returns whether the node has caught up sufficiently and enabled full pubsub handlers
func (ln *Libp2pNetwork) IsNodeReady() bool {
	return ln.ready.Load()
}

func (ln *Libp2pNetwork) setNodeReady() {
	ln.ready.Store(true)
=======
	// Add mutex for applyDataToBlock thread safety
	applyBlockMu sync.Mutex
>>>>>>> 8a173a2f
}

type PeerInfo struct {
	ID        peer.ID   `json:"id"`
	PublicKey string    ` json:"public_key"`
	Version   string    `json:"version"`
	LastSeen  time.Time `json:"last_seen"`
	IsActive  bool      `json:"is_active"`
}

type BlockMessage struct {
	Slot      uint64    `json:"slot"`
	PrevHash  string    `json:"prev_hash"`
	Entries   []string  `json:"entries"`
	LeaderID  string    `json:"leader_id"`
	Timestamp time.Time `json:"timestamp"`
	Hash      string    `json:"hash"`
	Signature []byte    ` json:"signature"`
}

type VoteMessage struct {
	Slot      uint64 `json:"slot"`
	BlockHash string `json:"block_hash"`
	VoterID   string `json:"voter_id"`
	Signature []byte `json:"signature"`
}

type TxMessage struct {
	Data []byte `json:"data"`
}

type SyncRequest struct {
	RequestID string                `json:"request_id"`
	FromSlot  uint64                `json:"from_slot"`
	ToSlot    uint64                `json:"to_slot"`
	Addrs     []multiaddr.Multiaddr `json:"addrs"`
}

type SyncResponse struct {
	Blocks []*block.Block `json:"blocks"`
}

type LatestSlotRequest struct {
	RequesterID string                `json:"requester_id"`
	Addrs       []multiaddr.Multiaddr `json:"addrs"`
}

type LatestSlotResponse struct {
	LatestSlot uint64 `json:"latest_slot"`
	PeerID     string `json:"peer_id"`
}

type SyncRequestInfo struct {
	RequestID string
	FromSlot  uint64
	ToSlot    uint64
	PeerID    peer.ID
	Stream    network.Stream
	StartTime time.Time
	IsActive  bool
}

// for trach when multiples requests
type SyncRequestTracker struct {
	RequestID    string
	FromSlot     uint64
	ToSlot       uint64
	ActivePeer   peer.ID
	ActiveStream network.Stream
	IsActive     bool
	StartTime    time.Time
	AllPeers     map[peer.ID]network.Stream
	mu           sync.RWMutex
}

type Callbacks struct {
	OnBlockReceived        func(broadcastedBlock *block.BroadcastedBlock) error
	OnVoteReceived         func(*consensus.Vote) error
	OnTransactionReceived  func(*transaction.Transaction) error
	OnLatestSlotReceived   func(uint64, string) error
	OnSyncResponseReceived func([]*block.BroadcastedBlock) error
}<|MERGE_RESOLUTION|>--- conflicted
+++ resolved
@@ -30,18 +30,20 @@
 
 	blockStore store.BlockStore
 
-	topicBlocks       *pubsub.Topic
-	topicVotes        *pubsub.Topic
-	topicTxs          *pubsub.Topic
-	topicBlockSyncReq *pubsub.Topic
-	topicLatestSlot   *pubsub.Topic
+	topicBlocks           *pubsub.Topic
+	topicVotes            *pubsub.Topic
+	topicTxs              *pubsub.Topic
+	topicBlockSyncReq     *pubsub.Topic
+	topicLatestSlot       *pubsub.Topic
+	topicSnapshotAnnounce *pubsub.Topic
+	topicSnapshotRequest  *pubsub.Topic
 
 	onBlockReceived        func(broadcastedBlock *block.BroadcastedBlock) error
 	onVoteReceived         func(*consensus.Vote) error
 	onTransactionReceived  func(*transaction.Transaction) error
 	onSyncResponseReceived func([]*block.BroadcastedBlock) error
 	onLatestSlotReceived   func(uint64, string) error
-	OnSyncPohFromLeader    func(seedHash [32]byte, slot uint64) error
+	onSnapshotAnnounce     func(SnapshotAnnounce) error
 
 	syncStreams map[peer.ID]network.Stream
 	maxPeers    int
@@ -55,7 +57,6 @@
 	ctx    context.Context
 	cancel context.CancelFunc
 
-<<<<<<< HEAD
 	// readiness control
 	enableFullModeOnce sync.Once
 	ready              atomic.Bool
@@ -68,10 +69,6 @@
 
 func (ln *Libp2pNetwork) setNodeReady() {
 	ln.ready.Store(true)
-=======
-	// Add mutex for applyDataToBlock thread safety
-	applyBlockMu sync.Mutex
->>>>>>> 8a173a2f
 }
 
 type PeerInfo struct {
@@ -101,6 +98,24 @@
 
 type TxMessage struct {
 	Data []byte `json:"data"`
+}
+
+// Snapshot gossip messages
+type SnapshotAnnounce struct {
+	Slot      uint64 `json:"slot"`
+	BankHash  string `json:"bank_hash"`
+	Size      int64  `json:"size"`
+	UDPAddr   string `json:"udp_addr"`
+	ChunkSize int    `json:"chunk_size"`
+	CreatedAt int64  `json:"created_at"`
+	PeerID    string `json:"peer_id"`
+}
+
+type SnapshotRequest struct {
+	PeerID       string `json:"peer_id"`
+	WantSlot     uint64 `json:"want_slot"`
+	ReceiverAddr string `json:"receiver_addr"` // host:port UDP
+	ChunkSize    int    `json:"chunk_size"`
 }
 
 type SyncRequest struct {
@@ -153,4 +168,5 @@
 	OnTransactionReceived  func(*transaction.Transaction) error
 	OnLatestSlotReceived   func(uint64, string) error
 	OnSyncResponseReceived func([]*block.BroadcastedBlock) error
+	OnSnapshotAnnounce     func(SnapshotAnnounce) error
 }