--- conflicted
+++ resolved
@@ -149,8 +149,7 @@
 	OnVoteReceived         func(*consensus.Vote) error
 	OnTransactionReceived  func(*types.Transaction) error
 	OnLatestSlotReceived   func(uint64, string) error
-<<<<<<< HEAD
-	OnSyncResponseReceived func([]*block.Block) error
+	OnSyncResponseReceived func([]*block.BroadcastedBlock) error
 }
 
 type AuthChallenge struct {
@@ -191,7 +190,4 @@
 	PublicKey     ed25519.PublicKey
 	AuthTimestamp time.Time
 	IsValid       bool
-=======
-	OnSyncResponseReceived func([]*block.BroadcastedBlock) error
->>>>>>> 8b53461c
 }