--- conflicted
+++ resolved
@@ -34,17 +34,13 @@
 	topicBlockSyncReq *pubsub.Topic
 	topicLatestSlot   *pubsub.Topic
 
-<<<<<<< HEAD
 	// Shred-related topics
 	topicShreds    *pubsub.Topic
 	topicRepairReq *pubsub.Topic
 	topicRepairRes *pubsub.Topic
 
 	onShredReceived        func(*types.Shred) error
-	onBlockReceived        func(*block.Block) error
-=======
 	onBlockReceived        func(broadcastedBlock *block.BroadcastedBlock) error
->>>>>>> 56f23a8a
 	onVoteReceived         func(*consensus.Vote) error
 	onTransactionReceived  func(*types.Transaction) error
 	onSyncResponseReceived func([]*block.BroadcastedBlock) error
@@ -141,8 +137,7 @@
 	OnVoteReceived         func(*consensus.Vote) error
 	OnTransactionReceived  func(*types.Transaction) error
 	OnLatestSlotReceived   func(uint64, string) error
-<<<<<<< HEAD
-	OnSyncResponseReceived func([]*block.Block) error
+	OnSyncResponseReceived func([]*block.BroadcastedBlock) error
 	OnShredReceived        func(*types.Shred) error
 }
 
@@ -168,7 +163,4 @@
 type RepairResponseMessage struct {
 	Slot   uint64         `json:"slot"`
 	Shreds []ShredMessage `json:"shreds"`
-=======
-	OnSyncResponseReceived func([]*block.BroadcastedBlock) error
->>>>>>> 56f23a8a
 }