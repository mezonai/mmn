package p2p

import (
	"context"
	"crypto/ed25519"
	"sync"
	"sync/atomic"
	"time"

	"github.com/mezonai/mmn/config"
	"github.com/mezonai/mmn/mem_blockstore"
	"github.com/mezonai/mmn/poh"
	"github.com/mezonai/mmn/store"

	"github.com/mezonai/mmn/block"
	"github.com/mezonai/mmn/consensus"
	"github.com/mezonai/mmn/transaction"
	"github.com/multiformats/go-multiaddr"

	pubsub "github.com/libp2p/go-libp2p-pubsub"
	"github.com/libp2p/go-libp2p/core/host"
	"github.com/libp2p/go-libp2p/core/network"
	"github.com/libp2p/go-libp2p/core/peer"
)

type Libp2pNetwork struct {
	host        host.Host
	pubsub      *pubsub.PubSub
	selfPubKey  string
	selfPrivKey ed25519.PrivateKey
	peers       map[peer.ID]*PeerInfo
	// Track bootstrap peers so we can exclude them from certain requests
	bootstrapPeerIDs map[peer.ID]struct{}

	blockStore    store.BlockStore
	memBlockStore *mem_blockstore.MemBlockStore
	txStore       store.TxStore

	topicBlocks            *pubsub.Topic
	topicEmptyBlocks       *pubsub.Topic
	topicVotes             *pubsub.Topic
	topicCerts             *pubsub.Topic
	topicTxs               *pubsub.Topic
	topicBlockSyncReq      *pubsub.Topic
	topicLatestSlot        *pubsub.Topic
	topicCheckpointRequest *pubsub.Topic

	onBlockReceived        func(broadcastedBlock *block.BroadcastedBlock) error
	onEmptyBlockReceived   func(blocks []*block.BroadcastedBlock) error
	onVoteReceived         func(*consensus.Vote) error
	onCertReceived         func(*consensus.Cert) error
	onTransactionReceived  func(*transaction.Transaction) error
	onSyncResponseReceived func(*block.BroadcastedBlock) error
	onLatestSlotReceived   func(uint64, uint64, string) error
	OnSyncPohFromLeader    func(seedHash [32]byte, slot uint64) error
	OnForceResetPOH        func(seedHash [32]byte, slot uint64) error
	OnGetLatestPohSlot     func() uint64

	maxPeers int

	activeSyncRequests map[string]*SyncRequestInfo
	syncMu             sync.RWMutex

	syncRequests  map[string]*SyncRequestTracker
	syncTrackerMu sync.RWMutex

	missingBlocksTracker map[uint64]*MissingBlockInfo
	missingBlocksMu      sync.RWMutex

	lastScannedSlot uint64
	scanMu          sync.RWMutex

	recentlyRequestedSlots map[uint64]time.Time
	recentlyRequestedMu    sync.RWMutex

	ctx    context.Context
	cancel context.CancelFunc

	// Add mutex for applyDataToBlock thread safety
	applyBlockMu sync.Mutex

	// cached leader schedule for local leader checks
	leaderSchedule *poh.LeaderSchedule

	// readiness control
	enableFullModeOnce sync.Once
	ready              atomic.Bool

	// New field for join behavior control
	worldLatestSlot    uint64
	worldLatestPohSlot uint64
	// Global block ordering queue
	blockOrderingQueue map[uint64]*block.BroadcastedBlock
	nextExpectedSlot   uint64
	blockOrderingMu    sync.RWMutex

	OnStartPoh       func()
	OnStartValidator func()

	// PoH config
	pohCfg     *config.PohConfig
	isListener bool
}

type PeerInfo struct {
	ID        peer.ID   `json:"id"`
	PublicKey string    ` json:"public_key"`
	Version   string    `json:"version"`
	LastSeen  time.Time `json:"last_seen"`
	IsActive  bool      `json:"is_active"`
}

<<<<<<< HEAD
type BlockMessage struct {
	Slot      uint64    `json:"slot"`
	PrevHash  string    `json:"prev_hash"`
	Entries   []string  `json:"entries"`
	LeaderID  string    `json:"leader_id"`
	Timestamp time.Time `json:"timestamp"`
	Hash      string    `json:"hash"`
	Signature []byte    ` json:"signature"`
}

type VoteMessage struct {
	Slot      uint64   `json:"slot"`
	VoteType  int      `json:"vote_type"`
	BlockHash [32]byte `json:"block_hash"`
	PubKey    string   `json:"voter_id"`
	Signature []byte   `json:"signature"`
}

type CertMessage struct {
	Slot                 uint64   `json:"slot"`
	CertType             int      `json:"cert_type"`
	BlockHash            [32]byte `json:"block_hash"`
	Stake                uint64   `json:"stake"`
	AggregateSig         []byte   `json:"aggregate_sig"`
	AggregateSigFallback []byte   `json:"aggregate_sig_fallback"`
	ListPubKeys          []string `json:"list_pub_keys"`
	ListPubKeysFallback  []string `json:"list_pub_keys_fallback"`
}

=======
>>>>>>> da0b82d9
type TxMessage struct {
	Data []byte `json:"data"`
}

type SyncRequest struct {
	RequestID string                `json:"request_id"`
	FromSlot  uint64                `json:"from_slot"`
	ToSlot    uint64                `json:"to_slot"`
	Addrs     []multiaddr.Multiaddr `json:"addrs"`
}

type SyncResponse struct {
	Blocks []*block.Block `json:"blocks"`
}

type RepairRequest struct {
	Slot      uint64   `json:"slot"`
	BlockHash [32]byte `json:"block_hash"`
}

type LatestSlotRequest struct {
	RequesterID string                `json:"requester_id"`
	Addrs       []multiaddr.Multiaddr `json:"addrs"`
}

type LatestSlotResponse struct {
	LatestSlot    uint64 `json:"latest_slot"`
	PeerID        string `json:"peer_id"`
	LatestPohSlot uint64 `json:"latest_poh_slot"`
}

type SnapshotSyncRequest struct {
	RequesterID string `json:"requester_id"`
	RequestTime int64  `json:"request_time"`
	Slot        uint64 `json:"slot"`
}

type SyncRequestInfo struct {
	RequestID string
	FromSlot  uint64
	ToSlot    uint64
	PeerID    peer.ID
	Stream    network.Stream
	StartTime time.Time
	IsActive  bool
}

// for trach when multiples requests
type SyncRequestTracker struct {
	RequestID    string
	FromSlot     uint64
	ToSlot       uint64
	ActivePeer   peer.ID
	ActiveStream network.Stream
	IsActive     bool
	StartTime    time.Time
	AllPeers     map[peer.ID]network.Stream
	mutex        sync.RWMutex
}

type Callbacks struct {
	OnBlockReceived        func(broadcastedBlock *block.BroadcastedBlock) error
	OnEmptyBlockReceived   func(blocks []*block.BroadcastedBlock) error
	OnVoteReceived         func(*consensus.Vote) error
	OnCertReceived         func(*consensus.Cert) error
	OnTransactionReceived  func(*transaction.Transaction) error
	OnLatestSlotReceived   func(uint64, uint64, string) error
	OnSyncResponseReceived func(*block.BroadcastedBlock) error
}

type CheckpointHashRequest struct {
	RequesterID string                `json:"requester_id"`
	Checkpoint  uint64                `json:"checkpoint"`
	Addrs       []multiaddr.Multiaddr `json:"addrs"`
}

type CheckpointHashResponse struct {
	Checkpoint uint64   `json:"checkpoint"`
	Slot       uint64   `json:"slot"`
	BlockHash  [32]byte `json:"block_hash"`
	PeerID     string   `json:"peer_id"`
}

type MissingBlockInfo struct {
	Slot       uint64    `json:"slot"`
	FirstSeen  time.Time `json:"first_seen"`
	LastRetry  time.Time `json:"last_retry"`
	RetryCount int       `json:"retry_count"`
	MaxRetries int       `json:"max_retries"`
}

// Snapshot gossip messages
type SnapshotAnnounce struct {
	Slot      uint64 `json:"slot"`
	BankHash  string `json:"bank_hash"`
	Size      int64  `json:"size"`
	UDPAddr   string `json:"udp_addr"`
	ChunkSize int    `json:"chunk_size"`
	CreatedAt int64  `json:"created_at"`
	PeerID    string `json:"peer_id"`
}

type SnapshotRequest struct {
}<|MERGE_RESOLUTION|>--- conflicted
+++ resolved
@@ -110,7 +110,6 @@
 	IsActive  bool      `json:"is_active"`
 }
 
-<<<<<<< HEAD
 type BlockMessage struct {
 	Slot      uint64    `json:"slot"`
 	PrevHash  string    `json:"prev_hash"`
@@ -140,8 +139,6 @@
 	ListPubKeysFallback  []string `json:"list_pub_keys_fallback"`
 }
 
-=======
->>>>>>> da0b82d9
 type TxMessage struct {
 	Data []byte `json:"data"`
 }
