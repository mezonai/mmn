package p2p

import (
	"context"
	"crypto/ed25519"
	"sync"
	"sync/atomic"
	"time"

	"github.com/mezonai/mmn/config"
	"github.com/mezonai/mmn/poh"
	"github.com/mezonai/mmn/store"

	"github.com/mezonai/mmn/block"
	"github.com/mezonai/mmn/consensus"
	"github.com/mezonai/mmn/transaction"
	"github.com/multiformats/go-multiaddr"

	pubsub "github.com/libp2p/go-libp2p-pubsub"
	"github.com/libp2p/go-libp2p/core/host"
	"github.com/libp2p/go-libp2p/core/network"
	"github.com/libp2p/go-libp2p/core/peer"
)

type Libp2pNetwork struct {
	host        host.Host
	pubsub      *pubsub.PubSub
	selfPubKey  string
	selfPrivKey ed25519.PrivateKey
	peers       map[peer.ID]*PeerInfo
	// Track bootstrap peers so we can exclude them from certain requests
	bootstrapPeerIDs map[peer.ID]struct{}

	blockStore store.BlockStore

	topicBlocks            *pubsub.Topic
	topicEmptyBlocks       *pubsub.Topic
	topicVotes             *pubsub.Topic
	topicTxs               *pubsub.Topic
	topicBlockSyncReq      *pubsub.Topic
	topicLatestSlot        *pubsub.Topic
	topicCheckpointRequest *pubsub.Topic

	onBlockReceived        func(broadcastedBlock *block.BroadcastedBlock) error
	onEmptyBlockReceived   func(blocks []*block.BroadcastedBlock) error
	onVoteReceived         func(*consensus.Vote) error
	onTransactionReceived  func(*transaction.Transaction) error
	onSyncResponseReceived func(*block.BroadcastedBlock) error
	onLatestSlotReceived   func(uint64, uint64, string) error
	OnSyncPohFromLeader    func(seedHash [32]byte, slot uint64) error
	OnForceResetPOH        func(seedHash [32]byte, slot uint64) error
	OnGetLatestPohSlot     func() uint64

	maxPeers int

	activeSyncRequests map[string]*SyncRequestInfo
	syncMu             sync.RWMutex

	syncRequests  map[string]*SyncRequestTracker
	syncTrackerMu sync.RWMutex

	missingBlocksTracker map[uint64]*MissingBlockInfo
	missingBlocksMu      sync.RWMutex

	lastScannedSlot uint64
	scanMu          sync.RWMutex

	recentlyRequestedSlots map[uint64]time.Time
	recentlyRequestedMu    sync.RWMutex

	ctx    context.Context
	cancel context.CancelFunc

	// Add mutex for applyDataToBlock thread safety
	applyBlockMu sync.Mutex

	// cached leader schedule for local leader checks
	leaderSchedule *poh.LeaderSchedule

	// readiness control
	enableFullModeOnce sync.Once
	ready              atomic.Bool

	// New field for join behavior control
<<<<<<< HEAD
	joinAfterSync   bool
	worldLatestSlot uint64

=======
	worldLatestSlot    uint64
	worldLatestPohSlot uint64
>>>>>>> 177d7b14
	// Global block ordering queue
	blockOrderingQueue map[uint64]*block.BroadcastedBlock
	nextExpectedSlot   uint64
	blockOrderingMu    sync.RWMutex

	// Snapshot UDP port
	snapshotUDPPort string

	OnStartPoh       func()
	OnStartValidator func()

	// PoH config
	pohCfg *config.PohConfig
}

type PeerInfo struct {
	ID        peer.ID   `json:"id"`
	PublicKey string    ` json:"public_key"`
	Version   string    `json:"version"`
	LastSeen  time.Time `json:"last_seen"`
	IsActive  bool      `json:"is_active"`
}

type BlockMessage struct {
	Slot      uint64    `json:"slot"`
	PrevHash  string    `json:"prev_hash"`
	Entries   []string  `json:"entries"`
	LeaderID  string    `json:"leader_id"`
	Timestamp time.Time `json:"timestamp"`
	Hash      string    `json:"hash"`
	Signature []byte    ` json:"signature"`
}

type VoteMessage struct {
	Slot      uint64 `json:"slot"`
	BlockHash string `json:"block_hash"`
	VoterID   string `json:"voter_id"`
	Signature []byte `json:"signature"`
}

type TxMessage struct {
	Data []byte `json:"data"`
}

type SyncRequest struct {
	RequestID string                `json:"request_id"`
	FromSlot  uint64                `json:"from_slot"`
	ToSlot    uint64                `json:"to_slot"`
	Addrs     []multiaddr.Multiaddr `json:"addrs"`
}

type SyncResponse struct {
	Blocks []*block.Block `json:"blocks"`
}

type LatestSlotRequest struct {
	RequesterID string                `json:"requester_id"`
	Addrs       []multiaddr.Multiaddr `json:"addrs"`
}

type LatestSlotResponse struct {
	LatestSlot    uint64 `json:"latest_slot"`
	PeerID        string `json:"peer_id"`
	LatestPohSlot uint64 `json:"latest_poh_slot"`
}

type SnapshotSyncRequest struct {
	RequesterID string `json:"requester_id"`
	RequestTime int64  `json:"request_time"`
	Slot        uint64 `json:"slot"`
}

type SyncRequestInfo struct {
	RequestID string
	FromSlot  uint64
	ToSlot    uint64
	PeerID    peer.ID
	Stream    network.Stream
	StartTime time.Time
	IsActive  bool
}

// for trach when multiples requests
type SyncRequestTracker struct {
	RequestID    string
	FromSlot     uint64
	ToSlot       uint64
	ActivePeer   peer.ID
	ActiveStream network.Stream
	IsActive     bool
	StartTime    time.Time
	AllPeers     map[peer.ID]network.Stream
	mutex        sync.RWMutex
}

type Callbacks struct {
	OnBlockReceived        func(broadcastedBlock *block.BroadcastedBlock) error
	OnEmptyBlockReceived   func(blocks []*block.BroadcastedBlock) error
	OnVoteReceived         func(*consensus.Vote) error
	OnTransactionReceived  func(*transaction.Transaction) error
	OnLatestSlotReceived   func(uint64, uint64, string) error
	OnSyncResponseReceived func(*block.BroadcastedBlock) error
	OnSnapshotAnnounce     func(SnapshotAnnounce) error
}

type CheckpointHashRequest struct {
	RequesterID string                `json:"requester_id"`
	Checkpoint  uint64                `json:"checkpoint"`
	Addrs       []multiaddr.Multiaddr `json:"addrs"`
}

type CheckpointHashResponse struct {
	Checkpoint uint64   `json:"checkpoint"`
	Slot       uint64   `json:"slot"`
	BlockHash  [32]byte `json:"block_hash"`
	PeerID     string   `json:"peer_id"`
}

type MissingBlockInfo struct {
	Slot       uint64    `json:"slot"`
	FirstSeen  time.Time `json:"first_seen"`
	LastRetry  time.Time `json:"last_retry"`
	RetryCount int       `json:"retry_count"`
	MaxRetries int       `json:"max_retries"`
}

// Snapshot gossip messages
type SnapshotAnnounce struct {
	Slot      uint64 `json:"slot"`
	BankHash  string `json:"bank_hash"`
	Size      int64  `json:"size"`
	UDPAddr   string `json:"udp_addr"`
	ChunkSize int    `json:"chunk_size"`
	CreatedAt int64  `json:"created_at"`
	PeerID    string `json:"peer_id"`
}

type SnapshotRequest struct {
}<|MERGE_RESOLUTION|>--- conflicted
+++ resolved
@@ -40,6 +40,8 @@
 	topicBlockSyncReq      *pubsub.Topic
 	topicLatestSlot        *pubsub.Topic
 	topicCheckpointRequest *pubsub.Topic
+	topicSnapshotAnnounce  *pubsub.Topic
+	topicSnapshotRequest   *pubsub.Topic
 
 	onBlockReceived        func(broadcastedBlock *block.BroadcastedBlock) error
 	onEmptyBlockReceived   func(blocks []*block.BroadcastedBlock) error
@@ -50,6 +52,7 @@
 	OnSyncPohFromLeader    func(seedHash [32]byte, slot uint64) error
 	OnForceResetPOH        func(seedHash [32]byte, slot uint64) error
 	OnGetLatestPohSlot     func() uint64
+	onSnapshotAnnounce     func(SnapshotAnnounce) error
 
 	maxPeers int
 
@@ -82,14 +85,9 @@
 	ready              atomic.Bool
 
 	// New field for join behavior control
-<<<<<<< HEAD
-	joinAfterSync   bool
-	worldLatestSlot uint64
-
-=======
+	joinAfterSync      bool
 	worldLatestSlot    uint64
 	worldLatestPohSlot uint64
->>>>>>> 177d7b14
 	// Global block ordering queue
 	blockOrderingQueue map[uint64]*block.BroadcastedBlock
 	nextExpectedSlot   uint64
