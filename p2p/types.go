package p2p

import (
	"context"
	"crypto/ed25519"
	"sync"
	"time"

	"github.com/mezonai/mmn/block"
	"github.com/mezonai/mmn/blockstore"
	"github.com/mezonai/mmn/consensus"
	"github.com/mezonai/mmn/types"
	"github.com/multiformats/go-multiaddr"

	pubsub "github.com/libp2p/go-libp2p-pubsub"
	"github.com/libp2p/go-libp2p/core/host"
	"github.com/libp2p/go-libp2p/core/network"
	"github.com/libp2p/go-libp2p/core/peer"
)

type Libp2pNetwork struct {
	host        host.Host
	pubsub      *pubsub.PubSub
	selfPubKey  string
	selfPrivKey ed25519.PrivateKey
	peers       map[peer.ID]*PeerInfo
	mu          sync.RWMutex

	blockStore blockstore.Store

	topicBlocks       *pubsub.Topic
	topicVotes        *pubsub.Topic
	topicTxs          *pubsub.Topic
	topicBlockSyncReq *pubsub.Topic
	topicLatestSlot   *pubsub.Topic

	// Shred-related topics
	topicShreds    *pubsub.Topic
	topicRepairReq *pubsub.Topic
	topicRepairRes *pubsub.Topic

	onShredReceived        func(*types.Shred) error
	onBlockReceived        func(*block.Block) error
	onVoteReceived         func(*consensus.Vote) error
	onTransactionReceived  func(*types.Transaction) error
	onSyncResponseReceived func([]*block.Block) error
	onLatestSlotReceived   func(uint64, string) error

	syncStreams map[peer.ID]network.Stream
	maxPeers    int

	activeSyncRequests map[string]*SyncRequestInfo
	syncMu             sync.RWMutex

	syncRequests  map[string]*SyncRequestTracker
	syncTrackerMu sync.RWMutex

	ctx    context.Context
	cancel context.CancelFunc
}

type PeerInfo struct {
	ID        peer.ID   `json:"id"`
	PublicKey string    ` json:"public_key"`
	Version   string    `json:"version"`
	LastSeen  time.Time `json:"last_seen"`
	IsActive  bool      `json:"is_active"`
}

type BlockMessage struct {
	Slot      uint64    `json:"slot"`
	PrevHash  string    `json:"prev_hash"`
	Entries   []string  `json:"entries"`
	LeaderID  string    `json:"leader_id"`
	Timestamp time.Time `json:"timestamp"`
	Hash      string    `json:"hash"`
	Signature []byte    ` json:"signature"`
}

type VoteMessage struct {
	Slot      uint64 `json:"slot"`
	BlockHash string `json:"block_hash"`
	VoterID   string `json:"voter_id"`
	Signature []byte `json:"signature"`
}

type TxMessage struct {
	Data []byte `json:"data"`
}

type SyncRequest struct {
	RequestID string                `json:"request_id"`
	FromSlot  uint64                `json:"from_slot"`
	ToSlot    uint64                `json:"to_slot"`
	Addrs     []multiaddr.Multiaddr `json:"addrs"`
}

type SyncResponse struct {
	Blocks []*block.Block `json:"blocks"`
}

type LatestSlotRequest struct {
	RequesterID string                `json:"requester_id"`
	Addrs       []multiaddr.Multiaddr `json:"addrs"`
}

type LatestSlotResponse struct {
	LatestSlot uint64 `json:"latest_slot"`
	PeerID     string `json:"peer_id"`
}

type SyncRequestInfo struct {
	RequestID string
	FromSlot  uint64
	ToSlot    uint64
	PeerID    peer.ID
	Stream    network.Stream
	StartTime time.Time
	IsActive  bool
}

// for trach when multiples requests
type SyncRequestTracker struct {
	RequestID    string
	FromSlot     uint64
	ToSlot       uint64
	ActivePeer   peer.ID
	ActiveStream network.Stream
	IsActive     bool
	StartTime    time.Time
	AllPeers     map[peer.ID]network.Stream
	mu           sync.RWMutex
}

<<<<<<< HEAD
// Shred-related message types
type ShredMessage struct {
	Slot        uint64 `json:"slot"`
	Index       uint32 `json:"index"`
	FECSetIndex uint32 `json:"fec_set_index"`
	Version     uint16 `json:"version"`
	Type        uint8  `json:"type"` // 0=data, 1=coding
	Flags       uint8  `json:"flags"`
	PayloadSize uint16 `json:"payload_size"`
	Signature   []byte `json:"signature"`
	Payload     []byte `json:"payload"`
}

type RepairRequestMessage struct {
	Slot        uint64   `json:"slot"`
	FECSetIndex uint32   `json:"fec_set_index"`
	Missing     []uint32 `json:"missing"`
}

type RepairResponseMessage struct {
	Slot   uint64         `json:"slot"`
	Shreds []ShredMessage `json:"shreds"`
=======
type Callbacks struct {
	OnBlockReceived        func(*block.Block) error
	OnVoteReceived         func(*consensus.Vote) error
	OnTransactionReceived  func(*types.Transaction) error
	OnLatestSlotReceived   func(uint64, string) error
	OnSyncResponseReceived func([]*block.Block) error
>>>>>>> 6e5e2d07
}<|MERGE_RESOLUTION|>--- conflicted
+++ resolved
@@ -132,7 +132,14 @@
 	mu           sync.RWMutex
 }
 
-<<<<<<< HEAD
+type Callbacks struct {
+	OnBlockReceived        func(*block.Block) error
+	OnVoteReceived         func(*consensus.Vote) error
+	OnTransactionReceived  func(*types.Transaction) error
+	OnLatestSlotReceived   func(uint64, string) error
+	OnSyncResponseReceived func([]*block.Block) error
+}
+
 // Shred-related message types
 type ShredMessage struct {
 	Slot        uint64 `json:"slot"`
@@ -155,12 +162,4 @@
 type RepairResponseMessage struct {
 	Slot   uint64         `json:"slot"`
 	Shreds []ShredMessage `json:"shreds"`
-=======
-type Callbacks struct {
-	OnBlockReceived        func(*block.Block) error
-	OnVoteReceived         func(*consensus.Vote) error
-	OnTransactionReceived  func(*types.Transaction) error
-	OnLatestSlotReceived   func(uint64, string) error
-	OnSyncResponseReceived func([]*block.Block) error
->>>>>>> 6e5e2d07
 }