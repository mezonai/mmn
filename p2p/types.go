package p2p

import (
	"context"
	"crypto/ed25519"
	"sync"
	"sync/atomic"
	"time"

	"github.com/mezonai/mmn/config"
	"github.com/mezonai/mmn/poh"
	"github.com/mezonai/mmn/store"

	"github.com/mezonai/mmn/block"
	"github.com/mezonai/mmn/consensus"
	"github.com/mezonai/mmn/transaction"
	"github.com/multiformats/go-multiaddr"

	pubsub "github.com/libp2p/go-libp2p-pubsub"
	"github.com/libp2p/go-libp2p/core/host"
	"github.com/libp2p/go-libp2p/core/network"
	"github.com/libp2p/go-libp2p/core/peer"
)

type Libp2pNetwork struct {
	host        host.Host
	pubsub      *pubsub.PubSub
	selfPubKey  string
	selfPrivKey ed25519.PrivateKey
	peers       map[peer.ID]*PeerInfo
	mu          sync.RWMutex
	// Track bootstrap peers so we can exclude them from certain requests
	bootstrapPeerIDs map[peer.ID]struct{}

	blockStore store.BlockStore
	txStore    store.TxStore

	topicBlocks            *pubsub.Topic
	topicEmptyBlocks       *pubsub.Topic
	topicVotes             *pubsub.Topic
	topicTxs               *pubsub.Topic
	topicBlockSyncReq      *pubsub.Topic
	topicLatestSlot        *pubsub.Topic
	topicAccessControl     *pubsub.Topic
	topicAccessControlSync *pubsub.Topic
	topicCheckpointRequest *pubsub.Topic

	onBlockReceived        func(broadcastedBlock *block.BroadcastedBlock) error
	onEmptyBlockReceived   func(blocks []*block.BroadcastedBlock) error
	onVoteReceived         func(*consensus.Vote) error
	onTransactionReceived  func(*transaction.Transaction) error
	onSyncResponseReceived func(*block.BroadcastedBlock) error
	onLatestSlotReceived   func(uint64, uint64, string) error
	OnSyncPohFromLeader    func(seedHash [32]byte, slot uint64) error
	OnForceResetPOH        func(seedHash [32]byte, slot uint64) error
	OnGetLatestPohSlot     func() uint64

	maxPeers int

	activeSyncRequests map[string]*SyncRequestInfo
	syncMu             sync.RWMutex

	syncRequests  map[string]*SyncRequestTracker
	syncTrackerMu sync.RWMutex

	// Authentication tracking
	authenticatedPeers map[peer.ID]*AuthenticatedPeer
	authMu             sync.RWMutex
	pendingChallenges  map[peer.ID][]byte // peer.ID -> challenge bytes
	challengeMu        sync.RWMutex

	// Access control - allowlist and blacklist
	allowlist        map[peer.ID]bool
	blacklist        map[peer.ID]bool
	allowlistEnabled bool
	blacklistEnabled bool
	listMu           sync.RWMutex

	// Peer scoring system
	peerScoringManager *PeerScoringManager

	// Sync completion tracking
<<<<<<< HEAD
	syncCompleted     bool
	syncCompletedMu   sync.RWMutex
	activeSyncCount   int
	activeSyncCountMu sync.RWMutex

=======
	syncCompleted        bool
	syncCompletedMu      sync.RWMutex
	activeSyncCount      int
	activeSyncCountMu    sync.RWMutex
>>>>>>> 9acbaf0d
	missingBlocksTracker map[uint64]*MissingBlockInfo
	missingBlocksMu      sync.RWMutex

	lastScannedSlot uint64
	scanMu          sync.RWMutex

	recentlyRequestedSlots map[uint64]time.Time
	recentlyRequestedMu    sync.RWMutex

	ctx    context.Context
	cancel context.CancelFunc

	// Add mutex for applyDataToBlock thread safety
	applyBlockMu sync.Mutex

	// cached leader schedule for local leader checks
	leaderSchedule *poh.LeaderSchedule

	// readiness control
	enableFullModeOnce sync.Once
	ready              atomic.Bool

	// New field for join behavior control
	worldLatestSlot    uint64
	worldLatestPohSlot uint64
	// Global block ordering queue
	blockOrderingQueue map[uint64]*block.BroadcastedBlock
	nextExpectedSlot   uint64
	blockOrderingMu    sync.RWMutex

	OnStartPoh       func()
	OnStartValidator func()

	// PoH config
	pohCfg     *config.PohConfig
	isListener bool
}

type PeerInfo struct {
	ID              peer.ID   `json:"id"`
	PublicKey       string    `json:"public_key"`
	Version         string    `json:"version"`
	LastSeen        time.Time `json:"last_seen"`
	IsActive        bool      `json:"is_active"`
	IsAuthenticated bool      `json:"is_authenticated"`
	AuthTimestamp   time.Time `json:"auth_timestamp"`
<<<<<<< HEAD
}

type BlockMessage struct {
	Slot      uint64    `json:"slot"`
	PrevHash  string    `json:"prev_hash"`
	Entries   []string  `json:"entries"`
	LeaderID  string    `json:"leader_id"`
	Timestamp time.Time `json:"timestamp"`
	Hash      string    `json:"hash"`
	Signature []byte    ` json:"signature"`
}

type VoteMessage struct {
	Slot      uint64 `json:"slot"`
	BlockHash string `json:"block_hash"`
	VoterID   string `json:"voter_id"`
	Signature []byte `json:"signature"`
=======
>>>>>>> 9acbaf0d
}

type TxMessage struct {
	Data []byte `json:"data"`
}

type SyncRequest struct {
	RequestID string                `json:"request_id"`
	FromSlot  uint64                `json:"from_slot"`
	ToSlot    uint64                `json:"to_slot"`
	Addrs     []multiaddr.Multiaddr `json:"addrs"`
}

type SyncResponse struct {
	Blocks []*block.Block `json:"blocks"`
}

type LatestSlotRequest struct {
	RequesterID string                `json:"requester_id"`
	Addrs       []multiaddr.Multiaddr `json:"addrs"`
}

type LatestSlotResponse struct {
	LatestSlot    uint64 `json:"latest_slot"`
	PeerID        string `json:"peer_id"`
	LatestPohSlot uint64 `json:"latest_poh_slot"`
}

type SnapshotSyncRequest struct {
	RequesterID string `json:"requester_id"`
	RequestTime int64  `json:"request_time"`
	Slot        uint64 `json:"slot"`
}

type SyncRequestInfo struct {
	RequestID string
	FromSlot  uint64
	ToSlot    uint64
	PeerID    peer.ID
	Stream    network.Stream
	StartTime time.Time
	IsActive  bool
}

// for trach when multiples requests
type SyncRequestTracker struct {
	RequestID    string
	FromSlot     uint64
	ToSlot       uint64
	ActivePeer   peer.ID
	ActiveStream network.Stream
	IsActive     bool
	StartTime    time.Time
	AllPeers     map[peer.ID]network.Stream
	mutex        sync.RWMutex
}

type Callbacks struct {
	OnBlockReceived        func(broadcastedBlock *block.BroadcastedBlock) error
	OnEmptyBlockReceived   func(blocks []*block.BroadcastedBlock) error
	OnVoteReceived         func(*consensus.Vote) error
	OnTransactionReceived  func(*transaction.Transaction) error
	OnLatestSlotReceived   func(uint64, uint64, string) error
	OnSyncResponseReceived func(*block.BroadcastedBlock) error
}

type CheckpointHashRequest struct {
	RequesterID string                `json:"requester_id"`
	Checkpoint  uint64                `json:"checkpoint"`
	Addrs       []multiaddr.Multiaddr `json:"addrs"`
}

type CheckpointHashResponse struct {
	Checkpoint uint64   `json:"checkpoint"`
	Slot       uint64   `json:"slot"`
	BlockHash  [32]byte `json:"block_hash"`
	PeerID     string   `json:"peer_id"`
}

type MissingBlockInfo struct {
	Slot       uint64    `json:"slot"`
	FirstSeen  time.Time `json:"first_seen"`
	LastRetry  time.Time `json:"last_retry"`
	RetryCount int       `json:"retry_count"`
	MaxRetries int       `json:"max_retries"`
}

// Snapshot gossip messages
type SnapshotAnnounce struct {
	Slot      uint64 `json:"slot"`
	BankHash  string `json:"bank_hash"`
	Size      int64  `json:"size"`
	UDPAddr   string `json:"udp_addr"`
	ChunkSize int    `json:"chunk_size"`
	CreatedAt int64  `json:"created_at"`
	PeerID    string `json:"peer_id"`
}

type SnapshotRequest struct {
}

type AuthChallenge struct {
	Version   string `json:"version"`
	Challenge []byte `json:"challenge"`
	PeerID    string `json:"peer_id"`
	PublicKey string `json:"public_key"`
	Timestamp int64  `json:"timestamp"`
	Nonce     uint64 `json:"nonce,string"`
	ChainID   string `json:"chain_id"`
}

type AuthResponse struct {
	Version   string `json:"version"`
	Challenge []byte `json:"challenge"`
	Signature []byte `json:"signature"`
	PeerID    string `json:"peer_id"`
	PublicKey string `json:"public_key"`
	Timestamp int64  `json:"timestamp"`
	Nonce     uint64 `json:"nonce,string"`
	ChainID   string `json:"chain_id"`
}

type AuthResult struct {
	Success   bool   `json:"success"`
	Message   string `json:"message,omitempty"`
	Timestamp int64  `json:"timestamp"`
	PeerID    string `json:"peer_id,omitempty"`
}

const (
	AuthVersion    = "1.0.0"
	DefaultChainID = "mmn"
)

type AuthenticatedPeer struct {
	PeerID        peer.ID
	PublicKey     ed25519.PublicKey
	AuthTimestamp time.Time
	IsValid       bool
}

type AccessControlUpdate struct {
	Type      string `json:"type"`
	Action    string `json:"action"`
	PeerID    string `json:"peer_id"`
	Timestamp int64  `json:"timestamp"`
	NodeID    string `json:"node_id"`
}

type AccessControlSync struct {
	Type       string   `json:"type"`
	PeerIDs    []string `json:"peer_ids"`
	Timestamp  int64    `json:"timestamp"`
	NodeID     string   `json:"node_id"`
	IsFullSync bool     `json:"is_full_sync"`
}<|MERGE_RESOLUTION|>--- conflicted
+++ resolved
@@ -79,19 +79,10 @@
 	// Peer scoring system
 	peerScoringManager *PeerScoringManager
 
-	// Sync completion tracking
-<<<<<<< HEAD
-	syncCompleted     bool
-	syncCompletedMu   sync.RWMutex
-	activeSyncCount   int
-	activeSyncCountMu sync.RWMutex
-
-=======
 	syncCompleted        bool
 	syncCompletedMu      sync.RWMutex
 	activeSyncCount      int
 	activeSyncCountMu    sync.RWMutex
->>>>>>> 9acbaf0d
 	missingBlocksTracker map[uint64]*MissingBlockInfo
 	missingBlocksMu      sync.RWMutex
 
@@ -138,26 +129,6 @@
 	IsActive        bool      `json:"is_active"`
 	IsAuthenticated bool      `json:"is_authenticated"`
 	AuthTimestamp   time.Time `json:"auth_timestamp"`
-<<<<<<< HEAD
-}
-
-type BlockMessage struct {
-	Slot      uint64    `json:"slot"`
-	PrevHash  string    `json:"prev_hash"`
-	Entries   []string  `json:"entries"`
-	LeaderID  string    `json:"leader_id"`
-	Timestamp time.Time `json:"timestamp"`
-	Hash      string    `json:"hash"`
-	Signature []byte    ` json:"signature"`
-}
-
-type VoteMessage struct {
-	Slot      uint64 `json:"slot"`
-	BlockHash string `json:"block_hash"`
-	VoterID   string `json:"voter_id"`
-	Signature []byte `json:"signature"`
-=======
->>>>>>> 9acbaf0d
 }
 
 type TxMessage struct {
