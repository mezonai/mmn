--- conflicted
+++ resolved
@@ -7,12 +7,9 @@
 	"sync/atomic"
 	"time"
 
-<<<<<<< HEAD
+	"github.com/mezonai/mmn/config"
 	"github.com/mezonai/mmn/mem_blockstore"
-=======
-	"github.com/mezonai/mmn/config"
 	"github.com/mezonai/mmn/poh"
->>>>>>> 49c4e680
 	"github.com/mezonai/mmn/store"
 
 	"github.com/mezonai/mmn/block"
@@ -35,13 +32,9 @@
 	// Track bootstrap peers so we can exclude them from certain requests
 	bootstrapPeerIDs map[peer.ID]struct{}
 
-<<<<<<< HEAD
 	blockStore    store.BlockStore
 	memBlockStore *mem_blockstore.MemBlockStore
-=======
-	blockStore store.BlockStore
-	txStore    store.TxStore
->>>>>>> 49c4e680
+	txStore       store.TxStore
 
 	topicBlocks            *pubsub.Topic
 	topicEmptyBlocks       *pubsub.Topic
