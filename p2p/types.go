package p2p

import (
	"context"
	"crypto/ed25519"
	"sync"
	"time"

	"github.com/mezonai/mmn/block"
	"github.com/mezonai/mmn/blockstore"
	"github.com/mezonai/mmn/consensus"
	"github.com/mezonai/mmn/transaction"
	"github.com/multiformats/go-multiaddr"

	pubsub "github.com/libp2p/go-libp2p-pubsub"
	"github.com/libp2p/go-libp2p/core/host"
	"github.com/libp2p/go-libp2p/core/network"
	"github.com/libp2p/go-libp2p/core/peer"
)

type Libp2pNetwork struct {
	host        host.Host
	pubsub      *pubsub.PubSub
	selfPubKey  string
	selfPrivKey ed25519.PrivateKey
	peers       map[peer.ID]*PeerInfo
	mu          sync.RWMutex

	blockStore blockstore.Store

	topicBlocks       *pubsub.Topic
	topicVotes        *pubsub.Topic
	topicTxs          *pubsub.Topic
	topicBlockSyncReq *pubsub.Topic
	topicLatestSlot   *pubsub.Topic

	onBlockReceived        func(broadcastedBlock *block.BroadcastedBlock) error
	onVoteReceived         func(*consensus.Vote) error
<<<<<<< HEAD
	onTransactionReceived  func(*transaction.Transaction) error
	onSyncResponseReceived func([]*block.Block) error
=======
	onTransactionReceived  func(*types.Transaction) error
	onSyncResponseReceived func([]*block.BroadcastedBlock) error
>>>>>>> fb29307b
	onLatestSlotReceived   func(uint64, string) error

	syncStreams map[peer.ID]network.Stream
	maxPeers    int

	activeSyncRequests map[string]*SyncRequestInfo
	syncMu             sync.RWMutex

	syncRequests  map[string]*SyncRequestTracker
	syncTrackerMu sync.RWMutex

	ctx    context.Context
	cancel context.CancelFunc
}

type PeerInfo struct {
	ID        peer.ID   `json:"id"`
	PublicKey string    ` json:"public_key"`
	Version   string    `json:"version"`
	LastSeen  time.Time `json:"last_seen"`
	IsActive  bool      `json:"is_active"`
}

type BlockMessage struct {
	Slot      uint64    `json:"slot"`
	PrevHash  string    `json:"prev_hash"`
	Entries   []string  `json:"entries"`
	LeaderID  string    `json:"leader_id"`
	Timestamp time.Time `json:"timestamp"`
	Hash      string    `json:"hash"`
	Signature []byte    ` json:"signature"`
}

type VoteMessage struct {
	Slot      uint64 `json:"slot"`
	BlockHash string `json:"block_hash"`
	VoterID   string `json:"voter_id"`
	Signature []byte `json:"signature"`
}

type TxMessage struct {
	Data []byte `json:"data"`
}

type SyncRequest struct {
	RequestID string                `json:"request_id"`
	FromSlot  uint64                `json:"from_slot"`
	ToSlot    uint64                `json:"to_slot"`
	Addrs     []multiaddr.Multiaddr `json:"addrs"`
}

type SyncResponse struct {
	Blocks []*block.Block `json:"blocks"`
}

type LatestSlotRequest struct {
	RequesterID string                `json:"requester_id"`
	Addrs       []multiaddr.Multiaddr `json:"addrs"`
}

type LatestSlotResponse struct {
	LatestSlot uint64 `json:"latest_slot"`
	PeerID     string `json:"peer_id"`
}

type SyncRequestInfo struct {
	RequestID string
	FromSlot  uint64
	ToSlot    uint64
	PeerID    peer.ID
	Stream    network.Stream
	StartTime time.Time
	IsActive  bool
}

// for trach when multiples requests
type SyncRequestTracker struct {
	RequestID    string
	FromSlot     uint64
	ToSlot       uint64
	ActivePeer   peer.ID
	ActiveStream network.Stream
	IsActive     bool
	StartTime    time.Time
	AllPeers     map[peer.ID]network.Stream
	mu           sync.RWMutex
}

type Callbacks struct {
	OnBlockReceived        func(broadcastedBlock *block.BroadcastedBlock) error
	OnVoteReceived         func(*consensus.Vote) error
	OnTransactionReceived  func(*transaction.Transaction) error
	OnLatestSlotReceived   func(uint64, string) error
	OnSyncResponseReceived func([]*block.BroadcastedBlock) error
}<|MERGE_RESOLUTION|>--- conflicted
+++ resolved
@@ -36,13 +36,8 @@
 
 	onBlockReceived        func(broadcastedBlock *block.BroadcastedBlock) error
 	onVoteReceived         func(*consensus.Vote) error
-<<<<<<< HEAD
 	onTransactionReceived  func(*transaction.Transaction) error
-	onSyncResponseReceived func([]*block.Block) error
-=======
-	onTransactionReceived  func(*types.Transaction) error
 	onSyncResponseReceived func([]*block.BroadcastedBlock) error
->>>>>>> fb29307b
 	onLatestSlotReceived   func(uint64, string) error
 
 	syncStreams map[peer.ID]network.Stream
