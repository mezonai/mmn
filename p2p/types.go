--- conflicted
+++ resolved
@@ -52,10 +52,7 @@
 	OnSyncPohFromLeader    func(seedHash [32]byte, slot uint64) error
 	OnForceResetPOH        func(seedHash [32]byte, slot uint64) error
 	OnGetLatestPohSlot     func() uint64
-<<<<<<< HEAD
 	onSnapshotAnnounce     func(SnapshotAnnounce) error
-=======
->>>>>>> 6eca6b0d
 
 	maxPeers int
 
@@ -88,10 +85,7 @@
 	ready              atomic.Bool
 
 	// New field for join behavior control
-<<<<<<< HEAD
 	joinAfterSync      bool
-=======
->>>>>>> 6eca6b0d
 	worldLatestSlot    uint64
 	worldLatestPohSlot uint64
 	// Global block ordering queue
@@ -99,12 +93,14 @@
 	nextExpectedSlot   uint64
 	blockOrderingMu    sync.RWMutex
 
-<<<<<<< HEAD
 	// Snapshot UDP port
 	snapshotUDPPort string
 
-=======
->>>>>>> 6eca6b0d
+	// Snapshot download coordination (allow only one active download)
+	snapshotDlMu     sync.Mutex
+	snapshotDlActive bool
+	snapshotDlSlot   uint64
+
 	OnStartPoh       func()
 	OnStartValidator func()
 
@@ -199,10 +195,7 @@
 	OnTransactionReceived  func(*transaction.Transaction) error
 	OnLatestSlotReceived   func(uint64, uint64, string) error
 	OnSyncResponseReceived func(*block.BroadcastedBlock) error
-<<<<<<< HEAD
 	OnSnapshotAnnounce     func(SnapshotAnnounce) error
-=======
->>>>>>> 6eca6b0d
 }
 
 type CheckpointHashRequest struct {
