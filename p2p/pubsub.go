package p2p

import (
	"context"
	"crypto/ed25519"
	"fmt"
	"time"

	"github.com/mezonai/mmn/jsonx"
	"github.com/mezonai/mmn/monitoring"

	pubsub "github.com/libp2p/go-libp2p-pubsub"
	"github.com/libp2p/go-libp2p/core/network"
	"github.com/libp2p/go-libp2p/core/peer"
	"github.com/mezonai/mmn/alpenglow/pool"
	"github.com/mezonai/mmn/block"
	"github.com/mezonai/mmn/config"
	"github.com/mezonai/mmn/consensus"
	"github.com/mezonai/mmn/exception"
	"github.com/mezonai/mmn/ledger"
	"github.com/mezonai/mmn/logx"
	"github.com/mezonai/mmn/mem_blockstore"
	"github.com/mezonai/mmn/mempool"
	"github.com/mezonai/mmn/poh"
	"github.com/mezonai/mmn/store"
	"github.com/mezonai/mmn/transaction"
)

func (ln *Libp2pNetwork) SetupCallbacks(ld *ledger.Ledger, privKey ed25519.PrivateKey, self config.NodeConfig, mbs *mem_blockstore.MemBlockStore, bs store.BlockStore, mp *mempool.Mempool, p *pool.Pool, recorder *poh.PohRecorder) {
	ln.SetCallbacks(Callbacks{
		OnBlockReceived: func(blk *block.BroadcastedBlock) error {
			logx.Info("BLOCK", "VerifyPoH: verifying PoH for block=", blk.Hash)
			if err := blk.VerifyPoH(); err != nil {
				logx.Error("BLOCK", "Invalid PoH, marking block as InvalidPoH and continuing:", err)
				blk.InvalidPoH = true
				monitoring.IncreaseInvalidPohCount()
			}

			mbs.AddBlock(blk.Slot, blk)

			//TODO: need to reset PoH somewhere else

			if self.PubKey != blk.LeaderID {
				go mp.BlockCleanup(blk)
			}

			return nil
		},
		OnEmptyBlockReceived: func(blocks []*block.BroadcastedBlock) error {
			logx.Info("EMPTY_BLOCK", "Processing", len(blocks), "empty blocks")

			for _, blk := range blocks {
				if blk == nil {
					continue
				}

				if existingBlock := bs.HasCompleteBlock(blk.Slot); existingBlock {
					continue
				}

				if err := bs.AddBlockPending(blk); err != nil {
					logx.Error("EMPTY_BLOCK", "Failed to save empty block to store:", err)
					continue
				}
			}

			return nil
		},
		OnVoteReceived: func(vote *consensus.Vote) error {
			if err := vote.Validate(); err != nil {
				logx.Error("VOTE", "Invalid vote:", err)
				return fmt.Errorf("invalid vote: %w", err)
			}

			_, err := p.AddVote(vote)

			if err != nil {
				logx.Error("VOTE", "Failed to add vote:", err)
				return fmt.Errorf("failed to add vote: %w", err)
			}

			return nil
		},
		OnCertReceived: func(cert *consensus.Cert) error {
			if err := cert.Validate(); err != nil {
				logx.Error("CERT", "Invalid cert:", err)
				return fmt.Errorf("invalid cert: %w", err)
			}

			_, err := p.AddCert(cert)

			if err != nil {
				logx.Error("CERT", "Failed to add cert:", err)
				return fmt.Errorf("failed to add cert: %w", err)
			}

			if cert.CertType == consensus.FINAL_CERT || cert.CertType == consensus.FAST_FINAL_CERT {
				block := mbs.GetBlock(cert.Slot, cert.BlockHash)
				ln.applyDataToBlock(block, bs, ld)
			}

			//TODO: handle cleanup mem blockstore

			return nil
		},
		OnTransactionReceived: func(txData *transaction.Transaction) error {
			logx.Info("TX", "Processing received transaction from P2P network")

			// Add transaction to mempool
			_, err := mp.AddTx(txData, false)
			if err != nil {
				logx.Error("NETWORK: SYNC TRANS", "Failed to add transaction from P2P to mempool: ", err)
			}
			return nil
		},
		OnSyncResponseReceived: func(blk *block.BroadcastedBlock) error {

			// Add block to global ordering queue
			if blk == nil {
				return nil
			}

			// Add to ordering queue - this will process block in order
			latestProcessed, err := ln.AddBlockToOrderingQueue(blk, bs, ld)
			if err != nil {
				logx.Error("NETWORK:SYNC BLOCK", "Failed to add block to ordering queue: ", err)
				return nil
			}

			if !ln.IsNodeReady() && latestProcessed != nil {
				gap := uint64(0)
				if ln.worldLatestSlot > latestProcessed.Slot {
					gap = ln.worldLatestSlot - latestProcessed.Slot
				}

				if gap <= ReadyGapThreshold {
					logx.Info("NETWORK:SYNC BLOCK", fmt.Sprintf("Gap is less than or equal to ready gap threshold, gap: %d", gap))
					ln.enableFullModeOnce.Do(func() {
						ln.OnForceResetPOH(latestProcessed.LastEntryHash(), latestProcessed.Slot)
						ln.startCoreServices(ln.ctx, true)
					})
				}
			}

			return nil
		},
		OnLatestSlotReceived: func(latestSlot uint64, latestPohSlot uint64, peerID string) error {
			if ln.worldLatestSlot < latestSlot {
				logx.Info("NETWORK:LATEST SLOT", "data: ", latestSlot, "peerId", peerID)
				ln.worldLatestSlot = latestSlot
			}

			if ln.worldLatestPohSlot < latestPohSlot {
				logx.Info("NETWORK:LATEST POH SLOT", "data: ", latestPohSlot, "peerId", peerID)
				ln.worldLatestPohSlot = latestPohSlot
			}

			return nil
		},
	})

	// clean sync request expireds every 1 minute
	go ln.startCleanupRoutine()
}

func (ln *Libp2pNetwork) applyDataToBlock(block *block.BroadcastedBlock, bs store.BlockStore, ld *ledger.Ledger) error {
	// Lock to ensure thread safety for concurrent apply processing
	ln.applyBlockMu.Lock()
	defer ln.applyBlockMu.Unlock()

<<<<<<< HEAD
	logx.Info("VOTE", "Block committed: slot=", block.Slot)
	if err := ld.ApplyBlock(block); err != nil {
		return fmt.Errorf("apply block error: %w", err)
=======
	logx.Info("VOTE", "Block committed: slot=", vote.Slot)
	// check block apply or not if apply log and return
	if bs.IsApplied(vote.Slot) {
		logx.Info("VOTE", "Block already applied: slot=", vote.Slot)
		return nil
	}
	// Apply block to ledger
	block := bs.Block(vote.Slot)
	if block == nil {
		// missing block how to handle
		return fmt.Errorf("block not found for slot %d", vote.Slot)
>>>>>>> 49c4e680
	}

	// TODO: handle store block and mark finalized together
	// Store block in block store
	bs.AddBlockPending(block)

	// Mark block as finalized
	if err := bs.MarkFinalized(block.Slot); err != nil {
		return fmt.Errorf("mark block as finalized error: %w", err)
	}

<<<<<<< HEAD
	logx.Info("VOTE", "Block finalized via P2P! slot=", block.Slot)
=======
	if err := ld.ApplyBlock(block); err != nil {
		return fmt.Errorf("apply block error: %w", err)
	}

	logx.Info("VOTE", "Block finalized via P2P! slot=", vote.Slot)
>>>>>>> 49c4e680
	return nil
}

func (ln *Libp2pNetwork) SetupPubSubSyncTopics(ctx context.Context) {

	if ln.topicBlockSyncReq == nil {
		if topic, err := ln.pubsub.Join(BlockSyncRequestTopic); err == nil {
			ln.topicBlockSyncReq = topic
			if sub, err := ln.topicBlockSyncReq.Subscribe(); err == nil {
				exception.SafeGoWithPanic("handleBlockSyncRequestTopic", func() {
					ln.handleBlockSyncRequestTopic(ctx, sub)
				})
			}
		}
	}

	if t, e := ln.pubsub.Join(LatestSlotTopic); e == nil {
		ln.topicLatestSlot = t
		if sub, err := ln.topicLatestSlot.Subscribe(); err == nil {
			exception.SafeGoWithPanic("HandleLatestSlotTopic", func() {
				ln.HandleLatestSlotTopic(ctx, sub)
			})
		}
	}

	if t, e := ln.pubsub.Join(TopicEmptyBlocks); e == nil {
		ln.topicEmptyBlocks = t
		if sub, e2 := ln.topicEmptyBlocks.Subscribe(); e2 == nil {
			exception.SafeGoWithPanic("TopicEmptyBlocks", func() {
				ln.HandleEmptyBlockTopic(ctx, sub)
			})
		}
	}

	exception.SafeGo("WaitPeersAndStart", func() {
		// wait until network has more than 1 peer, max 3 seconds
		startTime := time.Now()
		maxWaitTime := 3 * time.Second

		for {
			peerCount := ln.GetPeersConnected()
			if peerCount > 1 {
				break
			}
			// Check if we've waited too long
			if time.Since(startTime) > maxWaitTime {
				break
			}

		}

		localLatestSlot := ln.blockStore.GetLatestFinalizedSlot()

		if localLatestSlot == 0 {
			if ln.worldLatestSlot == 0 {
				if !ln.ensureWorldLatestSlotInitialized(ctx) {
					ln.enableFullModeOnce.Do(func() {
						logx.Info("NETWORK", "No world latest slot discovered; starting PoH/Validator for genesis")
						ln.startCoreServices(ln.ctx, true)
					})
					return
				}

				ln.waitUntilSyncWindowAligned(ctx)
				ln.RequestBlockSyncFromLatest(ln.ctx)
				return
			}

			ln.waitUntilSyncWindowAligned(ctx)
			ln.RequestBlockSyncFromLatest(ln.ctx)
			return
		}

		ln.waitForWorldPohSlot()
		if ln.handlePohResetIfNeeded(localLatestSlot) {
			return
		}

		// Handle node crash, should catchup to world latest slot
		ln.waitUntilSyncWindowAligned(ctx)
		if localLatestSlot < ln.worldLatestSlot {
			logx.Info("NETWORK", "Local latest slot is less than world latest slot, requesting block sync from latest")
			ln.RequestBlockSyncFromLatest(ln.ctx)
		} else {
			// No sync required; start services based on local latest state
			logx.Info("NETWORK", "Local latest slot is greater than or equal to world latest slot, starting PoH/Validator")
			ln.enableFullModeOnce.Do(func() {
				latest := ln.blockStore.GetLatestFinalizedSlot()
				var seed [32]byte
				if latest > 0 {
					if blk := ln.blockStore.Block(latest); blk != nil {
						seed = blk.LastEntryHash()
					}
				}
				if ln.OnForceResetPOH != nil {
					ln.OnForceResetPOH(seed, latest)
				}
				ln.startCoreServices(ln.ctx, true)
			})
		}
	})

}

func (ln *Libp2pNetwork) ensureWorldLatestSlotInitialized(ctx context.Context) bool {
	if ln.worldLatestSlot > 0 {
		return true
	}
	retryCount := 0
	for retryCount < InitRequestLatestSlotMaxRetries {
		if ln.worldLatestSlot > 0 {
			break
		}
		ln.RequestLatestSlotFromPeers(ctx)
		time.Sleep(WaitWorldLatestSlotTimeInterval)
		retryCount++
	}
	return ln.worldLatestSlot > 0
}

// isSyncWindowAligned checks if PoH slot and finalized slot are aligned sufficiently to start syncing
func (ln *Libp2pNetwork) isSyncWindowAligned() bool {
	return ln.worldLatestSlot > 0 &&
		!ln.isLeaderOfSlot(ln.worldLatestSlot) &&
		ln.worldLatestPohSlot > 0 &&
		!ln.isLeaderOfSlot(ln.worldLatestPohSlot) &&
		ln.worldLatestPohSlot-ln.worldLatestSlot <= LatestSlotSyncGapThreshold
}

func (ln *Libp2pNetwork) waitUntilSyncWindowAligned(ctx context.Context) {
	for {
		if ln.isSyncWindowAligned() {
			break
		}
		ln.RequestLatestSlotFromPeers(ctx)
		time.Sleep(WaitWorldLatestSlotTimeInterval)
	}
}

func (ln *Libp2pNetwork) waitForWorldPohSlot() {
	for {
		if ln.worldLatestPohSlot > 0 {
			break
		}
		time.Sleep(WaitWorldLatestSlotTimeInterval)
	}
}

func (ln *Libp2pNetwork) handlePohResetIfNeeded(localLatestSlot uint64) bool {
	if ln.worldLatestPohSlot > 0 {
		if localLatestSlot >= ln.worldLatestPohSlot {
			logx.Info("NETWORK", "Local latest slot is equal to world latest POH slot, forcing reset POH")
			var seed [32]byte
			if blk := ln.blockStore.Block(localLatestSlot); blk != nil {
				seed = blk.LastEntryHash()
			}
			if ln.OnForceResetPOH != nil {
				ln.OnForceResetPOH(seed, localLatestSlot)
			}
			ln.startCoreServices(ln.ctx, true)
			return true
		}
	}
	return false
}

func (ln *Libp2pNetwork) SetupPubSubTopics(ctx context.Context) {
	var err error

	if ln.topicBlocks, err = ln.pubsub.Join(TopicBlocks); err == nil {
		if sub, err := ln.topicBlocks.Subscribe(); err == nil {
			exception.SafeGoWithPanic("HandleBlockTopic", func() {
				ln.HandleBlockTopic(ctx, sub)
			})
		}
	}

	if ln.topicVotes, err = ln.pubsub.Join(TopicVotes); err == nil {
		if sub, err := ln.topicVotes.Subscribe(); err == nil {
			exception.SafeGoWithPanic("HandleVoteTopic", func() {
				ln.HandleVoteTopic(ctx, sub)
			})
		}
	}

	if ln.topicVotes, err = ln.pubsub.Join(TopicVotes); err == nil {
		if sub, err := ln.topicVotes.Subscribe(); err == nil {
			exception.SafeGoWithPanic("HandleCertTopic", func() {
				ln.HandleCertTopic(ctx, sub)
			})
		}
	}

	if ln.topicTxs, err = ln.pubsub.Join(TopicTxs); err == nil {
		if sub, err := ln.topicTxs.Subscribe(); err == nil {
			exception.SafeGoWithPanic("HandleTransactionTopic", func() {
				ln.HandleTransactionTopic(ctx, sub)
			})
		}
	}

	if t, e := ln.pubsub.Join(CheckpointRequestTopic); e == nil {
		ln.topicCheckpointRequest = t
		if sub, err := ln.topicCheckpointRequest.Subscribe(); err == nil {
			exception.SafeGoWithPanic("HandleCheckpointRequestTopic", func() {
				ln.HandleCheckpointRequestTopic(ctx, sub)
			})
		}
	}

	ln.startRealtimeTopicMonitoring(ctx)
}

// HandleCheckpointRequestTopic listens for checkpoint hash requests and responds with local hash
func (ln *Libp2pNetwork) HandleCheckpointRequestTopic(ctx context.Context, sub *pubsub.Subscription) {
	for {
		select {
		case <-ctx.Done():
			return
		default:
			msg, err := sub.Next(ctx)
			if err != nil {
				if ctx.Err() != nil {
					return
				}
				continue
			}
			if msg.ReceivedFrom == ln.host.ID() {
				continue
			}

			var req CheckpointHashRequest
			if err := jsonx.Unmarshal(msg.Data, &req); err != nil {
				logx.Error("NETWORK:CHECKPOINT", "Failed to unmarshal checkpoint request:", err)
				continue
			}

			localSlot, localHash, ok := ln.getCheckpointHash(req.Checkpoint)
			if !ok {
				logx.Warn("NETWORK:CHECKPOINT", "No local block for checkpoint", req.Checkpoint)
				continue
			}

			logx.Info("NETWORK:CHECKPOINT", "Sending checkpoint response to", msg.ReceivedFrom.String(), "checkpoint=", req.Checkpoint)
			ln.sendCheckpointResponse(msg.ReceivedFrom, CheckpointHashResponse{
				Checkpoint: req.Checkpoint,
				Slot:       localSlot,
				BlockHash:  localHash,
				PeerID:     ln.host.ID().String(),
			})
		}
	}
}

func (ln *Libp2pNetwork) getCheckpointHash(checkpoint uint64) (uint64, [32]byte, bool) {
	if checkpoint == 0 {
		return 0, [32]byte{}, false
	}
	latest := ln.blockStore.GetLatestFinalizedSlot()
	if latest == 0 {
		return 0, [32]byte{}, false
	}
	if latest < checkpoint {
		return 0, [32]byte{}, false
	}
	blk := ln.blockStore.Block(checkpoint)
	if blk == nil {
		return 0, [32]byte{}, false
	}
	return checkpoint, blk.Hash, true
}

func (ln *Libp2pNetwork) sendCheckpointResponse(targetPeer peer.ID, resp CheckpointHashResponse) {
	stream, err := ln.host.NewStream(context.Background(), targetPeer, CheckpointProtocol)
	if err != nil {
		logx.Error("NETWORK:CHECKPOINT", "Failed to open checkpoint stream:", err)
		return
	}
	defer stream.Close()

	data, err := jsonx.Marshal(resp)
	if err != nil {
		logx.Error("NETWORK:CHECKPOINT", "Failed to marshal checkpoint response:", err)
		return
	}
	if _, err := stream.Write(data); err != nil {
		logx.Error("NETWORK:CHECKPOINT", "Failed to write checkpoint response:", err)
		return
	}
	logx.Info("NETWORK:CHECKPOINT", "Sent checkpoint response to", targetPeer.String(), "checkpoint=", resp.Checkpoint)
}

func (ln *Libp2pNetwork) handleCheckpointStream(s network.Stream) {
	defer s.Close()
	var resp CheckpointHashResponse
	decoder := jsonx.NewDecoder(s)
	if err := decoder.Decode(&resp); err != nil {
		logx.Error("NETWORK:CHECKPOINT", "Failed to decode checkpoint response:", err)
		return
	}

	_, localHash, ok := ln.getCheckpointHash(resp.Checkpoint)
	if !ok {
		return
	}
	if localHash != resp.BlockHash {
		ctx := context.Background()
		if err := ln.RequestSingleBlockSync(ctx, resp.Checkpoint); err != nil {
			logx.Error("NETWORK:CHECKPOINT", "Failed to request single block sync:", err)
		}
	}
}

func (ln *Libp2pNetwork) RequestCheckpointHash(ctx context.Context, checkpoint uint64) error {
	logx.Info("NETWORK:CHECKPOINT", "Broadcasting checkpoint request checkpoint=", checkpoint)
	req := CheckpointHashRequest{
		RequesterID: ln.host.ID().String(),
		Checkpoint:  checkpoint,
		Addrs:       ln.host.Addrs(),
	}
	data, err := jsonx.Marshal(req)
	if err != nil {
		return err
	}
	if ln.topicCheckpointRequest == nil {
		return fmt.Errorf("checkpoint request topic not initialized")
	}
	return ln.topicCheckpointRequest.Publish(ctx, data)
}

func (ln *Libp2pNetwork) SetCallbacks(cbs Callbacks) {
	if cbs.OnBlockReceived != nil {
		ln.onBlockReceived = cbs.OnBlockReceived
	}
	if cbs.OnEmptyBlockReceived != nil {
		ln.onEmptyBlockReceived = cbs.OnEmptyBlockReceived
	}
	if cbs.OnVoteReceived != nil {
		ln.onVoteReceived = cbs.OnVoteReceived
	}
	if cbs.OnCertReceived != nil {
		ln.onCertReceived = cbs.OnCertReceived
	}
	if cbs.OnTransactionReceived != nil {
		ln.onTransactionReceived = cbs.OnTransactionReceived
	}
	if cbs.OnLatestSlotReceived != nil {
		ln.onLatestSlotReceived = cbs.OnLatestSlotReceived
	}
	if cbs.OnSyncResponseReceived != nil {
		ln.onSyncResponseReceived = cbs.OnSyncResponseReceived
	}
}

func (ln *Libp2pNetwork) logTopicStatus() {
	logx.Info("NETWORK:PUBSUB:STATUS", "=== TOPIC STATUS REPORT ===")
	logx.Info("NETWORK:PUBSUB:STATUS", fmt.Sprintf("Node ID: %s", ln.host.ID().String()))
	logx.Info("NETWORK:PUBSUB:STATUS", fmt.Sprintf("Total connected peers: %d", ln.GetPeersConnected()))

	if ln.topicBlocks != nil {
		meshPeers := ln.topicBlocks.ListPeers()
		logx.Info("NETWORK:PUBSUB:STATUS", fmt.Sprintf("Block Topic: ACTIVE (mesh peers: %d)", len(meshPeers)))
		for i, peer := range meshPeers {
			logx.Info("NETWORK:PUBSUB:STATUS", fmt.Sprintf("  Block mesh peer %d: %s", i+1, peer.String()))
		}
	} else {
		logx.Error("NETWORK:PUBSUB:STATUS", "Block Topic: NOT INITIALIZED")
	}

	if ln.topicVotes != nil {
		meshPeers := ln.topicVotes.ListPeers()
		logx.Info("NETWORK:PUBSUB:STATUS", fmt.Sprintf("Vote Topic: ACTIVE (mesh peers: %d)", len(meshPeers)))
		for i, peer := range meshPeers {
			logx.Info("NETWORK:PUBSUB:STATUS", fmt.Sprintf("Vote mesh peer %d: %s", i+1, peer.String()))
		}
	} else {
		logx.Error("NETWORK:PUBSUB:STATUS", "Vote Topic: NOT INITIALIZED")
	}

	if ln.topicTxs != nil {
		meshPeers := ln.topicTxs.ListPeers()
		logx.Info("NETWORK:PUBSUB:STATUS", fmt.Sprintf("Transaction Topic: ACTIVE (mesh peers: %d)", len(meshPeers)))
	} else {
		logx.Error("NETWORK:PUBSUB:STATUS", "Transaction Topic: NOT INITIALIZED")
	}

	if ln.topicCheckpointRequest != nil {
		meshPeers := ln.topicCheckpointRequest.ListPeers()
		logx.Info("NETWORK:PUBSUB:STATUS", fmt.Sprintf("Checkpoint Request Topic: ACTIVE (mesh peers: %d)", len(meshPeers)))
	} else {
		logx.Error("NETWORK:PUBSUB:STATUS", "Checkpoint Request Topic: NOT INITIALIZED")
	}

	logx.Info("NETWORK:PUBSUB:STATUS", "=== END TOPIC STATUS REPORT ===")
}

func (ln *Libp2pNetwork) startRealtimeTopicMonitoring(ctx context.Context) {
	logx.Info("NETWORK:PUBSUB:MONITOR", "Starting realtime topic monitoring...")

	exception.SafeGoWithPanic("RealtimeTopicMonitoring", func() {
		ticker := time.NewTicker(30 * time.Second)
		defer ticker.Stop()

		for {
			select {
			case <-ticker.C:
				ln.logTopicStatus()

				ln.logMeshChanges()

			case <-ctx.Done():
				logx.Info("NETWORK:PUBSUB:MONITOR", "Stopping realtime topic monitoring")
				return
			}
		}
	})
}

func (ln *Libp2pNetwork) logMeshChanges() {
	if ln.topicBlocks != nil {
		currentMeshPeers := ln.topicBlocks.ListPeers()
		logx.Info("NETWORK:PUBSUB:MESH", fmt.Sprintf("Block topic mesh peers: %d", len(currentMeshPeers)))

		if len(currentMeshPeers) == 0 {
			logx.Warn("NETWORK:PUBSUB:MESH", "Block topic mesh is EMPTY - this may cause block propagation issues!")
		}
	}

	if ln.topicVotes != nil {
		currentMeshPeers := ln.topicVotes.ListPeers()
		logx.Info("NETWORK:PUBSUB:MESH", fmt.Sprintf("Vote topic mesh peers: %d", len(currentMeshPeers)))

		if len(currentMeshPeers) == 0 {
			logx.Warn("NETWORK:PUBSUB:MESH", "Vote topic mesh is EMPTY - this may cause vote propagation issues!")
		}
	}

	if ln.topicBlocks != nil && ln.topicVotes != nil {
		blockMeshSize := len(ln.topicBlocks.ListPeers())
		voteMeshSize := len(ln.topicVotes.ListPeers())

		if blockMeshSize != voteMeshSize {
			logx.Warn("NETWORK:PUBSUB:MESH", fmt.Sprintf("Mesh size mismatch: Block=%d, Vote=%d", blockMeshSize, voteMeshSize))
		}
	}
}<|MERGE_RESOLUTION|>--- conflicted
+++ resolved
@@ -168,23 +168,9 @@
 	ln.applyBlockMu.Lock()
 	defer ln.applyBlockMu.Unlock()
 
-<<<<<<< HEAD
 	logx.Info("VOTE", "Block committed: slot=", block.Slot)
 	if err := ld.ApplyBlock(block); err != nil {
 		return fmt.Errorf("apply block error: %w", err)
-=======
-	logx.Info("VOTE", "Block committed: slot=", vote.Slot)
-	// check block apply or not if apply log and return
-	if bs.IsApplied(vote.Slot) {
-		logx.Info("VOTE", "Block already applied: slot=", vote.Slot)
-		return nil
-	}
-	// Apply block to ledger
-	block := bs.Block(vote.Slot)
-	if block == nil {
-		// missing block how to handle
-		return fmt.Errorf("block not found for slot %d", vote.Slot)
->>>>>>> 49c4e680
 	}
 
 	// TODO: handle store block and mark finalized together
@@ -196,15 +182,7 @@
 		return fmt.Errorf("mark block as finalized error: %w", err)
 	}
 
-<<<<<<< HEAD
 	logx.Info("VOTE", "Block finalized via P2P! slot=", block.Slot)
-=======
-	if err := ld.ApplyBlock(block); err != nil {
-		return fmt.Errorf("apply block error: %w", err)
-	}
-
-	logx.Info("VOTE", "Block finalized via P2P! slot=", vote.Slot)
->>>>>>> 49c4e680
 	return nil
 }
 
