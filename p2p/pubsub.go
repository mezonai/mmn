package p2p

import (
	"context"
	"crypto/ed25519"
	"encoding/json"
	"fmt"
	"time"

	"github.com/mezonai/mmn/block"
	"github.com/mezonai/mmn/blockstore"
	"github.com/mezonai/mmn/config"
	"github.com/mezonai/mmn/consensus"
	"github.com/mezonai/mmn/events"
	"github.com/mezonai/mmn/exception"
	"github.com/mezonai/mmn/ledger"
	"github.com/mezonai/mmn/logx"
	"github.com/mezonai/mmn/mempool"
	"github.com/mezonai/mmn/types"

	"github.com/libp2p/go-libp2p/core/network"
	"github.com/libp2p/go-libp2p/core/peer"
	ma "github.com/multiformats/go-multiaddr"
)

func (ln *Libp2pNetwork) handleNodeInfoStream(s network.Stream) {
	defer s.Close()

	buf := make([]byte, 2048)
	n, err := s.Read(buf)
	if err != nil {
		logx.Error("NETWORK:HANDLE NODE INFOR STREAM", "Failed to read from bootstrap: ", err)
		return
	}

	var msg map[string]interface{}
	if err := json.Unmarshal(buf[:n], &msg); err != nil {
		logx.Error("NETWORK:HANDLE NODE INFOR STREAM", "Failed to unmarshal peer info: ", err)
		return
	}

	newPeerIDStr := msg["new_peer_id"].(string)
	newPeerID, err := peer.Decode(newPeerIDStr)
	if err != nil {
		logx.Error("NETWORK:HANDLE NODE INFOR STREAM", "Invalid peer ID: ", newPeerIDStr)
		return
	}

	addrStrs := msg["addrs"].([]interface{})
	var addrs []ma.Multiaddr
	for _, a := range addrStrs {
		maddr, err := ma.NewMultiaddr(a.(string))
		if err == nil {
			addrs = append(addrs, maddr)
		}
	}

	peerInfo := peer.AddrInfo{
		ID:    newPeerID,
		Addrs: addrs,
	}

	err = ln.host.Connect(context.Background(), peerInfo)
	if err != nil {
		logx.Error("NETWORK:HANDLE NODE INFOR STREAM", "Failed to connect to new peer: ", err)
	}
}

func (ln *Libp2pNetwork) SetupCallbacks(ld *ledger.Ledger, privKey ed25519.PrivateKey, self config.NodeConfig, bs blockstore.Store, collector *consensus.Collector, mp *mempool.Mempool, eventRouter *events.EventRouter) {
	ln.SetCallbacks(Callbacks{
		OnBlockReceived: func(blk *block.BroadcastedBlock) error {
			if existingBlock := bs.Block(blk.Slot); existingBlock != nil {
				return nil
			}

			// Verify PoH
			logx.Info("BLOCK", "VerifyPoH: verifying PoH for block=", blk.Hash)
			if err := blk.VerifyPoH(); err != nil {
				logx.Error("BLOCK", "Invalid PoH:", err)
				return fmt.Errorf("invalid PoH")
			}

			// Verify block
			if err := ld.VerifyBlock(blk); err != nil {
				logx.Error("BLOCK", "Block verification failed: ", err)
				return err
			}

			if err := bs.AddBlockPending(blk, eventRouter); err != nil {
				logx.Error("BLOCK", "Failed to store block: ", err)
				return err
			}

			vote := &consensus.Vote{
				Slot:      blk.Slot,
				BlockHash: blk.Hash,
				VoterID:   self.PubKey,
			}
			vote.Sign(privKey)

			committed, needApply, err := collector.AddVote(vote)
			if err != nil {
				logx.Error("VOTE", "Failed to add vote: ", err)
				return err
			}

			if committed && needApply {
				logx.Info("VOTE", "Block committed: slot=", vote.Slot)
<<<<<<< HEAD
				// Apply block to ledger (failure events are handled within ApplyBlock)
				if err := ld.ApplyBlock(bs.Block(vote.Slot), eventRouter); err != nil {
=======
				// Apply block to ledger
				block := bs.Block(vote.Slot)
				if block == nil {
					return fmt.Errorf("block not found for slot %d", vote.Slot)
				}
				if err := ld.ApplyBlock(block); err != nil {
>>>>>>> 8b53461c
					return fmt.Errorf("apply block error: %w", err)
				}

				// Mark block as finalized and publish transaction finalization events
				if err := bs.MarkFinalized(vote.Slot, eventRouter); err != nil {
					return fmt.Errorf("mark block as finalized error: %w", err)
				}

				logx.Info("VOTE", "Block finalized via P2P! slot=", vote.Slot)
			}

			ln.BroadcastVote(context.Background(), vote)

			return nil
		},
		OnVoteReceived: func(vote *consensus.Vote) error {
			logx.Info("VOTE", "Received vote from network: slot= ", vote.Slot, ",voter= ", vote.VoterID)

			committed, needApply, err := collector.AddVote(vote)
			if err != nil {
				logx.Error("VOTE", "Failed to add vote: ", err)
				return err
			}

			if committed && needApply {
				logx.Info("VOTE", "Block committed: slot=", vote.Slot)
<<<<<<< HEAD
				// Apply block to ledger (failure events are handled within ApplyBlock)
				if err := ld.ApplyBlock(bs.Block(vote.Slot), eventRouter); err != nil {
=======
				// Apply block to ledger
				block := bs.Block(vote.Slot)
				if block == nil {
					return fmt.Errorf("block not found for slot %d", vote.Slot)
				}
				if err := ld.ApplyBlock(block); err != nil {
>>>>>>> 8b53461c
					return fmt.Errorf("apply block error: %w", err)
				}

				// Mark block as finalized and publish transaction finalization events
				if err := bs.MarkFinalized(vote.Slot, eventRouter); err != nil {
					return fmt.Errorf("mark block as finalized error: %w", err)
				}

				logx.Info("VOTE", "Block finalized via P2P! slot=", vote.Slot)
			}

			return nil
		},
		OnTransactionReceived: func(txData *types.Transaction) error {
			logx.Info("TX", "Processing received transaction from P2P network")

			// Add transaction to mempool
<<<<<<< HEAD
			txHash, success := mp.AddTx(txData, false)
			if !success {
				logx.Warn("TX", "Failed to add P2P transaction to mempool", txHash)
=======
			_, err := mp.AddTx(txData, false)
			if err != nil {
				fmt.Printf("Failed to add transaction from P2P: %v\n", err)
>>>>>>> 8b53461c
			}
			return nil
		},
		OnSyncResponseReceived: func(blocks []*block.BroadcastedBlock) error {
			logx.Info("NETWORK:SYNC BLOCK", "Processing ", len(blocks), " blocks from sync response")

			for _, blk := range blocks {
				if blk == nil {
					continue
				}

				// skip add pending if block already exists
				if existingBlock := bs.Block(blk.Slot); existingBlock != nil {
					continue
				}

				// Verify PoH
				if err := blk.VerifyPoH(); err != nil {
					logx.Error("NETWORK:SYNC BLOCK", "Invalid PoH for synced block: ", err)
					continue
				}

				// Verify block
				if err := ld.VerifyBlock(blk); err != nil {
					logx.Error("NETWORK:SYNC BLOCK", "Block verification failed for synced block: ", err)
					continue
				}

				// Add to block store and publish transaction inclusion events
				if err := bs.AddBlockPending(blk, eventRouter); err != nil {
					logx.Error("NETWORK:SYNC BLOCK", "Failed to store synced block: ", err)
					continue
				}

				logx.Info("NETWORK:SYNC BLOCK", fmt.Sprintf("Successfully processed synced block: slot=%d", blk.Slot))
			}

			return nil
		},
		OnLatestSlotReceived: func(latestSlot uint64, peerID string) error {

			localLatestSlot := bs.GetLatestSlot()
			if latestSlot > localLatestSlot {
				fromSlot := localLatestSlot + 1
				logx.Info("NETWORK:SYNC BLOCK", "Peer has higher slot:", latestSlot, "local slot:", localLatestSlot, "requesting sync from slot:", fromSlot)

				ctx := context.Background()
				if err := ln.RequestBlockSync(ctx, fromSlot); err != nil {
					logx.Error("NETWORK:SYNC BLOCK", "Failed to send sync request after latest slot:", err)
				}
			}
			return nil
		},
	})

	go ln.startInitialSync(bs)

	go ln.startPeriodicSyncCheck(bs)

	// clean sync request expireds every 1 minute
	go ln.startCleanupRoutine()
}

func (ln *Libp2pNetwork) SetupPubSubTopics(ctx context.Context) {
	var err error

	if ln.topicBlocks, err = ln.pubsub.Join(TopicBlocks); err == nil {
		if sub, err := ln.topicBlocks.Subscribe(); err == nil {
			exception.SafeGoWithPanic("HandleBlockTopic", func() {
				ln.HandleBlockTopic(ctx, sub)
			})
		}
	}

	if ln.topicVotes, err = ln.pubsub.Join(TopicVotes); err == nil {
		if sub, err := ln.topicVotes.Subscribe(); err == nil {
			exception.SafeGoWithPanic("HandleVoteTopic", func() {
				ln.HandleVoteTopic(ctx, sub)
			})
		}
	}

	if ln.topicTxs, err = ln.pubsub.Join(TopicTxs); err == nil {
		if sub, err := ln.topicTxs.Subscribe(); err == nil {
			exception.SafeGoWithPanic("HandleTransactionTopic", func() {
				ln.HandleTransactionTopic(ctx, sub)
			})
		}
	}

	if ln.topicBlockSyncReq, err = ln.pubsub.Join(BlockSyncRequestTopic); err == nil {
		if sub, err := ln.topicBlockSyncReq.Subscribe(); err == nil {
			exception.SafeGoWithPanic("handleBlockSyncRequestTopic", func() {
				ln.handleBlockSyncRequestTopic(ctx, sub)
			})

		}
	}

	if ln.topicLatestSlot, err = ln.pubsub.Join(LatestSlotTopic); err == nil {
		if sub, err := ln.topicLatestSlot.Subscribe(); err == nil {
			exception.SafeGoWithPanic("handleBlockSyncResponseTopic", func() {
				ln.HandleLatestSlotTopic(ctx, sub)
			})
		}
	}
}

func (ln *Libp2pNetwork) SetCallbacks(cbs Callbacks) {
	if cbs.OnBlockReceived != nil {
		ln.onBlockReceived = cbs.OnBlockReceived
	}
	if cbs.OnVoteReceived != nil {
		ln.onVoteReceived = cbs.OnVoteReceived
	}
	if cbs.OnTransactionReceived != nil {
		ln.onTransactionReceived = cbs.OnTransactionReceived
	}
	if cbs.OnLatestSlotReceived != nil {
		ln.onLatestSlotReceived = cbs.OnLatestSlotReceived
	}
	if cbs.OnSyncResponseReceived != nil {
		ln.onSyncResponseReceived = cbs.OnSyncResponseReceived
	}
}

func (ln *Libp2pNetwork) TxBroadcast(ctx context.Context, tx *types.Transaction) error {
	logx.Info("TX", "Broadcasting transaction to network")
	txData, err := json.Marshal(tx)
	if err != nil {
		return fmt.Errorf("failed to serialize transaction: %w", err)
	}

	if err := ln.topicTxs.Publish(ctx, txData); err != nil {
		return fmt.Errorf("failed to publish transaction: %w", err)
	}

	return nil
}

func (ln *Libp2pNetwork) BroadcastVote(ctx context.Context, vote *consensus.Vote) error {
	msg := VoteMessage{
		Slot:      vote.Slot,
		BlockHash: fmt.Sprintf("%x", vote.BlockHash),
		VoterID:   vote.VoterID,
		Signature: vote.Signature,
	}

	data, err := json.Marshal(msg)
	if err != nil {
		return err
	}

	if ln.topicVotes != nil {
		ln.topicVotes.Publish(ctx, data)
	}
	return nil
}

func (ln *Libp2pNetwork) BroadcastBlock(ctx context.Context, blk *block.BroadcastedBlock) error {
	logx.Info("BLOCK", "Broadcasting block: slot=", blk.Slot)

	data, err := json.Marshal(blk)
	if err != nil {
		logx.Error("BLOCK", "Failed to marshal block: ", err)
		return err
	}

	if ln.topicBlocks != nil {
		logx.Info("BLOCK", "Publishing block to pubsub topic")
		if err := ln.topicBlocks.Publish(ctx, data); err != nil {
			logx.Error("BLOCK", "Failed to publish block:", err)
		}
	}
	return nil
}

func (ln *Libp2pNetwork) GetPeersConnected() int {
	return len(ln.peers)
}

func (ln *Libp2pNetwork) cleanupOldSyncRequests() {
	ln.syncMu.Lock()
	defer ln.syncMu.Unlock()

	now := time.Now()
	for requestID, info := range ln.activeSyncRequests {
		if !info.IsActive || now.Sub(info.StartTime) > 5*time.Minute {
			delete(ln.activeSyncRequests, requestID)
		}
	}
}

// when no peers connected the blocks will not sync must run after 30s if synced stop sync
func (ln *Libp2pNetwork) startPeriodicSyncCheck(bs blockstore.Store) {
	// wait network setup
	time.Sleep(10 * time.Second)
	ticker := time.NewTicker(30 * time.Second)
	defer ticker.Stop()

	for {
		select {
		case <-ticker.C:
			ln.cleanupOldSyncRequests()
		case <-ln.ctx.Done():
			return
		}
	}
}

func (ln *Libp2pNetwork) startCleanupRoutine() {
	ticker := time.NewTicker(1 * time.Minute)
	defer ticker.Stop()

	for {
		select {
		case <-ticker.C:
			ln.CleanupExpiredRequests()
		case <-ln.ctx.Done():
			logx.Info("NETWORK:CLEANUP", "Stopping cleanup routine")
			return
		}
	}
}

func (ln *Libp2pNetwork) startInitialSync(bs blockstore.Store) {
	// wait network setup
	time.Sleep(2 * time.Second)

	ctx := context.Background()

	if _, err := ln.RequestLatestSlotFromPeers(ctx); err != nil {
		logx.Warn("NETWORK:SYNC BLOCK", "Failed to request latest slot from peers:", err)
	}
	// sync from 0
	if err := ln.RequestBlockSync(ctx, 0); err != nil {
		logx.Error("NETWORK:SYNC BLOCK", "Failed to send initial sync request: %v", err)
	}
}<|MERGE_RESOLUTION|>--- conflicted
+++ resolved
@@ -106,17 +106,12 @@
 
 			if committed && needApply {
 				logx.Info("VOTE", "Block committed: slot=", vote.Slot)
-<<<<<<< HEAD
-				// Apply block to ledger (failure events are handled within ApplyBlock)
-				if err := ld.ApplyBlock(bs.Block(vote.Slot), eventRouter); err != nil {
-=======
 				// Apply block to ledger
 				block := bs.Block(vote.Slot)
 				if block == nil {
 					return fmt.Errorf("block not found for slot %d", vote.Slot)
 				}
-				if err := ld.ApplyBlock(block); err != nil {
->>>>>>> 8b53461c
+				if err := ld.ApplyBlock(block, eventRouter); err != nil {
 					return fmt.Errorf("apply block error: %w", err)
 				}
 
@@ -143,17 +138,12 @@
 
 			if committed && needApply {
 				logx.Info("VOTE", "Block committed: slot=", vote.Slot)
-<<<<<<< HEAD
-				// Apply block to ledger (failure events are handled within ApplyBlock)
-				if err := ld.ApplyBlock(bs.Block(vote.Slot), eventRouter); err != nil {
-=======
 				// Apply block to ledger
 				block := bs.Block(vote.Slot)
 				if block == nil {
 					return fmt.Errorf("block not found for slot %d", vote.Slot)
 				}
-				if err := ld.ApplyBlock(block); err != nil {
->>>>>>> 8b53461c
+				if err := ld.ApplyBlock(block, eventRouter); err != nil {
 					return fmt.Errorf("apply block error: %w", err)
 				}
 
@@ -171,15 +161,9 @@
 			logx.Info("TX", "Processing received transaction from P2P network")
 
 			// Add transaction to mempool
-<<<<<<< HEAD
-			txHash, success := mp.AddTx(txData, false)
-			if !success {
-				logx.Warn("TX", "Failed to add P2P transaction to mempool", txHash)
-=======
 			_, err := mp.AddTx(txData, false)
 			if err != nil {
 				fmt.Printf("Failed to add transaction from P2P: %v\n", err)
->>>>>>> 8b53461c
 			}
 			return nil
 		},
