--- conflicted
+++ resolved
@@ -60,35 +60,7 @@
 			}
 			vote.Sign(privKey)
 
-<<<<<<< HEAD
 			// verify passed broadcast vote
-=======
-			committed, needApply, err := collector.AddVote(vote)
-			if err != nil {
-				logx.Error("VOTE", "Failed to add vote: ", err)
-				return err
-			}
-
-			if committed && needApply {
-				logx.Info("VOTE", "Block committed: slot=", vote.Slot)
-				// Apply block to ledger
-				block := bs.Block(vote.Slot)
-				if block == nil {
-					return fmt.Errorf("block not found for slot %d", vote.Slot)
-				}
-				if err := ld.ApplyBlock(block); err != nil {
-					return fmt.Errorf("apply block error: %w", err)
-				}
-
-				// Mark block as finalized and publish transaction finalization events
-				if err := bs.MarkFinalized(vote.Slot); err != nil {
-					return fmt.Errorf("mark block as finalized error: %w", err)
-				}
-
-				logx.Info("VOTE", "Block finalized via P2P! slot=", vote.Slot)
-			}
-
->>>>>>> ae1fbbe9
 			ln.BroadcastVote(context.Background(), vote)
 			return nil
 		},
@@ -112,16 +84,6 @@
 					logx.Error("VOTE", "Failed to apply data to block: ", err)
 					return err
 				}
-<<<<<<< HEAD
-=======
-
-				// Mark block as finalized and publish transaction finalization events
-				if err := bs.MarkFinalized(vote.Slot); err != nil {
-					return fmt.Errorf("mark block as finalized error: %w", err)
-				}
-
-				logx.Info("VOTE", "Block finalized via P2P! slot=", vote.Slot)
->>>>>>> ae1fbbe9
 			}
 
 			return nil
@@ -202,7 +164,7 @@
 	go ln.startCleanupRoutine()
 }
 
-func (ln *Libp2pNetwork) applyDataToBlock(vote *consensus.Vote, bs blockstore.Store, ld *ledger.Ledger, mp *mempool.Mempool) error {
+func (ln *Libp2pNetwork) applyDataToBlock(vote *consensus.Vote, bs store.BlockStore, ld *ledger.Ledger, mp *mempool.Mempool) error {
 	// Lock to ensure thread safety for concurrent apply processing
 	ln.applyBlockMu.Lock()
 	defer ln.applyBlockMu.Unlock()
