package p2p

import (
	"context"
	"crypto/ed25519"
	"encoding/json"
	"fmt"
	"net"
	"os"
	"strings"
	"time"

	"github.com/mezonai/mmn/jsonx"
	"github.com/mezonai/mmn/monitoring"

	pubsub "github.com/libp2p/go-libp2p-pubsub"
	"github.com/libp2p/go-libp2p/core/network"
	"github.com/libp2p/go-libp2p/core/peer"
	"github.com/mezonai/mmn/block"
	"github.com/mezonai/mmn/config"
	"github.com/mezonai/mmn/consensus"
	"github.com/mezonai/mmn/exception"
	"github.com/mezonai/mmn/ledger"
	"github.com/mezonai/mmn/logx"
	"github.com/mezonai/mmn/mempool"
	"github.com/mezonai/mmn/poh"
	"github.com/mezonai/mmn/snapshot"
	"github.com/mezonai/mmn/store"
	"github.com/mezonai/mmn/transaction"
)

func (ln *Libp2pNetwork) SetupCallbacks(ld *ledger.Ledger, privKey ed25519.PrivateKey, self config.NodeConfig, bs store.BlockStore, collector *consensus.Collector, mp *mempool.Mempool, recorder *poh.PohRecorder, snapshotUDPPort string) {
	ln.snapshotUDPPort = snapshotUDPPort
	latestSlot := bs.GetLatestFinalizedSlot()
	ln.SetNextExpectedSlot(latestSlot + 1)

	ln.SetCallbacks(Callbacks{
		OnBlockReceived: func(blk *block.BroadcastedBlock) error {
			if existingBlock := bs.Block(blk.Slot); existingBlock != nil {
				return nil
			}

			if !ln.leaderSchedule.IsLeaderAt(blk.Slot, blk.LeaderID) {
				logx.Error("BLOCK", fmt.Sprintf("Not leader at slot %d, leaderID: %s", blk.Slot, blk.LeaderID))
				return fmt.Errorf("invalid leader")
			}

			// Verify signature
			if !blk.VerifySignature() {
				logx.Error("BLOCK", fmt.Sprintf("Invalid signature at slot %d, leaderID: %s", blk.Slot, blk.LeaderID))
				return fmt.Errorf("invalid signature")
			}

			// Verify PoH. If invalid, mark block and continue to process as a failed block
			if err := blk.VerifyPoH(); err != nil {
				logx.Error("BLOCK", "Invalid PoH, marking block as InvalidPoH and continuing:", err)
				blk.InvalidPoH = true
				monitoring.IncreaseInvalidPohCount()
			}

			// Reset poh to sync poh clock with leader
			if blk.Slot > bs.GetLatestStoreSlot() {
				if err := ln.OnSyncPohFromLeader(blk.LastEntryHash(), blk.Slot); err != nil {
					logx.Error("BLOCK", "Failed to sync poh from leader: ", err)
				}
			}

			if err := bs.AddBlockPending(blk); err != nil {
				logx.Error("BLOCK", "Failed to store block: ", err)
				return err
			}

			if ln.isListener {
				return nil
			}

			// Remove transactions in block from mempool and add tx tracker if node is follower
			if self.PubKey != blk.LeaderID && !blk.InvalidPoH {
				mp.BlockCleanup(blk)
			}

			vote := &consensus.Vote{
				Slot:      blk.Slot,
				BlockHash: blk.Hash,
				VoterID:   self.PubKey,
			}
			vote.Sign(privKey)

			if err := ln.ProcessVote(ln.blockStore, ld, mp, vote, collector); err != nil {
				return err
			}

			if err := ln.BroadcastVote(ln.ctx, vote); err != nil {
				return err
			}

			return nil
		},
		OnEmptyBlockReceived: func(blocks []*block.BroadcastedBlock) error {
			logx.Info("EMPTY_BLOCK", "Processing", len(blocks), "empty blocks")

			for _, blk := range blocks {
				if blk == nil {
					continue
				}

				if existingBlock := bs.HasCompleteBlock(blk.Slot); existingBlock {
					continue
				}

				if err := bs.AddBlockPending(blk); err != nil {
					logx.Error("EMPTY_BLOCK", "Failed to save empty block to store:", err)
					continue
				}
			}

			return nil
		},
		OnVoteReceived: func(vote *consensus.Vote) error {
			logx.Info("VOTE", "Received vote from network: slot= ", vote.Slot, ",voter= ", vote.VoterID)

<<<<<<< HEAD
			// not leader => maybe vote come before block received => if dont have block just return
			if bs.Block(vote.Slot) == nil {
				logx.Info("VOTE", "Received vote from network: slot= ", vote.Slot, ",voter= ", vote.VoterID, " but dont have block")
				return nil
			}
			if committed && needApply {
				logx.Info("VOTE", "Committed vote from OnVote Received: slot= ", vote.Slot, ",voter= ", vote.VoterID)
				err := ln.applyDataToBlock(vote, bs, ld)
				if err != nil {
					logx.Error("VOTE", "Failed to apply data to block: ", err)
					return err
				}
=======
			if err := ln.ProcessVote(ln.blockStore, ld, mp, vote, collector); err != nil {
				return err
>>>>>>> bd9c6f29
			}

			return nil
		},
		OnTransactionReceived: func(txData *transaction.Transaction) error {
			logx.Debug("TX", "Processing received transaction from P2P network")

			// Add transaction to mempool
			_, err := mp.AddTx(txData, false)
			if err != nil {
				logx.Error("NETWORK: SYNC TRANS", "Failed to add transaction from P2P to mempool: ", err)
			}
			return nil
		},
		OnSyncResponseReceived: func(blk *block.BroadcastedBlock) error {

			// Add block to global ordering queue
			if blk == nil {
				return nil
			}

			// Add to ordering queue - this will process block in order
			latestProcessed, err := ln.AddBlockToOrderingQueue(blk, bs, ld)
			if err != nil {
				logx.Error("NETWORK:SYNC BLOCK", "Failed to add block to ordering queue: ", err)
				return nil
			}

			if !ln.IsNodeReady() && latestProcessed != nil {
				gap := uint64(0)
				if ln.worldLatestSlot > latestProcessed.Slot {
					gap = ln.worldLatestSlot - latestProcessed.Slot
				}

				if gap <= ReadyGapThreshold {
					logx.Info("NETWORK:SYNC BLOCK", fmt.Sprintf("Gap is less than or equal to ready gap threshold, gap: %d", gap))
					ln.enableFullModeOnce.Do(func() {
						ln.OnForceResetPOH(latestProcessed.LastEntryHash(), latestProcessed.Slot)
						ln.startCoreServices(ln.ctx, true)
					})
				}
			}

			return nil
		},
		OnLatestSlotReceived: func(latestSlot uint64, latestPohSlot uint64, peerID string) error {
			if ln.worldLatestSlot < latestSlot {
				logx.Info("NETWORK:LATEST SLOT", "data: ", latestSlot, "peerId", peerID)
				ln.worldLatestSlot = latestSlot
			}

			if ln.worldLatestPohSlot < latestPohSlot {
				logx.Info("NETWORK:LATEST POH SLOT", "data: ", latestPohSlot, "peerId", peerID)
				ln.worldLatestPohSlot = latestPohSlot
			}

			return nil
		},
		OnSnapshotAnnounce: func(ann SnapshotAnnounce) error {
			// Guard: only one active snapshot download at a time
			ln.snapshotDlMu.Lock()
			if ln.snapshotDlActive {
				if ln.snapshotDlSlot >= ann.Slot {
					logx.Info("SNAPSHOT:DOWNLOAD", "skip announce; download in progress", "active_slot=", ln.snapshotDlSlot, "ann=", ann.Slot)
					ln.snapshotDlMu.Unlock()
					return nil
				}
				logx.Info("SNAPSHOT:DOWNLOAD", "skip announce; another download active", "active_slot=", ln.snapshotDlSlot, "ann=", ann.Slot)
				ln.snapshotDlMu.Unlock()
				return nil
			}
			ln.snapshotDlActive = true
			ln.snapshotDlSlot = ann.Slot
			ln.snapshotDlMu.Unlock()
			// Skip self announces
			if ann.PeerID == ln.selfPubKey {
				logx.Info("SNAPSHOT:DOWNLOAD", "skip self announce", ann.UDPAddr)
				return nil
			}
			// Ensure UDP addr non-empty and valid
			if ann.UDPAddr == "" || strings.HasPrefix(ann.UDPAddr, ":") {
				logx.Error("SNAPSHOT:DOWNLOAD", "invalid announce UDP addr, skip", ann.UDPAddr)
				return nil
			}
			// Skip if local is already at or ahead of announced slot
			localSlot := ln.blockStore.GetLatestFinalizedSlot()
			if ann.Slot <= localSlot+SnapshotReadyGapThreshold {
				logx.Info("SNAPSHOT:DOWNLOAD", "skip announce; local at/above slot", "local=", localSlot, "ann=", ann.Slot)
				return nil
			}
			// Check if we already have a snapshot >= announced slot
			path := snapshot.GetSnapshotPath()
			if fi, err := os.Stat(path); err == nil && fi.Size() > 0 {
				if snap, err := snapshot.ReadSnapshot(path); err == nil && snap != nil {
					if snap.Meta.Slot >= ann.Slot {
						return nil
					}
				}
			}
			// If no local snapshot or local snapshot is older, proceed with download
			logx.Info("SNAPSHOT:DOWNLOAD", "proceeding with download", "announced_slot=", ann.Slot, "local_path=", path)
			accountStore := ld.GetAccountStore()
			if accountStore == nil {
				return nil
			}

			// Ensure snapshot directory exists before creating downloader
			if err := snapshot.EnsureSnapshotDirectory(); err != nil {
				logx.Error("SNAPSHOT:DOWNLOAD", "Failed to ensure snapshot directory:", err)
				return nil
			}

			// Use single snapshot directory
			down := snapshot.NewSnapshotDownloader(accountStore, snapshot.SnapshotDirectory)
			logx.Info("SNAPSHOT:DOWNLOAD", "start", ann.UDPAddr)
			go func() {
				logx.Info("SNAPSHOT:DEBUG", "Starting download from peer: ", ann.PeerID, " UDP: ", ann.UDPAddr, " Slot: ", ann.Slot)
				maxRetries := 3
				backoff := 2 * time.Second
				for attempt := 1; attempt <= maxRetries; attempt++ {
					task, err := down.DownloadSnapshotFromPeer(ln.ctx, ann.UDPAddr, ann.PeerID, ann.Slot, ann.ChunkSize)
					if err != nil {
						logx.Error("SNAPSHOT:DOWNLOAD", "start failed:", err, " attempt:", attempt, "/", maxRetries)
						if attempt == maxRetries {
							ln.snapshotDlMu.Lock()
							ln.snapshotDlActive = false
							ln.snapshotDlMu.Unlock()
							panic(fmt.Sprintf("snapshot download failed after %d attempts (peer=%s udp=%s slot=%d): %v", maxRetries, ann.PeerID, ann.UDPAddr, ann.Slot, err))
						}
						time.Sleep(backoff)
						backoff *= 2
						continue
					}
					for {
						time.Sleep(2 * time.Second)
						st, ok := down.GetDownloadStatus(task.ID)
						if !ok || st == nil {
							continue
						}
						if st.Status == snapshot.TransferStatusComplete {
							logx.Info("SNAPSHOT:DOWNLOAD", "completed ", ann.UDPAddr)
							ln.SetNextExpectedSlot(ann.Slot + 1)
							ln.snapshotDlMu.Lock()
							ln.snapshotDlActive = false
							ln.snapshotDlMu.Unlock()

							logx.Info("SNAPSHOT:DOWNLOAD", "Snapshot loaded, starting block sync")
							// Trigger a single block sync from the announced slot + 1
							go func() {
								ctx := context.Background()
								if err := ln.RequestBlockSync(ctx, ann.Slot+1); err != nil {
									logx.Error("NETWORK:SYNC BLOCK", "Failed to request block sync after snapshot:", err)
									return
								}
								logx.Info("NETWORK:SYNC BLOCK", "Block sync requested from slot ", ann.Slot+1)
							}()
							return
						}
						if st.Status == snapshot.TransferStatusFailed || st.Status == snapshot.TransferStatusCancelled {
							logx.Error("SNAPSHOT:DOWNLOAD", "not successful:", st.Status, " attempt:", attempt, "/", maxRetries)
							if attempt == maxRetries {
								ln.snapshotDlMu.Lock()
								ln.snapshotDlActive = false
								ln.snapshotDlMu.Unlock()
								panic(fmt.Sprintf("snapshot transfer %s after %d attempts (peer=%s udp=%s slot=%d)", st.Status, maxRetries, ann.PeerID, ann.UDPAddr, ann.Slot))
							}
							// retry with backoff
							time.Sleep(backoff)
							backoff *= 2
							break
						}
					}
				}
			}()
			return nil
		}})

	// Start UDP snapshot streamer for serving nodes
	go func() {
		// Ensure snapshot directory exists before starting streamer
		if err := snapshot.EnsureSnapshotDirectory(); err != nil {
			logx.Error("SNAPSHOT:STREAMER", "Failed to ensure snapshot directory:", err)
			return
		}

		// Use single snapshot directory
		if err := snapshot.StartSnapshotUDPStreamer(snapshot.SnapshotDirectory, snapshotUDPPort); err != nil {
			logx.Error("SNAPSHOT:STREAMER", "failed to start:", err)
		}
	}()
	// Temporary comment to save bandwidth for main flow
	// go ln.startPeriodicSyncCheck(bs)

	// Start continuous gap detection
	// Temporary comment to save bandwidth for main flow
	// go ln.startContinuousGapDetection(bs)

	// clean sync request expireds every 1 minute
	go ln.startCleanupRoutine()
}

func (ln *Libp2pNetwork) applyDataToBlock(vote *consensus.Vote, bs store.BlockStore, ld *ledger.Ledger) error {
	// Lock to ensure thread safety for concurrent apply processing
	ln.applyBlockMu.Lock()
	defer ln.applyBlockMu.Unlock()

	logx.Info("VOTE", "Block committed: slot=", vote.Slot)
	// check block apply or not if apply log and return
	if bs.IsApplied(vote.Slot) {
		logx.Info("VOTE", "Block already applied: slot=", vote.Slot)
		return nil
	}
	// Apply block to ledger
	block := bs.Block(vote.Slot)
	if block == nil {
		// missing block how to handle
		return fmt.Errorf("block not found for slot %d", vote.Slot)
	}

	// Mark block as finalized
	if err := bs.MarkFinalized(vote.Slot); err != nil {
		return fmt.Errorf("mark block as finalized error: %w", err)
	}

	go writeSnapshotIfDue(ld, vote.Slot)

	if err := ld.ApplyBlock(block); err != nil {
		return fmt.Errorf("apply block error: %w", err)
	}

	logx.Info("VOTE", "Block finalized via P2P! slot=", vote.Slot)
	return nil
}

func (ln *Libp2pNetwork) SetupPubSubSyncTopics(ctx context.Context) {

	if ln.topicBlockSyncReq == nil {
		if topic, err := ln.pubsub.Join(BlockSyncRequestTopic); err == nil {
			ln.topicBlockSyncReq = topic
			if sub, err := ln.topicBlockSyncReq.Subscribe(); err == nil {
				exception.SafeGoWithPanic("handleBlockSyncRequestTopic", func() {
					ln.handleBlockSyncRequestTopic(ctx, sub)
				})
			}
		}
	}

	if t, e := ln.pubsub.Join(LatestSlotTopic); e == nil {
		ln.topicLatestSlot = t
		if sub, err := ln.topicLatestSlot.Subscribe(); err == nil {
			exception.SafeGoWithPanic("HandleLatestSlotTopic", func() {
				ln.HandleLatestSlotTopic(ctx, sub)
			})
		}
	}

	if t, e := ln.pubsub.Join(TopicSnapshotAnnounce); e == nil {
		ln.topicSnapshotAnnounce = t
		if sub, e2 := ln.topicSnapshotAnnounce.Subscribe(); e2 == nil {
			exception.SafeGoWithPanic("HandleSnapshotAnnounce", func() {
				ln.handleSnapshotAnnounce(ctx, sub)
			})
		}
	}

	if t, e := ln.pubsub.Join(TopicSnapshotRequest); e == nil {
		ln.topicSnapshotRequest = t
		if sub, e2 := ln.topicSnapshotRequest.Subscribe(); e2 == nil {
			exception.SafeGoWithPanic("HandleSnapshotRequest", func() {
				ln.handleSnapshotRequest(ctx, sub)
			})
		}
	}

	if t, e := ln.pubsub.Join(TopicEmptyBlocks); e == nil {
		ln.topicEmptyBlocks = t
		if sub, e2 := ln.topicEmptyBlocks.Subscribe(); e2 == nil {
			exception.SafeGoWithPanic("TopicEmptyBlocks", func() {
				ln.HandleEmptyBlockTopic(ctx, sub)
			})
		}
	}

<<<<<<< HEAD
	ln.startSnapshotAnnouncer()

	if !ln.joinAfterSync {
		exception.SafeGo("WaitPeersAndStart", func() {
			// wait until network has more than 1 peer, max 3 seconds
			startTime := time.Now()
			maxWaitTime := 3 * time.Second

			for {
				peerCount := ln.GetPeersConnected()
				if peerCount > 1 {
					break
				}
				// Check if we've waited too long
				if time.Since(startTime) > maxWaitTime {
					break
				}

			}

			localLatestSlot := ln.blockStore.GetLatestFinalizedSlot()

			if localLatestSlot == 0 {
				ln.enableFullModeOnce.Do(func() {
					// Start PoH/Validator immediately without sync
					logx.Info("NETWORK", "Starting PoH/Validator immediately")
					ln.startCoreServices(ln.ctx, true)
				})
			} else {
				for {
					// Handle restart all nodes, check poh slot first
					if ln.worldLatestPohSlot > 0 {
						if localLatestSlot >= ln.worldLatestPohSlot {
							logx.Info("NETWORK", "Local latest slot is equal to world latest POH slot, forcing reset POH")
							var seed [32]byte
							if blk := ln.blockStore.Block(localLatestSlot); blk != nil {
								seed = blk.LastEntryHash()
							}
							if ln.OnForceResetPOH != nil {
								ln.OnForceResetPOH(seed, localLatestSlot)
							}
							ln.startCoreServices(ln.ctx, true)
							return
						}
						break
					}
					time.Sleep(WaitWorldLatestSlotTimeInterval)
				}

				// Handle node crash, should catchup to world latest slot
				for {
					// Only sync at the time when the poh clock is synchronized with the slot of the finalized block
					if ln.worldLatestSlot > 0 &&
						!ln.isLeaderOfSlot(ln.worldLatestSlot) &&
						ln.worldLatestPohSlot > 0 &&
						!ln.isLeaderOfSlot(ln.worldLatestPohSlot) &&
						ln.worldLatestPohSlot-ln.worldLatestSlot <= LatestSlotSyncGapThreshold {
						break
					}
					ln.RequestLatestSlotFromPeers(ctx)
					time.Sleep(WaitWorldLatestSlotTimeInterval)
				}
				if localLatestSlot < ln.worldLatestSlot {
					logx.Info("NETWORK", "Local latest slot is less than world latest slot, requesting block sync from latest")
					ln.RequestBlockSyncFromLatest(ln.ctx)
				} else {
					// No sync required; start services based on local latest state
					logx.Info("NETWORK", "Local latest slot is greater than or equal to world latest slot, starting PoH/Validator")
					ln.enableFullModeOnce.Do(func() {
						latest := ln.blockStore.GetLatestFinalizedSlot()
						var seed [32]byte
						if latest > 0 {
							if blk := ln.blockStore.Block(latest); blk != nil {
								seed = blk.LastEntryHash()
							}
						}
						if ln.OnForceResetPOH != nil {
							ln.OnForceResetPOH(seed, latest)
						}
						ln.startCoreServices(ln.ctx, true)
					})
				}
			}
		})
	} else {
		go ln.requestSnapshotOnJoin()
	}
=======
	if ln.leaderSchedule.Len() == 1 && !ln.isListener {
		ln.startImmediatelyFromLocalLatestSlot()
		return
	}

	exception.SafeGo("WaitPeersAndStart", func() {
		ln.startAfterSyncWithPeers(ctx)
	})
}

func (ln *Libp2pNetwork) startImmediatelyFromLocalLatestSlot() {
	latest := ln.blockStore.GetLatestFinalizedSlot()
	var seed [32]byte
	if latest > 0 {
		if blk := ln.blockStore.Block(latest); blk != nil {
			seed = blk.LastEntryHash()
		}
	}
	if ln.OnForceResetPOH != nil {
		ln.OnForceResetPOH(seed, latest)
	}
	ln.startCoreServices(ln.ctx, true)
}

func (ln *Libp2pNetwork) startAfterSyncWithPeers(ctx context.Context) {
	// wait until network has more than 1 peer, max 3 seconds
	startTime := time.Now()
	maxWaitTime := 3 * time.Second

	for {
		peerCount := ln.GetPeersConnected()
		if peerCount > 1 {
			break
		}
		// Check if we've waited too long
		if time.Since(startTime) > maxWaitTime {
			break
		}

	}

	localLatestSlot := ln.blockStore.GetLatestFinalizedSlot()

	if localLatestSlot == 0 {
		if ln.worldLatestSlot == 0 {
			if !ln.ensureWorldLatestSlotInitialized(ctx) {
				ln.enableFullModeOnce.Do(func() {
					logx.Info("NETWORK", "No world latest slot discovered; starting PoH/Validator for genesis")
					ln.startCoreServices(ln.ctx, true)
				})
				return
			}

			ln.waitUntilSyncWindowAligned(ctx)
			ln.RequestBlockSyncFromLatest(ln.ctx)
			return
		}
>>>>>>> bd9c6f29

		ln.waitUntilSyncWindowAligned(ctx)
		ln.RequestBlockSyncFromLatest(ln.ctx)
		return
	}

	ln.waitForWorldPohSlot()
	if ln.handlePohResetIfNeeded(localLatestSlot) {
		return
	}

	// Handle node crash, should catchup to world latest slot
	ln.waitUntilSyncWindowAligned(ctx)
	if localLatestSlot < ln.worldLatestSlot {
		logx.Info("NETWORK", "Local latest slot is less than world latest slot, requesting block sync from latest")
		ln.RequestBlockSyncFromLatest(ln.ctx)
	} else {
		// No sync required; start services based on local latest state
		logx.Info("NETWORK", "Local latest slot is greater than or equal to world latest slot, starting PoH/Validator")
		ln.enableFullModeOnce.Do(func() {
			ln.startImmediatelyFromLocalLatestSlot()
		})
	}
}

func (ln *Libp2pNetwork) ensureWorldLatestSlotInitialized(ctx context.Context) bool {
	if ln.worldLatestSlot > 0 {
		return true
	}
	retryCount := 0
	for retryCount < InitRequestLatestSlotMaxRetries {
		if ln.worldLatestSlot > 0 {
			break
		}
		ln.RequestLatestSlotFromPeers(ctx)
		time.Sleep(WaitWorldLatestSlotTimeInterval)
		retryCount++
	}
	return ln.worldLatestSlot > 0
}

// isSyncWindowAligned checks if PoH slot and finalized slot are aligned sufficiently to start syncing
func (ln *Libp2pNetwork) isSyncWindowAligned() bool {
	return ln.worldLatestSlot > 0 &&
		!ln.isLeaderOfSlot(ln.worldLatestSlot) &&
		ln.worldLatestPohSlot > 0 &&
		!ln.isLeaderOfSlot(ln.worldLatestPohSlot) &&
		ln.worldLatestPohSlot-ln.worldLatestSlot <= LatestSlotSyncGapThreshold
}

func (ln *Libp2pNetwork) waitUntilSyncWindowAligned(ctx context.Context) {
	for {
		if ln.isSyncWindowAligned() {
			break
		}
		ln.RequestLatestSlotFromPeers(ctx)
		time.Sleep(WaitWorldLatestSlotTimeInterval)
	}
}

func (ln *Libp2pNetwork) waitForWorldPohSlot() {
	for {
		if ln.worldLatestPohSlot > 0 {
			break
		}
		time.Sleep(WaitWorldLatestSlotTimeInterval)
	}
}

func (ln *Libp2pNetwork) handlePohResetIfNeeded(localLatestSlot uint64) bool {
	if ln.worldLatestPohSlot > 0 {
		if localLatestSlot >= ln.worldLatestPohSlot {
			logx.Info("NETWORK", "Local latest slot is equal to world latest POH slot, forcing reset POH")
			var seed [32]byte
			if blk := ln.blockStore.Block(localLatestSlot); blk != nil {
				seed = blk.LastEntryHash()
			}
			if ln.OnForceResetPOH != nil {
				ln.OnForceResetPOH(seed, localLatestSlot)
			}
			ln.startCoreServices(ln.ctx, true)
			return true
		}
	}
	return false
}

func (ln *Libp2pNetwork) SetupPubSubTopics(ctx context.Context) {
	var err error

	if ln.topicBlocks, err = ln.pubsub.Join(TopicBlocks); err == nil {
		if sub, err := ln.topicBlocks.Subscribe(); err == nil {
			exception.SafeGoWithPanic("HandleBlockTopic", func() {
				ln.HandleBlockTopic(ctx, sub)
			})
		}
	}

	if ln.topicVotes, err = ln.pubsub.Join(TopicVotes); err == nil {
		if sub, err := ln.topicVotes.Subscribe(); err == nil {
			exception.SafeGoWithPanic("HandleVoteTopic", func() {
				ln.HandleVoteTopic(ctx, sub)
			})
		}
	}

	if !ln.isListener {
		if ln.topicTxs, err = ln.pubsub.Join(TopicTxs); err == nil {
			if sub, err := ln.topicTxs.Subscribe(); err == nil {
				exception.SafeGoWithPanic("HandleTransactionTopic", func() {
					ln.HandleTransactionTopic(ctx, sub)
				})
			}
		}
	}

	if t, e := ln.pubsub.Join(CheckpointRequestTopic); e == nil {
		ln.topicCheckpointRequest = t
		if sub, err := ln.topicCheckpointRequest.Subscribe(); err == nil {
			exception.SafeGoWithPanic("HandleCheckpointRequestTopic", func() {
				ln.HandleCheckpointRequestTopic(ctx, sub)
			})
		}
	}

	ln.startRealtimeTopicMonitoring(ctx)
}

// HandleCheckpointRequestTopic listens for checkpoint hash requests and responds with local hash
func (ln *Libp2pNetwork) HandleCheckpointRequestTopic(ctx context.Context, sub *pubsub.Subscription) {
	for {
		select {
		case <-ctx.Done():
			return
		default:
			msg, err := sub.Next(ctx)
			if err != nil {
				if ctx.Err() != nil {
					return
				}
				continue
			}
			if msg.ReceivedFrom == ln.host.ID() {
				continue
			}

			var req CheckpointHashRequest
			if err := jsonx.Unmarshal(msg.Data, &req); err != nil {
				logx.Error("NETWORK:CHECKPOINT", "Failed to unmarshal checkpoint request:", err)
				continue
			}

			localSlot, localHash, ok := ln.getCheckpointHash(req.Checkpoint)
			if !ok {
				logx.Warn("NETWORK:CHECKPOINT", "No local block for checkpoint", req.Checkpoint)
				continue
			}

			logx.Info("NETWORK:CHECKPOINT", "Sending checkpoint response to", msg.ReceivedFrom.String(), "checkpoint=", req.Checkpoint)
			ln.sendCheckpointResponse(msg.ReceivedFrom, CheckpointHashResponse{
				Checkpoint: req.Checkpoint,
				Slot:       localSlot,
				BlockHash:  localHash,
				PeerID:     ln.host.ID().String(),
			})
		}
	}
}

func (ln *Libp2pNetwork) getCheckpointHash(checkpoint uint64) (uint64, [32]byte, bool) {
	if checkpoint == 0 {
		return 0, [32]byte{}, false
	}
	latest := ln.blockStore.GetLatestFinalizedSlot()
	if latest == 0 {
		return 0, [32]byte{}, false
	}
	if latest < checkpoint {
		return 0, [32]byte{}, false
	}
	blk := ln.blockStore.Block(checkpoint)
	if blk == nil {
		return 0, [32]byte{}, false
	}
	return checkpoint, blk.Hash, true
}

func (ln *Libp2pNetwork) sendCheckpointResponse(targetPeer peer.ID, resp CheckpointHashResponse) {
	stream, err := ln.host.NewStream(context.Background(), targetPeer, CheckpointProtocol)
	if err != nil {
		logx.Error("NETWORK:CHECKPOINT", "Failed to open checkpoint stream:", err)
		return
	}
	defer stream.Close()

	data, err := jsonx.Marshal(resp)
	if err != nil {
		logx.Error("NETWORK:CHECKPOINT", "Failed to marshal checkpoint response:", err)
		return
	}
	if _, err := stream.Write(data); err != nil {
		logx.Error("NETWORK:CHECKPOINT", "Failed to write checkpoint response:", err)
		return
	}
	logx.Info("NETWORK:CHECKPOINT", "Sent checkpoint response to", targetPeer.String(), "checkpoint=", resp.Checkpoint)
}

func (ln *Libp2pNetwork) handleCheckpointStream(s network.Stream) {
	defer s.Close()
	var resp CheckpointHashResponse
	decoder := jsonx.NewDecoder(s)
	if err := decoder.Decode(&resp); err != nil {
		logx.Error("NETWORK:CHECKPOINT", "Failed to decode checkpoint response:", err)
		return
	}

	_, localHash, ok := ln.getCheckpointHash(resp.Checkpoint)
	if !ok {
		return
	}
	if localHash != resp.BlockHash {
		ctx := context.Background()
		if err := ln.RequestSingleBlockSync(ctx, resp.Checkpoint); err != nil {
			logx.Error("NETWORK:CHECKPOINT", "Failed to request single block sync:", err)
		}
	}
}

func (ln *Libp2pNetwork) RequestCheckpointHash(ctx context.Context, checkpoint uint64) error {
	logx.Info("NETWORK:CHECKPOINT", "Broadcasting checkpoint request checkpoint=", checkpoint)
	req := CheckpointHashRequest{
		RequesterID: ln.host.ID().String(),
		Checkpoint:  checkpoint,
		Addrs:       ln.host.Addrs(),
	}
	data, err := jsonx.Marshal(req)
	if err != nil {
		return err
	}
	if ln.topicCheckpointRequest == nil {
		return fmt.Errorf("checkpoint request topic not initialized")
	}
	return ln.topicCheckpointRequest.Publish(ctx, data)
}

func (ln *Libp2pNetwork) SetCallbacks(cbs Callbacks) {
	if cbs.OnBlockReceived != nil {
		ln.onBlockReceived = cbs.OnBlockReceived
	}
	if cbs.OnEmptyBlockReceived != nil {
		ln.onEmptyBlockReceived = cbs.OnEmptyBlockReceived
	}
	if cbs.OnVoteReceived != nil {
		ln.onVoteReceived = cbs.OnVoteReceived
	}
	if cbs.OnTransactionReceived != nil {
		ln.onTransactionReceived = cbs.OnTransactionReceived
	}
	if cbs.OnLatestSlotReceived != nil {
		ln.onLatestSlotReceived = cbs.OnLatestSlotReceived
	}
	if cbs.OnSyncResponseReceived != nil {
		ln.onSyncResponseReceived = cbs.OnSyncResponseReceived
	}
<<<<<<< HEAD
	if cbs.OnSnapshotAnnounce != nil {
		ln.onSnapshotAnnounce = cbs.OnSnapshotAnnounce
	}
}

// requestSnapshotOnJoin sends a snapshot request when node joins the network
func (ln *Libp2pNetwork) requestSnapshotOnJoin() {
	// wait network connect
	time.Sleep(6 * time.Second)
	logx.Info("SNAPSHOT:REQUEST", "request snapshot on join")
	if ln.topicSnapshotRequest == nil {
		logx.Info("SNAPSHOT:REQUEST", "request topic not ready; skip request")
		return
	}

	// Send snapshot request
	req := SnapshotRequest{}
	data, _ := jsonx.Marshal(req)
	if err := ln.topicSnapshotRequest.Publish(ln.ctx, data); err == nil {
		logx.Info("SNAPSHOT:REQUEST", "snapshot request sent on join")
	}
}

func (ln *Libp2pNetwork) startSnapshotAnnouncer() {
	if ln.topicSnapshotAnnounce == nil {
		logx.Info("SNAPSHOT:GOSSIP", "announce topic not ready; skip announcer")
		return
	}
	go func() {
		ticker := time.NewTicker(2 * time.Hour)
		defer ticker.Stop()
		for {
			select {
			case <-ln.ctx.Done():
				return
			case <-ticker.C:
				path := snapshot.GetSnapshotPath()
				fi, err := os.Stat(path)
				if err != nil {
					continue
				}

				snap, err := snapshot.ReadSnapshot(path)
				if err != nil {
					logx.Error("SNAPSHOT:GOSSIP", "read snapshot error:", err)
					continue
				}

				ann := SnapshotAnnounce{
					Slot:      snap.Meta.Slot,
					BankHash:  fmt.Sprintf("%x", snap.Meta.BankHash[:]),
					Size:      fi.Size(),
					UDPAddr:   ln.getAnnounceUDPAddr(),
					ChunkSize: SnapshotChunkSize,
					CreatedAt: time.Now().Unix(),
					PeerID:    ln.selfPubKey,
				}
				if ann.UDPAddr == "" {
					continue
				}
				data, _ := jsonx.Marshal(ann)
				if err := ln.topicSnapshotAnnounce.Publish(ln.ctx, data); err == nil {
					logx.Info("SNAPSHOT:GOSSIP", "Announce published slot=", ann.Slot)
					if ln.onSnapshotAnnounce != nil {
						_ = ln.onSnapshotAnnounce(ann)
					}
				}
			}
		}
	}()
}

// getAnnounceUDPAddr builds an ip:port string for the UDP snapshot streamer
func (ln *Libp2pNetwork) getAnnounceUDPAddr() string {

	ip := ""
	// Track a non-loopback fallback if present
	for _, maddr := range ln.host.Addrs() {
		str := maddr.String()
		// naive extract /ip4/x.x.x.x
		if strings.HasPrefix(str, "/ip4/") {
			parts := strings.Split(str, "/")
			if len(parts) >= 3 {
				cand := parts[2]
				parsed := net.ParseIP(cand)
				if parsed != nil {
					if !parsed.IsUnspecified() && !parsed.IsLoopback() {
						ip = cand
						break
					}
				}
			}
		}
	}

	if ip == "" {
		logx.Error("SNAPSHOT:GOSSIP", "no valid non-loopback IP found; skip announce")
		return ""
	}

	port := strings.TrimPrefix(ln.snapshotUDPPort, ":")

	addr := fmt.Sprintf("%s:%s", ip, port)
	logx.Info("SNAPSHOT:GOSSIP", "announce UDP addr", addr)
	return addr
}

// handleSnapshotAnnounce processes incoming snapshot announce messages and triggers HTTP download when needed
func (ln *Libp2pNetwork) handleSnapshotAnnounce(ctx context.Context, sub *pubsub.Subscription) {
	for {
		msg, err := sub.Next(ctx)
		if err != nil {
			return
		}
		var ann SnapshotAnnounce
		if err := jsonx.Unmarshal(msg.Data, &ann); err != nil {
			continue
		}
		if ann.PeerID == ln.selfPubKey {
			continue
		}
		localSlot := ln.blockStore.GetLatestFinalizedSlot()
		if ann.Slot > localSlot {
			if ln.onSnapshotAnnounce != nil {
				if err := ln.onSnapshotAnnounce(ann); err != nil {
					logx.Error("SNAPSHOT:GOSSIP", "Error in OnSnapshotAnnounce callback:", err)
				}
			}
		}
	}
}

func (ln *Libp2pNetwork) handleSnapshotRequest(ctx context.Context, sub *pubsub.Subscription) {
	for {

		msg, err := sub.Next(ctx)
		if err != nil {
			return
		}

		if msg.ReceivedFrom.String() == ln.host.ID().String() {
			continue
		}

		var req SnapshotRequest
		if err := json.Unmarshal(msg.Data, &req); err != nil {
			continue
		}

		// Check snapshot availability in single directory
		path := snapshot.GetSnapshotPath()
		fi, err := os.Stat(path)
		if err != nil {
			// no snapshot to announce
			logx.Info("SNAPSHOT:GOSSIP", "request received but no snapshot found")
			continue
		}

		snap, err := snapshot.ReadSnapshot(path)
		if err != nil || snap == nil {
			logx.Error("SNAPSHOT:GOSSIP", "read snapshot error:", err)
			continue
		}

		ann := SnapshotAnnounce{
			Slot:      snap.Meta.Slot,
			BankHash:  fmt.Sprintf("%x", snap.Meta.BankHash[:]),
			Size:      fi.Size(),
			UDPAddr:   ln.getAnnounceUDPAddr(),
			ChunkSize: SnapshotChunkSize,
			CreatedAt: time.Now().Unix(),
			PeerID:    ln.selfPubKey,
		}
		data, _ := json.Marshal(ann)
		if ln.topicSnapshotAnnounce != nil {
			_ = ln.topicSnapshotAnnounce.Publish(ctx, data)
			logx.Info("SNAPSHOT:GOSSIP", "announce in response slot=", ann.Slot)
			// simulate local delivery for single-node tests
			if ln.onSnapshotAnnounce != nil {
				_ = ln.onSnapshotAnnounce(ann)
			}
		}
	}
}

// SetJoinBehavior sets whether the node should join the network immediately or wait for sync
func (ln *Libp2pNetwork) SetJoinBehavior(joinAfterSync bool) {
	ln.joinAfterSync = joinAfterSync
	logx.Info("NETWORK:JOIN", "Join behavior set:", "joinAfterSync=", joinAfterSync)
}

func writeSnapshotIfDue(ld *ledger.Ledger, slot uint64) {
	if slot%SnapshotRangeFor != 0 {
		return
	}
	accountStore := ld.GetAccountStore()
	if accountStore == nil {
		return
	}

	// Get all accounts using AccountStore instead of provider
	accounts, err := accountStore.GetAll()
	if err != nil {
		logx.Error("SNAPSHOT", fmt.Sprintf("Failed to get all accounts at slot %d: %v", slot, err))
		return
	}

	bankHash, err := snapshot.ComputeFullBankHashFromAccounts(accounts)
	if err != nil {
		logx.Error("SNAPSHOT", fmt.Sprintf("BankHash compute failed at slot %d: %v", slot, err))
		return
	}
	dir := snapshot.SnapshotDirectory
	saved, err := snapshot.WriteSnapshotFromAccounts(dir, accounts, slot, bankHash)
	if err != nil {
		logx.Error("SNAPSHOT", fmt.Sprintf("Failed to write snapshot at slot %d: %v", slot, err))
		return
	}

	logx.Info("SNAPSHOT", fmt.Sprintf("Created snapshot: %s (slot %d)", saved, slot))
=======
}

func (ln *Libp2pNetwork) logTopicStatus() {
	logx.Info("NETWORK:PUBSUB:STATUS", "=== TOPIC STATUS REPORT ===")
	logx.Info("NETWORK:PUBSUB:STATUS", fmt.Sprintf("Node ID: %s", ln.host.ID().String()))
	logx.Info("NETWORK:PUBSUB:STATUS", fmt.Sprintf("Total connected peers: %d", ln.GetPeersConnected()))

	if ln.topicBlocks != nil {
		meshPeers := ln.topicBlocks.ListPeers()
		logx.Info("NETWORK:PUBSUB:STATUS", fmt.Sprintf("Block Topic: ACTIVE (mesh peers: %d)", len(meshPeers)))
		for i, peer := range meshPeers {
			logx.Info("NETWORK:PUBSUB:STATUS", fmt.Sprintf("Block mesh peer %d: %s", i+1, peer.String()))
		}
	} else {
		logx.Error("NETWORK:PUBSUB:STATUS", "Block Topic: NOT INITIALIZED")
	}

	if ln.topicVotes != nil {
		meshPeers := ln.topicVotes.ListPeers()
		logx.Info("NETWORK:PUBSUB:STATUS", fmt.Sprintf("Vote Topic: ACTIVE (mesh peers: %d)", len(meshPeers)))
		for i, peer := range meshPeers {
			logx.Info("NETWORK:PUBSUB:STATUS", fmt.Sprintf("Vote mesh peer %d: %s", i+1, peer.String()))
		}
	} else {
		logx.Error("NETWORK:PUBSUB:STATUS", "Vote Topic: NOT INITIALIZED")
	}

	if ln.topicTxs != nil {
		meshPeers := ln.topicTxs.ListPeers()
		logx.Info("NETWORK:PUBSUB:STATUS", fmt.Sprintf("Transaction Topic: ACTIVE (mesh peers: %d)", len(meshPeers)))
	} else {
		logx.Error("NETWORK:PUBSUB:STATUS", "Transaction Topic: NOT INITIALIZED")
	}

	if ln.topicCheckpointRequest != nil {
		meshPeers := ln.topicCheckpointRequest.ListPeers()
		logx.Info("NETWORK:PUBSUB:STATUS", fmt.Sprintf("Checkpoint Request Topic: ACTIVE (mesh peers: %d)", len(meshPeers)))
	} else {
		logx.Error("NETWORK:PUBSUB:STATUS", "Checkpoint Request Topic: NOT INITIALIZED")
	}

	logx.Info("NETWORK:PUBSUB:STATUS", "=== END TOPIC STATUS REPORT ===")
}

func (ln *Libp2pNetwork) startRealtimeTopicMonitoring(ctx context.Context) {
	logx.Info("NETWORK:PUBSUB:MONITOR", "Starting realtime topic monitoring...")

	exception.SafeGoWithPanic("RealtimeTopicMonitoring", func() {
		ticker := time.NewTicker(30 * time.Second)
		defer ticker.Stop()

		for {
			select {
			case <-ticker.C:
				ln.logTopicStatus()

				ln.logMeshChanges()

			case <-ctx.Done():
				logx.Info("NETWORK:PUBSUB:MONITOR", "Stopping realtime topic monitoring")
				return
			}
		}
	})
}

func (ln *Libp2pNetwork) logMeshChanges() {
	if ln.topicBlocks != nil {
		currentMeshPeers := ln.topicBlocks.ListPeers()
		logx.Info("NETWORK:PUBSUB:MESH", fmt.Sprintf("Block topic mesh peers: %d", len(currentMeshPeers)))

		if len(currentMeshPeers) == 0 {
			logx.Warn("NETWORK:PUBSUB:MESH", "Block topic mesh is EMPTY - this may cause block propagation issues!")
		}
	}

	if ln.topicVotes != nil {
		currentMeshPeers := ln.topicVotes.ListPeers()
		logx.Info("NETWORK:PUBSUB:MESH", fmt.Sprintf("Vote topic mesh peers: %d", len(currentMeshPeers)))

		if len(currentMeshPeers) == 0 {
			logx.Warn("NETWORK:PUBSUB:MESH", "Vote topic mesh is EMPTY - this may cause vote propagation issues!")
		}
	}

	if ln.topicBlocks != nil && ln.topicVotes != nil {
		blockMeshSize := len(ln.topicBlocks.ListPeers())
		voteMeshSize := len(ln.topicVotes.ListPeers())

		if blockMeshSize != voteMeshSize {
			logx.Warn("NETWORK:PUBSUB:MESH", fmt.Sprintf("Mesh size mismatch: Block=%d, Vote=%d", blockMeshSize, voteMeshSize))
		}
	}
>>>>>>> bd9c6f29
}<|MERGE_RESOLUTION|>--- conflicted
+++ resolved
@@ -119,23 +119,8 @@
 		OnVoteReceived: func(vote *consensus.Vote) error {
 			logx.Info("VOTE", "Received vote from network: slot= ", vote.Slot, ",voter= ", vote.VoterID)
 
-<<<<<<< HEAD
-			// not leader => maybe vote come before block received => if dont have block just return
-			if bs.Block(vote.Slot) == nil {
-				logx.Info("VOTE", "Received vote from network: slot= ", vote.Slot, ",voter= ", vote.VoterID, " but dont have block")
-				return nil
-			}
-			if committed && needApply {
-				logx.Info("VOTE", "Committed vote from OnVote Received: slot= ", vote.Slot, ",voter= ", vote.VoterID)
-				err := ln.applyDataToBlock(vote, bs, ld)
-				if err != nil {
-					logx.Error("VOTE", "Failed to apply data to block: ", err)
-					return err
-				}
-=======
 			if err := ln.ProcessVote(ln.blockStore, ld, mp, vote, collector); err != nil {
 				return err
->>>>>>> bd9c6f29
 			}
 
 			return nil
@@ -419,103 +404,39 @@
 		}
 	}
 
-<<<<<<< HEAD
+	if t, e := ln.pubsub.Join(TopicSnapshotAnnounce); e == nil {
+		ln.topicSnapshotAnnounce = t
+		if sub, e2 := ln.topicSnapshotAnnounce.Subscribe(); e2 == nil {
+			exception.SafeGoWithPanic("HandleSnapshotAnnounce", func() {
+				ln.handleSnapshotAnnounce(ctx, sub)
+			})
+		}
+	}
+
+	if t, e := ln.pubsub.Join(TopicSnapshotRequest); e == nil {
+		ln.topicSnapshotRequest = t
+		if sub, e2 := ln.topicSnapshotRequest.Subscribe(); e2 == nil {
+			exception.SafeGoWithPanic("HandleSnapshotRequest", func() {
+				ln.handleSnapshotRequest(ctx, sub)
+			})
+		}
+	}
+
 	ln.startSnapshotAnnouncer()
 
 	if !ln.joinAfterSync {
+
+		if ln.leaderSchedule.Len() == 1 && !ln.isListener {
+			ln.startImmediatelyFromLocalLatestSlot()
+			return
+		}
+
 		exception.SafeGo("WaitPeersAndStart", func() {
-			// wait until network has more than 1 peer, max 3 seconds
-			startTime := time.Now()
-			maxWaitTime := 3 * time.Second
-
-			for {
-				peerCount := ln.GetPeersConnected()
-				if peerCount > 1 {
-					break
-				}
-				// Check if we've waited too long
-				if time.Since(startTime) > maxWaitTime {
-					break
-				}
-
-			}
-
-			localLatestSlot := ln.blockStore.GetLatestFinalizedSlot()
-
-			if localLatestSlot == 0 {
-				ln.enableFullModeOnce.Do(func() {
-					// Start PoH/Validator immediately without sync
-					logx.Info("NETWORK", "Starting PoH/Validator immediately")
-					ln.startCoreServices(ln.ctx, true)
-				})
-			} else {
-				for {
-					// Handle restart all nodes, check poh slot first
-					if ln.worldLatestPohSlot > 0 {
-						if localLatestSlot >= ln.worldLatestPohSlot {
-							logx.Info("NETWORK", "Local latest slot is equal to world latest POH slot, forcing reset POH")
-							var seed [32]byte
-							if blk := ln.blockStore.Block(localLatestSlot); blk != nil {
-								seed = blk.LastEntryHash()
-							}
-							if ln.OnForceResetPOH != nil {
-								ln.OnForceResetPOH(seed, localLatestSlot)
-							}
-							ln.startCoreServices(ln.ctx, true)
-							return
-						}
-						break
-					}
-					time.Sleep(WaitWorldLatestSlotTimeInterval)
-				}
-
-				// Handle node crash, should catchup to world latest slot
-				for {
-					// Only sync at the time when the poh clock is synchronized with the slot of the finalized block
-					if ln.worldLatestSlot > 0 &&
-						!ln.isLeaderOfSlot(ln.worldLatestSlot) &&
-						ln.worldLatestPohSlot > 0 &&
-						!ln.isLeaderOfSlot(ln.worldLatestPohSlot) &&
-						ln.worldLatestPohSlot-ln.worldLatestSlot <= LatestSlotSyncGapThreshold {
-						break
-					}
-					ln.RequestLatestSlotFromPeers(ctx)
-					time.Sleep(WaitWorldLatestSlotTimeInterval)
-				}
-				if localLatestSlot < ln.worldLatestSlot {
-					logx.Info("NETWORK", "Local latest slot is less than world latest slot, requesting block sync from latest")
-					ln.RequestBlockSyncFromLatest(ln.ctx)
-				} else {
-					// No sync required; start services based on local latest state
-					logx.Info("NETWORK", "Local latest slot is greater than or equal to world latest slot, starting PoH/Validator")
-					ln.enableFullModeOnce.Do(func() {
-						latest := ln.blockStore.GetLatestFinalizedSlot()
-						var seed [32]byte
-						if latest > 0 {
-							if blk := ln.blockStore.Block(latest); blk != nil {
-								seed = blk.LastEntryHash()
-							}
-						}
-						if ln.OnForceResetPOH != nil {
-							ln.OnForceResetPOH(seed, latest)
-						}
-						ln.startCoreServices(ln.ctx, true)
-					})
-				}
-			}
+			ln.startAfterSyncWithPeers(ctx)
 		})
 	} else {
 		go ln.requestSnapshotOnJoin()
 	}
-=======
-	if ln.leaderSchedule.Len() == 1 && !ln.isListener {
-		ln.startImmediatelyFromLocalLatestSlot()
-		return
-	}
-
-	exception.SafeGo("WaitPeersAndStart", func() {
-		ln.startAfterSyncWithPeers(ctx)
-	})
 }
 
 func (ln *Libp2pNetwork) startImmediatelyFromLocalLatestSlot() {
@@ -565,7 +486,6 @@
 			ln.RequestBlockSyncFromLatest(ln.ctx)
 			return
 		}
->>>>>>> bd9c6f29
 
 		ln.waitUntilSyncWindowAligned(ctx)
 		ln.RequestBlockSyncFromLatest(ln.ctx)
@@ -830,7 +750,6 @@
 	if cbs.OnSyncResponseReceived != nil {
 		ln.onSyncResponseReceived = cbs.OnSyncResponseReceived
 	}
-<<<<<<< HEAD
 	if cbs.OnSnapshotAnnounce != nil {
 		ln.onSnapshotAnnounce = cbs.OnSnapshotAnnounce
 	}
@@ -985,7 +904,7 @@
 		fi, err := os.Stat(path)
 		if err != nil {
 			// no snapshot to announce
-			logx.Info("SNAPSHOT:GOSSIP", "request received but no snapshot found")
+			logx.Info("SNAPSHOT:GOSSIP", "request received but no snapshot found", path)
 			continue
 		}
 
@@ -1051,7 +970,6 @@
 	}
 
 	logx.Info("SNAPSHOT", fmt.Sprintf("Created snapshot: %s (slot %d)", saved, slot))
-=======
 }
 
 func (ln *Libp2pNetwork) logTopicStatus() {
@@ -1145,5 +1063,4 @@
 			logx.Warn("NETWORK:PUBSUB:MESH", fmt.Sprintf("Mesh size mismatch: Block=%d, Vote=%d", blockMeshSize, voteMeshSize))
 		}
 	}
->>>>>>> bd9c6f29
 }