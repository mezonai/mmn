--- conflicted
+++ resolved
@@ -113,23 +113,8 @@
 		OnVoteReceived: func(vote *consensus.Vote) error {
 			logx.Info("VOTE", "Received vote from network: slot= ", vote.Slot, ",voter= ", vote.VoterID)
 
-<<<<<<< HEAD
-			// not leader => maybe vote come before block received => if dont have block just return
-			if bs.Block(vote.Slot) == nil {
-				logx.Info("VOTE", "Received vote from network: slot= ", vote.Slot, ",voter= ", vote.VoterID, " but dont have block")
-				return nil
-			}
-			if committed && needApply {
-				logx.Info("VOTE", "Committed vote from OnVoteReceived: slot= ", vote.Slot, ",voter= ", vote.VoterID)
-				err := ln.applyDataToBlock(vote, bs, ld)
-				if err != nil {
-					logx.Error("VOTE", "Failed to apply data to block: ", err)
-					return err
-				}
-=======
 			if err := ln.ProcessVote(ln.blockStore, ld, mp, vote, collector); err != nil {
 				return err
->>>>>>> 5e74f211
 			}
 
 			return nil
