package p2p

import (
	"context"
	"crypto/ed25519"
	"fmt"
	"os"
	"path/filepath"

	"github.com/mezonai/mmn/block"
	"github.com/mezonai/mmn/config"
	"github.com/mezonai/mmn/consensus"
	"github.com/mezonai/mmn/exception"
	"github.com/mezonai/mmn/ledger"
	"github.com/mezonai/mmn/logx"
	"github.com/mezonai/mmn/mempool"
	"github.com/mezonai/mmn/poh"
	"github.com/mezonai/mmn/snapshot"
	"github.com/mezonai/mmn/store"
	"github.com/mezonai/mmn/transaction"
	"github.com/mezonai/mmn/utils"
)

func (ln *Libp2pNetwork) SetupCallbacks(ld *ledger.Ledger, privKey ed25519.PrivateKey, self config.NodeConfig, bs store.BlockStore, collector *consensus.Collector, mp *mempool.Mempool, recorder *poh.PohRecorder) {
	ln.SetCallbacks(Callbacks{
		OnBlockReceived: func(blk *block.BroadcastedBlock) error {
			if existingBlock := bs.Block(blk.Slot); existingBlock != nil {
				return nil
			}

			// Verify PoH
			logx.Info("BLOCK", "VerifyPoH: verifying PoH for block=", blk.Hash)
			if err := blk.VerifyPoH(); err != nil {
				logx.Error("BLOCK", "Invalid PoH:", err)
				return fmt.Errorf("invalid PoH")
			}

			if err := bs.AddBlockPending(blk); err != nil {
				logx.Error("BLOCK", "Failed to store block: ", err)
				return err
			}

			// Reset poh to sync poh clock with leader
			if blk.Slot > bs.GetLatestSlot() {
				logx.Info("BLOCK", fmt.Sprintf("Resetting poh clock with leader at slot %d", blk.Slot))
				if err := ln.OnSyncPohFromLeader(blk.LastEntryHash(), blk.Slot); err != nil {
					logx.Error("BLOCK", "Failed to sync poh from leader: ", err)
				}
			}

			vote := &consensus.Vote{
				Slot:      blk.Slot,
				BlockHash: blk.Hash,
				VoterID:   self.PubKey,
			}
			vote.Sign(privKey)

			// verify passed broadcast vote
			ln.BroadcastVote(context.Background(), vote)
			return nil
		},
		OnVoteReceived: func(vote *consensus.Vote) error {
			logx.Info("VOTE", "Received vote from network: slot= ", vote.Slot, ",voter= ", vote.VoterID)
			committed, needApply, err := collector.AddVote(vote)
			if err != nil {
				logx.Error("VOTE", "Failed to add vote: ", err)
				return err
			}

			// not leader => maybe vote come before block received => if dont have block just return
			if bs.Block(vote.Slot) == nil {
				logx.Info("VOTE", "Received vote from network: slot= ", vote.Slot, ",voter= ", vote.VoterID, " but dont have block")
				return nil
			}
			if committed && needApply {
<<<<<<< HEAD
				logx.Info("VOTE", "Block committed: slot=", vote.Slot)
				// Apply block to ledger
				block := bs.Block(vote.Slot)
				if block == nil {
					return fmt.Errorf("block not found for slot %d", vote.Slot)
				}

				if err := ld.ApplyBlock(block); err != nil {
					return fmt.Errorf("apply block error: %w", err)
				}

				if err := bs.MarkFinalized(vote.Slot); err != nil {
					return fmt.Errorf("mark block as finalized error: %w", err)
				}

				logx.Info("VOTE", "Block finalized via P2P! slot=", vote.Slot)

				writeSnapshotIfDue(ld, vote.Slot)
=======
				logx.Info("VOTE", "Committed vote from OnVoteReceived: slot= ", vote.Slot, ",voter= ", vote.VoterID)
				err := ln.applyDataToBlock(vote, bs, ld, mp)
				if err != nil {
					logx.Error("VOTE", "Failed to apply data to block: ", err)
					return err
				}
>>>>>>> 8a173a2f
			}

			return nil
		},
		OnTransactionReceived: func(txData *transaction.Transaction) error {
			logx.Info("TX", "Processing received transaction from P2P network")

			// Add transaction to mempool
			_, err := mp.AddTx(txData, false)
			if err != nil {
				fmt.Printf("Failed to add transaction from P2P: %v\n", err)
			}
			return nil
		},
		OnSyncResponseReceived: func(blocks []*block.BroadcastedBlock) error {
			logx.Info("NETWORK:SYNC BLOCK", "Processing ", len(blocks), " blocks from sync response")
			for _, blk := range blocks {
				if blk == nil {
					continue
				}

				// skip add pending if block already exists
				if existingBlock := bs.Block(blk.Slot); existingBlock != nil {
					continue
				}

				// Verify PoH
				if err := blk.VerifyPoH(); err != nil {
					logx.Error("NETWORK:SYNC BLOCK", "Invalid PoH for synced block: ", err)
					continue
				}
<<<<<<< HEAD

				// Verify block
				if err := ld.VerifyBlock(blk); err != nil {
					logx.Error("NETWORK:SYNC BLOCK", "Block verification failed for synced block: ", err)
					continue
				}

=======
				// Add to block store and publish transaction inclusion events
>>>>>>> 8a173a2f
				if err := bs.AddBlockPending(blk); err != nil {
					continue
				}

				if err := ld.ApplyBlock(utils.BroadcastedBlockToBlock(blk)); err != nil {
					logx.Error("NETWORK:SYNC BLOCK", "Failed to apply block: ", err.Error())
					continue
				}

				if err := bs.MarkFinalized(blk.Slot); err != nil {
					logx.Error("NETWORK:SYNC BLOCK", "Failed to finalize synced block:", err)
				}

				logx.Info("NETWORK:SYNC BLOCK", fmt.Sprintf("Successfully processed synced block: slot=%d", blk.Slot))
			}

			// Do not request latest slot here to avoid loops; handled after stream end
			return nil
		},
		OnLatestSlotReceived: func(latestSlot uint64, peerID string) error {
			localLatestSlot := bs.GetLatestSlot()
			if latestSlot > localLatestSlot {
				fromSlot := localLatestSlot + 1

				ctx := context.Background()
				// Only request block sync if we are beyond ready threshold to avoid churn
				if latestSlot-localLatestSlot > ReadyGapThreshold {
					if err := ln.RequestBlockSync(ctx, fromSlot); err != nil {
						logx.Error("NETWORK:SYNC BLOCK", "Failed to send sync request after latest slot:", err)
					}
				}
			}

			// mark ready when gap small enough, and enable full handlers once
			gap := uint64(0)
			if latestSlot > localLatestSlot {
				gap = latestSlot - localLatestSlot
			}
			if gap <= ReadyGapThreshold && !ln.IsNodeReady() {
				ln.enableFullModeOnce.Do(func() {
					if err := ln.setupHandlers(ln.ctx, nil); err != nil {
						logx.Error("NETWORK:READY", "Failed to setup handlers:", err.Error())
						return
					}
					ln.setNodeReady()
					logx.Info("NETWORK:READY", "Node is ready. Full handlers enabled.")
				})
			}
			return nil
		},
	})

	go ln.startInitialSync(bs)

	go ln.startPeriodicSyncCheck(bs)

	go ln.startCleanupRoutine()
}

<<<<<<< HEAD
func (ln *Libp2pNetwork) setupSyncNodeTopics(ctx context.Context) {
	var err error

	if ln.topicBlockSyncReq, err = ln.pubsub.Join(BlockSyncRequestTopic); err == nil {
		if sub, err := ln.topicBlockSyncReq.Subscribe(); err == nil {
			exception.SafeGoWithPanic("handleBlockSyncRequestTopic", func() {
				ln.handleBlockSyncRequestTopic(ctx, sub)
			})

		}
	}
	if ln.topicLatestSlot, err = ln.pubsub.Join(LatestSlotTopic); err == nil {
		if sub, err := ln.topicLatestSlot.Subscribe(); err == nil {
			exception.SafeGoWithPanic("handleBlockSyncResponseTopic", func() {
				ln.HandleLatestSlotTopic(ctx, sub)
			})
		}
	}
=======
func (ln *Libp2pNetwork) applyDataToBlock(vote *consensus.Vote, bs store.BlockStore, ld *ledger.Ledger, mp *mempool.Mempool) error {
	// Lock to ensure thread safety for concurrent apply processing
	ln.applyBlockMu.Lock()
	defer ln.applyBlockMu.Unlock()

	logx.Info("VOTE", "Block committed: slot=", vote.Slot)
	// check block apply or not if apply log and return
	if bs.IsApplied(vote.Slot) {
		logx.Info("VOTE", "Block already applied: slot=", vote.Slot)
		return nil
	}
	// Apply block to ledger
	block := bs.Block(vote.Slot)
	if block == nil {
		// missing block how to handle
		return fmt.Errorf("block not found for slot %d", vote.Slot)
	}
	if err := ld.ApplyBlock(block); err != nil {
		return fmt.Errorf("apply block error: %w", err)
	}

	// Mark block as finalized
	if err := bs.MarkFinalized(vote.Slot); err != nil {
		return fmt.Errorf("mark block as finalized error: %w", err)
	}

	logx.Info("VOTE", "Block finalized via P2P! slot=", vote.Slot)
	go mp.BlockCleanup(block)
	return nil
>>>>>>> 8a173a2f
}

func (ln *Libp2pNetwork) SetupPubSubTopics(ctx context.Context) {
	var err error

	if ln.topicBlocks, err = ln.pubsub.Join(TopicBlocks); err == nil {
		if sub, err := ln.topicBlocks.Subscribe(); err == nil {
			exception.SafeGoWithPanic("HandleBlockTopic", func() {
				ln.HandleBlockTopic(ctx, sub)
			})
		}
	}

	if ln.topicVotes, err = ln.pubsub.Join(TopicVotes); err == nil {
		if sub, err := ln.topicVotes.Subscribe(); err == nil {
			exception.SafeGoWithPanic("HandleVoteTopic", func() {
				ln.HandleVoteTopic(ctx, sub)
			})
		}
	}

	if ln.topicTxs, err = ln.pubsub.Join(TopicTxs); err == nil {
		if sub, err := ln.topicTxs.Subscribe(); err == nil {
			exception.SafeGoWithPanic("HandleTransactionTopic", func() {
				ln.HandleTransactionTopic(ctx, sub)
			})
		}
	}

}

func (ln *Libp2pNetwork) SetCallbacks(cbs Callbacks) {
	if cbs.OnBlockReceived != nil {
		ln.onBlockReceived = cbs.OnBlockReceived
	}
	if cbs.OnVoteReceived != nil {
		ln.onVoteReceived = cbs.OnVoteReceived
	}
	if cbs.OnTransactionReceived != nil {
		ln.onTransactionReceived = cbs.OnTransactionReceived
	}
	if cbs.OnLatestSlotReceived != nil {
		ln.onLatestSlotReceived = cbs.OnLatestSlotReceived
	}
	if cbs.OnSyncResponseReceived != nil {
		ln.onSyncResponseReceived = cbs.OnSyncResponseReceived
	}
}

func writeSnapshotIfDue(ld *ledger.Ledger, slot uint64) {
	if slot%RangeForSnapshot != 0 { // adjust interval as needed
		return
	}
	accountStore := ld.GetAccountStore()
	if accountStore == nil {
		return
	}
	dbProvider := accountStore.GetDatabaseProvider()
	if dbProvider == nil {
		return
	}
	bankHash, err := snapshot.ComputeFullBankHash(dbProvider)
	if err != nil {
		logx.Error("SNAPSHOT", fmt.Sprintf("BankHash compute failed at slot %d: %v", slot, err))
		return
	}
	dir := "/data/snapshots"
	// Write a new snapshot for this slot to a slot-specific file
	saved, err := snapshot.WriteSnapshotWithDefaults(dir, dbProvider, slot, bankHash, nil)
	if err != nil {
		logx.Error("SNAPSHOT", fmt.Sprintf("Failed to write snapshot at slot %d: %v", slot, err))
		return
	}

	// Atomically update latest snapshot pointer
	latest := filepath.Join(dir, "snapshot-latest.json")
	tmpLatest := latest + ".tmp"
	if err := os.Rename(saved, tmpLatest); err != nil {
		logx.Error("SNAPSHOT", fmt.Sprintf("Failed to move snapshot to temp latest: %v", err))
		return
	}
	if err := os.Rename(tmpLatest, latest); err != nil {
		logx.Error("SNAPSHOT", fmt.Sprintf("Failed to finalize latest snapshot: %v", err))
		return
	}

	logx.Info("SNAPSHOT", fmt.Sprintf("Updated latest snapshot: %s (slot %d)", latest, slot))
}<|MERGE_RESOLUTION|>--- conflicted
+++ resolved
@@ -3,10 +3,13 @@
 import (
 	"context"
 	"crypto/ed25519"
+	"encoding/json"
 	"fmt"
 	"os"
-	"path/filepath"
-
+	"strings"
+	"time"
+
+	pubsub "github.com/libp2p/go-libp2p-pubsub"
 	"github.com/mezonai/mmn/block"
 	"github.com/mezonai/mmn/config"
 	"github.com/mezonai/mmn/consensus"
@@ -35,18 +38,20 @@
 				return fmt.Errorf("invalid PoH")
 			}
 
+			// Verify block
+			if err := ld.VerifyBlock(blk); err != nil {
+				logx.Error("BLOCK", "Block verification failed: ", err)
+				return err
+			}
+
 			if err := bs.AddBlockPending(blk); err != nil {
 				logx.Error("BLOCK", "Failed to store block: ", err)
 				return err
 			}
 
 			// Reset poh to sync poh clock with leader
-			if blk.Slot > bs.GetLatestSlot() {
-				logx.Info("BLOCK", fmt.Sprintf("Resetting poh clock with leader at slot %d", blk.Slot))
-				if err := ln.OnSyncPohFromLeader(blk.LastEntryHash(), blk.Slot); err != nil {
-					logx.Error("BLOCK", "Failed to sync poh from leader: ", err)
-				}
-			}
+			logx.Info("BLOCK", fmt.Sprintf("Resetting poh clock with leader at slot %d", blk.Slot))
+			recorder.Reset(blk.LastEntryHash(), blk.Slot)
 
 			vote := &consensus.Vote{
 				Slot:      blk.Slot,
@@ -55,8 +60,33 @@
 			}
 			vote.Sign(privKey)
 
-			// verify passed broadcast vote
+			committed, needApply, err := collector.AddVote(vote)
+			if err != nil {
+				logx.Error("VOTE", "Failed to add vote: ", err)
+				return err
+			}
+
+			if committed && needApply {
+				logx.Info("VOTE", "Block committed: slot=", vote.Slot)
+				// Apply block to ledger
+				block := bs.Block(vote.Slot)
+				if block == nil {
+					return fmt.Errorf("block not found for slot %d", vote.Slot)
+				}
+				if err := ld.ApplyBlock(block); err != nil {
+					return fmt.Errorf("apply block error: %w", err)
+				}
+
+				// Mark block as finalized and publish transaction finalization events
+				if err := bs.MarkFinalized(vote.Slot); err != nil {
+					return fmt.Errorf("mark block as finalized error: %w", err)
+				}
+
+				logx.Info("VOTE", "Block finalized via P2P! slot=", vote.Slot)
+			}
+
 			ln.BroadcastVote(context.Background(), vote)
+
 			return nil
 		},
 		OnVoteReceived: func(vote *consensus.Vote) error {
@@ -67,13 +97,7 @@
 				return err
 			}
 
-			// not leader => maybe vote come before block received => if dont have block just return
-			if bs.Block(vote.Slot) == nil {
-				logx.Info("VOTE", "Received vote from network: slot= ", vote.Slot, ",voter= ", vote.VoterID, " but dont have block")
-				return nil
-			}
 			if committed && needApply {
-<<<<<<< HEAD
 				logx.Info("VOTE", "Block committed: slot=", vote.Slot)
 				// Apply block to ledger
 				block := bs.Block(vote.Slot)
@@ -90,16 +114,6 @@
 				}
 
 				logx.Info("VOTE", "Block finalized via P2P! slot=", vote.Slot)
-
-				writeSnapshotIfDue(ld, vote.Slot)
-=======
-				logx.Info("VOTE", "Committed vote from OnVoteReceived: slot= ", vote.Slot, ",voter= ", vote.VoterID)
-				err := ln.applyDataToBlock(vote, bs, ld, mp)
-				if err != nil {
-					logx.Error("VOTE", "Failed to apply data to block: ", err)
-					return err
-				}
->>>>>>> 8a173a2f
 			}
 
 			return nil
@@ -131,7 +145,6 @@
 					logx.Error("NETWORK:SYNC BLOCK", "Invalid PoH for synced block: ", err)
 					continue
 				}
-<<<<<<< HEAD
 
 				// Verify block
 				if err := ld.VerifyBlock(blk); err != nil {
@@ -139,9 +152,6 @@
 					continue
 				}
 
-=======
-				// Add to block store and publish transaction inclusion events
->>>>>>> 8a173a2f
 				if err := bs.AddBlockPending(blk); err != nil {
 					continue
 				}
@@ -194,6 +204,63 @@
 		},
 	})
 
+	// Attach snapshot announce callback to trigger UDP download and set ready when completed
+	ln.SetCallbacks(Callbacks{
+		OnSnapshotAnnounce: func(ann SnapshotAnnounce) error {
+			if ln.IsNodeReady() {
+				return nil
+			}
+			accountStore := ld.GetAccountStore()
+			if accountStore == nil {
+				return nil
+			}
+			provider := accountStore.GetDatabaseProvider()
+			if provider == nil {
+				return nil
+			}
+			down := snapshot.NewSnapshotDownloader(provider, "/data/snapshots")
+			logx.Info("SNAPSHOT:DOWNLOAD", "start", ann.UDPAddr)
+			go func() {
+				task, err := down.DownloadSnapshotFromPeer(ln.ctx, ann.UDPAddr, ann.PeerID, ann.Slot, ann.ChunkSize)
+				if err != nil {
+					logx.Error("SNAPSHOT:DOWNLOAD", "start failed:", err)
+					return
+				}
+				for {
+					time.Sleep(2 * time.Second)
+					st, ok := down.GetDownloadStatus(task.ID)
+					if !ok || st == nil {
+						continue
+					}
+					if st.Status == snapshot.TransferStatusComplete {
+						logx.Info("SNAPSHOT:DOWNLOAD", "completed ", ann.UDPAddr)
+						// Log readiness line without actually enabling, per request
+						logx.Info("NETWORK:READY", "Node is ready after snapshot")
+						break
+					}
+					if st.Status == snapshot.TransferStatusFailed || st.Status == snapshot.TransferStatusCancelled {
+						logx.Error("SNAPSHOT:DOWNLOAD", "not successful:", st.Status)
+						break
+					}
+				}
+			}()
+			return nil
+		},
+	})
+
+	// Start UDP snapshot streamer for serving nodes
+	accountStore := ld.GetAccountStore()
+	if accountStore != nil {
+		provider := accountStore.GetDatabaseProvider()
+		if provider != nil {
+			go func() {
+				if err := snapshot.StartSnapshotUDPStreamer(provider, "/data/snapshots", ":9100"); err != nil {
+					logx.Error("SNAPSHOT:STREAMER", "failed to start:", err)
+				}
+			}()
+		}
+	}
+
 	go ln.startInitialSync(bs)
 
 	go ln.startPeriodicSyncCheck(bs)
@@ -201,7 +268,6 @@
 	go ln.startCleanupRoutine()
 }
 
-<<<<<<< HEAD
 func (ln *Libp2pNetwork) setupSyncNodeTopics(ctx context.Context) {
 	var err error
 
@@ -218,39 +284,31 @@
 			exception.SafeGoWithPanic("handleBlockSyncResponseTopic", func() {
 				ln.HandleLatestSlotTopic(ctx, sub)
 			})
-		}
-	}
-=======
-func (ln *Libp2pNetwork) applyDataToBlock(vote *consensus.Vote, bs store.BlockStore, ld *ledger.Ledger, mp *mempool.Mempool) error {
-	// Lock to ensure thread safety for concurrent apply processing
-	ln.applyBlockMu.Lock()
-	defer ln.applyBlockMu.Unlock()
-
-	logx.Info("VOTE", "Block committed: slot=", vote.Slot)
-	// check block apply or not if apply log and return
-	if bs.IsApplied(vote.Slot) {
-		logx.Info("VOTE", "Block already applied: slot=", vote.Slot)
-		return nil
-	}
-	// Apply block to ledger
-	block := bs.Block(vote.Slot)
-	if block == nil {
-		// missing block how to handle
-		return fmt.Errorf("block not found for slot %d", vote.Slot)
-	}
-	if err := ld.ApplyBlock(block); err != nil {
-		return fmt.Errorf("apply block error: %w", err)
-	}
-
-	// Mark block as finalized
-	if err := bs.MarkFinalized(vote.Slot); err != nil {
-		return fmt.Errorf("mark block as finalized error: %w", err)
-	}
-
-	logx.Info("VOTE", "Block finalized via P2P! slot=", vote.Slot)
-	go mp.BlockCleanup(block)
-	return nil
->>>>>>> 8a173a2f
+
+		}
+	}
+
+	if t, e := ln.pubsub.Join(TopicSnapshotAnnounce); e == nil {
+		ln.topicSnapshotAnnounce = t
+		if sub, e2 := ln.topicSnapshotAnnounce.Subscribe(); e2 == nil {
+			exception.SafeGoWithPanic("HandleSnapshotAnnounce", func() {
+				ln.handleSnapshotAnnounce(ctx, sub)
+			})
+			logx.Info("SNAPSHOT:GOSSIP", "joined topic", TopicSnapshotAnnounce)
+		}
+	}
+	if t, e := ln.pubsub.Join(TopicSnapshotRequest); e == nil {
+		ln.topicSnapshotRequest = t
+		if sub, e2 := ln.topicSnapshotRequest.Subscribe(); e2 == nil {
+			exception.SafeGoWithPanic("HandleSnapshotRequest", func() {
+				ln.handleSnapshotRequest(ctx, sub)
+			})
+			logx.Info("SNAPSHOT:GOSSIP", "joined topic ", TopicSnapshotRequest)
+		}
+	}
+
+	// start periodic snapshot announcer if topic available
+	ln.startSnapshotAnnouncer()
 }
 
 func (ln *Libp2pNetwork) SetupPubSubTopics(ctx context.Context) {
@@ -282,6 +340,82 @@
 
 }
 
+// handleSnapshotAnnounce processes incoming snapshot announce messages and triggers HTTP download when needed
+func (ln *Libp2pNetwork) handleSnapshotAnnounce(ctx context.Context, sub *pubsub.Subscription) {
+	for {
+		msg, err := sub.Next(ctx)
+		if err != nil {
+			return
+		}
+		var ann SnapshotAnnounce
+		if err := json.Unmarshal(msg.Data, &ann); err != nil {
+			continue
+		}
+		if ann.PeerID == ln.selfPubKey {
+			continue
+		}
+		localSlot := ln.blockStore.GetLatestSlot()
+		if ann.Slot > localSlot && !ln.IsNodeReady() {
+			logx.Info("SNAPSHOT:GOSSIP", "Announce received slot=", ann.Slot, " udp=", ann.UDPAddr)
+			if ln.onSnapshotAnnounce != nil {
+				_ = ln.onSnapshotAnnounce(ann)
+			}
+		}
+	}
+}
+
+func (ln *Libp2pNetwork) handleSnapshotRequest(ctx context.Context, sub *pubsub.Subscription) {
+	for {
+
+		msg, err := sub.Next(ctx)
+		if err != nil {
+			return
+		}
+
+		if msg.ReceivedFrom.String() != ln.selfPubKey {
+			continue
+		}
+
+		var req SnapshotRequest
+		if err := json.Unmarshal(msg.Data, &req); err != nil {
+			continue
+		}
+
+		// Check snapshot availability
+		path := "/data/snapshots/snapshot-latest.json"
+		fi, err := os.Stat(path)
+		if err != nil {
+			// no snapshot to announce
+			logx.Info("SNAPSHOT:GOSSIP", "request received but no snapshot")
+			continue
+		}
+		snap, err := snapshot.ReadSnapshot(path)
+		if err != nil {
+			logx.Error("SNAPSHOT:GOSSIP", "read snapshot error:", err)
+			continue
+		}
+
+		ann := SnapshotAnnounce{
+			Slot:      snap.Meta.Slot,
+			BankHash:  fmt.Sprintf("%x", snap.Meta.BankHash[:]),
+			Size:      fi.Size(),
+			UDPAddr:   ln.getAnnounceUDPAddr(),
+			ChunkSize: 16384,
+			CreatedAt: time.Now().Unix(),
+			PeerID:    ln.selfPubKey,
+		}
+		data, _ := json.Marshal(ann)
+		if ln.topicSnapshotAnnounce != nil {
+			_ = ln.topicSnapshotAnnounce.Publish(ctx, data)
+			logx.Info("SNAPSHOT:GOSSIP", "announce in response slot=", ann.Slot)
+			// simulate local delivery for single-node tests
+			if ln.onSnapshotAnnounce != nil {
+				_ = ln.onSnapshotAnnounce(ann)
+			}
+		}
+	}
+}
+
 func (ln *Libp2pNetwork) SetCallbacks(cbs Callbacks) {
 	if cbs.OnBlockReceived != nil {
 		ln.onBlockReceived = cbs.OnBlockReceived
@@ -298,44 +432,73 @@
 	if cbs.OnSyncResponseReceived != nil {
 		ln.onSyncResponseReceived = cbs.OnSyncResponseReceived
 	}
-}
-
-func writeSnapshotIfDue(ld *ledger.Ledger, slot uint64) {
-	if slot%RangeForSnapshot != 0 { // adjust interval as needed
+	if cbs.OnSnapshotAnnounce != nil {
+		ln.onSnapshotAnnounce = cbs.OnSnapshotAnnounce
+	}
+}
+
+// getAnnounceUDPAddr builds an ip:port string for the UDP snapshot streamer
+func (ln *Libp2pNetwork) getAnnounceUDPAddr() string {
+	ip := "127.0.0.1"
+	for _, maddr := range ln.host.Addrs() {
+		str := maddr.String()
+		// naive extract /ip4/x.x.x.x
+		if strings.HasPrefix(str, "/ip4/") {
+			parts := strings.Split(str, "/")
+			if len(parts) >= 3 {
+				ip = parts[2]
+				break
+			}
+		}
+	}
+	addr := fmt.Sprintf("%s:%d", ip, 9100)
+	logx.Info("SNAPSHOT:GOSSIP", "announce UDP addr", addr)
+	return addr
+}
+
+// startSnapshotAnnouncer periodically publishes SnapshotAnnounce if a latest snapshot exists
+func (ln *Libp2pNetwork) startSnapshotAnnouncer() {
+	if ln.topicSnapshotAnnounce == nil {
+		logx.Info("SNAPSHOT:GOSSIP", "announce topic not ready; skip announcer")
 		return
 	}
-	accountStore := ld.GetAccountStore()
-	if accountStore == nil {
-		return
-	}
-	dbProvider := accountStore.GetDatabaseProvider()
-	if dbProvider == nil {
-		return
-	}
-	bankHash, err := snapshot.ComputeFullBankHash(dbProvider)
-	if err != nil {
-		logx.Error("SNAPSHOT", fmt.Sprintf("BankHash compute failed at slot %d: %v", slot, err))
-		return
-	}
-	dir := "/data/snapshots"
-	// Write a new snapshot for this slot to a slot-specific file
-	saved, err := snapshot.WriteSnapshotWithDefaults(dir, dbProvider, slot, bankHash, nil)
-	if err != nil {
-		logx.Error("SNAPSHOT", fmt.Sprintf("Failed to write snapshot at slot %d: %v", slot, err))
-		return
-	}
-
-	// Atomically update latest snapshot pointer
-	latest := filepath.Join(dir, "snapshot-latest.json")
-	tmpLatest := latest + ".tmp"
-	if err := os.Rename(saved, tmpLatest); err != nil {
-		logx.Error("SNAPSHOT", fmt.Sprintf("Failed to move snapshot to temp latest: %v", err))
-		return
-	}
-	if err := os.Rename(tmpLatest, latest); err != nil {
-		logx.Error("SNAPSHOT", fmt.Sprintf("Failed to finalize latest snapshot: %v", err))
-		return
-	}
-
-	logx.Info("SNAPSHOT", fmt.Sprintf("Updated latest snapshot: %s (slot %d)", latest, slot))
+	go func() {
+		ticker := time.NewTicker(10 * time.Second)
+		defer ticker.Stop()
+		for {
+			select {
+			case <-ln.ctx.Done():
+				return
+			case <-ticker.C:
+				path := "/data/snapshots/snapshot-latest.json"
+				fi, err := os.Stat(path)
+				if err != nil {
+					logx.Info("SNAPSHOT:GOSSIP", "no snapshot-latest.json")
+					continue
+				}
+				snap, err := snapshot.ReadSnapshot(path)
+				if err != nil {
+					logx.Error("SNAPSHOT:GOSSIP", "read snapshot error:", err)
+					continue
+				}
+				ann := SnapshotAnnounce{
+					Slot:      snap.Meta.Slot,
+					BankHash:  fmt.Sprintf("%x", snap.Meta.BankHash[:]),
+					Size:      fi.Size(),
+					UDPAddr:   ln.getAnnounceUDPAddr(),
+					ChunkSize: 16384,
+					CreatedAt: time.Now().Unix(),
+					PeerID:    ln.selfPubKey,
+				}
+				data, _ := json.Marshal(ann)
+				if err := ln.topicSnapshotAnnounce.Publish(ln.ctx, data); err == nil {
+					logx.Info("SNAPSHOT:GOSSIP", "Announce published slot=", ann.Slot)
+					// simulate local delivery to surface logs in single-node runs
+					if ln.onSnapshotAnnounce != nil {
+						_ = ln.onSnapshotAnnounce(ann)
+					}
+				}
+			}
+		}
+	}()
 }