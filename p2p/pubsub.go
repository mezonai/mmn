package p2p

import (
	"context"
	"crypto/ed25519"
	"fmt"
	"time"

	"github.com/holiman/uint256"
	"github.com/mezonai/mmn/jsonx"
	"github.com/mezonai/mmn/monitoring"
	"github.com/pkg/errors"

	pubsub "github.com/libp2p/go-libp2p-pubsub"
	"github.com/libp2p/go-libp2p/core/network"
	"github.com/libp2p/go-libp2p/core/peer"
	"github.com/mezonai/mmn/block"
	"github.com/mezonai/mmn/config"
	"github.com/mezonai/mmn/consensus"
	"github.com/mezonai/mmn/exception"
	"github.com/mezonai/mmn/ledger"
	"github.com/mezonai/mmn/logx"
	"github.com/mezonai/mmn/mempool"
	"github.com/mezonai/mmn/poh"
	"github.com/mezonai/mmn/store"
	"github.com/mezonai/mmn/transaction"
	"github.com/mezonai/mmn/types"
)

func (ln *Libp2pNetwork) SetupCallbacks(ld *ledger.Ledger, privKey ed25519.PrivateKey, self config.NodeConfig, bs store.BlockStore, collector *consensus.Collector, mp *mempool.Mempool, recorder *poh.PohRecorder) {
	latestSlot := bs.GetLatestFinalizedSlot()
	ln.SetNextExpectedSlot(latestSlot + 1)

	ln.SetCallbacks(Callbacks{
		OnBlockReceived: func(blk *block.BroadcastedBlock) error {
			if existingBlock := bs.Block(blk.Slot); existingBlock != nil {
				return nil
			}

<<<<<<< HEAD
			leaderPubKey, err := GetLeaderPublicKey(blk.LeaderID)
			if err != nil {
				return errors.Errorf("invalid leader public key: %s", err.Error())
			}

			if !blk.VerifySignature(leaderPubKey) {
				return errors.Errorf("invalid block signature")
=======
			if !ln.leaderSchedule.IsLeaderAt(blk.Slot, blk.LeaderID) {
				logx.Error("BLOCK", fmt.Sprintf("Not leader at slot %d, leaderID: %s", blk.Slot, blk.LeaderID))
				return fmt.Errorf("invalid leader")
			}

			// Verify signature
			if !blk.VerifySignature() {
				logx.Error("BLOCK", fmt.Sprintf("Invalid signature at slot %d, leaderID: %s", blk.Slot, blk.LeaderID))
				return fmt.Errorf("invalid signature")
>>>>>>> c66efb60
			}

			// Verify PoH. If invalid, mark block and continue to process as a failed block
			if err := blk.VerifyPoH(); err != nil {
				logx.Error("BLOCK", "Invalid PoH, marking block as InvalidPoH and continuing:", err)
				blk.InvalidPoH = true
				monitoring.IncreaseInvalidPohCount()
			}

			if err := ln.verifyBlockBankHash(blk, ld, bs); err != nil {
				return errors.Errorf("invalid block bankhash %s", err.Error())
			}

			// Reset poh to sync poh clock with leader
			if blk.Slot > bs.GetLatestStoreSlot() {
				if err := ln.OnSyncPohFromLeader(blk.LastEntryHash(), blk.Slot); err != nil {
					logx.Error("BLOCK", "Failed to sync poh from leader: ", err)
				}
			}

			if err := bs.AddBlockPending(blk); err != nil {
				logx.Error("BLOCK", "Failed to store block: ", err)
				return err
			}

			if ln.isListener {
				return nil
			}

			// Remove transactions in block from mempool and add tx tracker if node is follower
			if self.PubKey != blk.LeaderID && !blk.InvalidPoH {
				mp.BlockCleanup(blk)
			}

			vote := &consensus.Vote{
				Slot:      blk.Slot,
				BlockHash: blk.Hash,
				VoterID:   self.PubKey,
			}
			vote.Sign(privKey)

			if err := ln.ProcessVote(ln.blockStore, ld, mp, vote, collector); err != nil {
				return err
			}

			if err := ln.BroadcastVote(ln.ctx, vote); err != nil {
				return err
			}

			return nil
		},
		OnEmptyBlockReceived: func(blocks []*block.BroadcastedBlock) error {
			logx.Info("EMPTY_BLOCK", "Processing", len(blocks), "empty blocks")

			for _, blk := range blocks {
				if blk == nil {
					continue
				}

				if existingBlock := bs.HasCompleteBlock(blk.Slot); existingBlock {
					continue
				}

				if err := bs.AddBlockPending(blk); err != nil {
					logx.Error("EMPTY_BLOCK", "Failed to save empty block to store:", err)
					continue
				}
			}

			return nil
		},
		OnVoteReceived: func(vote *consensus.Vote) error {
			logx.Info("VOTE", "Received vote from network: slot= ", vote.Slot, ",voter= ", vote.VoterID)
<<<<<<< HEAD

			voterPubKey, err := GetVoterPublicKey(vote.VoterID)
			if err != nil {
				return errors.Errorf("invalid voter public key: %s", err.Error())
			}

			if !vote.VerifySignature(voterPubKey) {
				return errors.Errorf("invalid vote signature")
			}

			committed, needApply, err := collector.AddVote(vote)
			if err != nil {
				logx.Error("VOTE", "Failed to add vote: ", err)
				return err
			}
=======
>>>>>>> c66efb60

			if err := ln.ProcessVote(ln.blockStore, ld, mp, vote, collector); err != nil {
				return err
			}

			return nil
		},
		OnTransactionReceived: func(txData *transaction.Transaction) error {
			logx.Debug("TX", "Processing received transaction from P2P network")

			if !txData.Verify(mp.GetZkVerify()) {
				return errors.Errorf("invalid transaction signature")
			}

			// Add transaction to mempool
			_, err := mp.AddTx(txData, false)
			if err != nil {
				logx.Error("NETWORK: SYNC TRANS", "Failed to add transaction from P2P to mempool: ", err)
			}
			return nil
		},
		OnSyncResponseReceived: func(blk *block.BroadcastedBlock) error {

			// Add block to global ordering queue
			if blk == nil {
				return nil
			}

			// Add to ordering queue - this will process block in order
			latestProcessed, err := ln.AddBlockToOrderingQueue(blk, bs, ld)
			if err != nil {
				logx.Error("NETWORK:SYNC BLOCK", "Failed to add block to ordering queue: ", err)
				return nil
			}

			if !ln.IsNodeReady() && latestProcessed != nil {
				gap := uint64(0)
				if ln.worldLatestSlot > latestProcessed.Slot {
					gap = ln.worldLatestSlot - latestProcessed.Slot
				}

				if gap <= ReadyGapThreshold {
					logx.Info("NETWORK:SYNC BLOCK", fmt.Sprintf("Gap is less than or equal to ready gap threshold, gap: %d", gap))
					ln.enableFullModeOnce.Do(func() {
						ln.OnForceResetPOH(latestProcessed.LastEntryHash(), latestProcessed.Slot)
						ln.startCoreServices(ln.ctx, true)
					})
				}
			}

			return nil
		},
		OnLatestSlotReceived: func(latestSlot uint64, latestPohSlot uint64, peerID string) error {
			if ln.worldLatestSlot < latestSlot {
				logx.Info("NETWORK:LATEST SLOT", "data: ", latestSlot, "peerId", peerID)
				ln.worldLatestSlot = latestSlot
			}

			if ln.worldLatestPohSlot < latestPohSlot {
				logx.Info("NETWORK:LATEST POH SLOT", "data: ", latestPohSlot, "peerId", peerID)
				ln.worldLatestPohSlot = latestPohSlot
			}

			return nil
		},
	})

	// clean sync request expireds every 1 minute
	go ln.startCleanupRoutine()
}

func (ln *Libp2pNetwork) applyDataToBlock(vote *consensus.Vote, bs store.BlockStore, ld *ledger.Ledger, mp *mempool.Mempool) error {
	// Lock to ensure thread safety for concurrent apply processing
	ln.applyBlockMu.Lock()
	defer ln.applyBlockMu.Unlock()

	logx.Info("VOTE", "Block committed: slot=", vote.Slot)
	// check block apply or not if apply log and return
	if bs.IsApplied(vote.Slot) {
		logx.Info("VOTE", "Block already applied: slot=", vote.Slot)
		return nil
	}
	// Apply block to ledger
	block := bs.Block(vote.Slot)
	if block == nil {
		// missing block how to handle
		return fmt.Errorf("block not found for slot %d", vote.Slot)
	}

	// Mark block as finalized
	if err := bs.MarkFinalized(vote.Slot); err != nil {
		return fmt.Errorf("mark block as finalized error: %w", err)
	}

	if err := ld.ApplyBlock(block); err != nil {
		return fmt.Errorf("apply block error: %w", err)
	}

	logx.Info("VOTE", "Block finalized via P2P! slot=", vote.Slot)
	return nil
}

func (ln *Libp2pNetwork) SetupPubSubSyncTopics(ctx context.Context) {

	if ln.topicBlockSyncReq == nil {
		if topic, err := ln.pubsub.Join(BlockSyncRequestTopic); err == nil {
			ln.topicBlockSyncReq = topic
			if sub, err := ln.topicBlockSyncReq.Subscribe(); err == nil {
				exception.SafeGoWithPanic("handleBlockSyncRequestTopic", func() {
					ln.handleBlockSyncRequestTopic(ctx, sub)
				})
			}
		}
	}

	if t, e := ln.pubsub.Join(LatestSlotTopic); e == nil {
		ln.topicLatestSlot = t
		if sub, err := ln.topicLatestSlot.Subscribe(); err == nil {
			exception.SafeGoWithPanic("HandleLatestSlotTopic", func() {
				ln.HandleLatestSlotTopic(ctx, sub)
			})
		}
	}

	if t, e := ln.pubsub.Join(TopicEmptyBlocks); e == nil {
		ln.topicEmptyBlocks = t
		if sub, e2 := ln.topicEmptyBlocks.Subscribe(); e2 == nil {
			exception.SafeGoWithPanic("TopicEmptyBlocks", func() {
				ln.HandleEmptyBlockTopic(ctx, sub)
			})
		}
	}

	if ln.leaderSchedule.Len() == 1 && !ln.isListener {
		ln.startImmediatelyFromLocalLatestSlot()
		return
	}

	exception.SafeGo("WaitPeersAndStart", func() {
		ln.startAfterSyncWithPeers(ctx)
	})
}

func (ln *Libp2pNetwork) startImmediatelyFromLocalLatestSlot() {
	latest := ln.blockStore.GetLatestFinalizedSlot()
	var seed [32]byte
	if latest > 0 {
		if blk := ln.blockStore.Block(latest); blk != nil {
			seed = blk.LastEntryHash()
		}
	}
	if ln.OnForceResetPOH != nil {
		ln.OnForceResetPOH(seed, latest)
	}
	ln.startCoreServices(ln.ctx, true)
}

func (ln *Libp2pNetwork) startAfterSyncWithPeers(ctx context.Context) {
	// wait until network has more than 1 peer, max 3 seconds
	startTime := time.Now()
	maxWaitTime := 3 * time.Second

	for {
		peerCount := ln.GetPeersConnected()
		if peerCount > 1 {
			break
		}
		// Check if we've waited too long
		if time.Since(startTime) > maxWaitTime {
			break
		}

	}

	localLatestSlot := ln.blockStore.GetLatestFinalizedSlot()

	if localLatestSlot == 0 {
		if ln.worldLatestSlot == 0 {
			if !ln.ensureWorldLatestSlotInitialized(ctx) {
				ln.enableFullModeOnce.Do(func() {
					logx.Info("NETWORK", "No world latest slot discovered; starting PoH/Validator for genesis")
					ln.startCoreServices(ln.ctx, true)
				})
				return
			}

			ln.waitUntilSyncWindowAligned(ctx)
			ln.RequestBlockSyncFromLatest(ln.ctx)
			return
		}

		ln.waitUntilSyncWindowAligned(ctx)
		ln.RequestBlockSyncFromLatest(ln.ctx)
		return
	}

	ln.waitForWorldPohSlot()
	if ln.handlePohResetIfNeeded(localLatestSlot) {
		return
	}

	// Handle node crash, should catchup to world latest slot
	ln.waitUntilSyncWindowAligned(ctx)
	if localLatestSlot < ln.worldLatestSlot {
		logx.Info("NETWORK", "Local latest slot is less than world latest slot, requesting block sync from latest")
		ln.RequestBlockSyncFromLatest(ln.ctx)
	} else {
		// No sync required; start services based on local latest state
		logx.Info("NETWORK", "Local latest slot is greater than or equal to world latest slot, starting PoH/Validator")
		ln.enableFullModeOnce.Do(func() {
			ln.startImmediatelyFromLocalLatestSlot()
		})
	}
}

func (ln *Libp2pNetwork) ensureWorldLatestSlotInitialized(ctx context.Context) bool {
	if ln.worldLatestSlot > 0 {
		return true
	}
	retryCount := 0
	for retryCount < InitRequestLatestSlotMaxRetries {
		if ln.worldLatestSlot > 0 {
			break
		}
		ln.RequestLatestSlotFromPeers(ctx)
		time.Sleep(WaitWorldLatestSlotTimeInterval)
		retryCount++
	}
	return ln.worldLatestSlot > 0
}

// isSyncWindowAligned checks if PoH slot and finalized slot are aligned sufficiently to start syncing
func (ln *Libp2pNetwork) isSyncWindowAligned() bool {
	return ln.worldLatestSlot > 0 &&
		!ln.isLeaderOfSlot(ln.worldLatestSlot) &&
		ln.worldLatestPohSlot > 0 &&
		!ln.isLeaderOfSlot(ln.worldLatestPohSlot) &&
		ln.worldLatestPohSlot-ln.worldLatestSlot <= LatestSlotSyncGapThreshold
}

func (ln *Libp2pNetwork) waitUntilSyncWindowAligned(ctx context.Context) {
	for {
		if ln.isSyncWindowAligned() {
			break
		}
		ln.RequestLatestSlotFromPeers(ctx)
		time.Sleep(WaitWorldLatestSlotTimeInterval)
	}
}

func (ln *Libp2pNetwork) waitForWorldPohSlot() {
	for {
		if ln.worldLatestPohSlot > 0 {
			break
		}
		time.Sleep(WaitWorldLatestSlotTimeInterval)
	}
}

func (ln *Libp2pNetwork) handlePohResetIfNeeded(localLatestSlot uint64) bool {
	if ln.worldLatestPohSlot > 0 {
		if localLatestSlot >= ln.worldLatestPohSlot {
			logx.Info("NETWORK", "Local latest slot is equal to world latest POH slot, forcing reset POH")
			var seed [32]byte
			if blk := ln.blockStore.Block(localLatestSlot); blk != nil {
				seed = blk.LastEntryHash()
			}
			if ln.OnForceResetPOH != nil {
				ln.OnForceResetPOH(seed, localLatestSlot)
			}
			ln.startCoreServices(ln.ctx, true)
			return true
		}
	}
	return false
}

func (ln *Libp2pNetwork) SetupPubSubTopics(ctx context.Context) {
	var err error

	if ln.topicBlocks, err = ln.pubsub.Join(TopicBlocks); err == nil {
		if sub, err := ln.topicBlocks.Subscribe(); err == nil {
			exception.SafeGoWithPanic("HandleBlockTopic", func() {
				ln.HandleBlockTopic(ctx, sub)
			})
		}
	}

	if ln.topicVotes, err = ln.pubsub.Join(TopicVotes); err == nil {
		if sub, err := ln.topicVotes.Subscribe(); err == nil {
			exception.SafeGoWithPanic("HandleVoteTopic", func() {
				ln.HandleVoteTopic(ctx, sub)
			})
		}
	}

	if !ln.isListener {
		if ln.topicTxs, err = ln.pubsub.Join(TopicTxs); err == nil {
			if sub, err := ln.topicTxs.Subscribe(); err == nil {
				exception.SafeGoWithPanic("HandleTransactionTopic", func() {
					ln.HandleTransactionTopic(ctx, sub)
				})
			}
		}
	}

	if t, e := ln.pubsub.Join(CheckpointRequestTopic); e == nil {
		ln.topicCheckpointRequest = t
		if sub, err := ln.topicCheckpointRequest.Subscribe(); err == nil {
			exception.SafeGoWithPanic("HandleCheckpointRequestTopic", func() {
				ln.HandleCheckpointRequestTopic(ctx, sub)
			})
		}
	}

	ln.startRealtimeTopicMonitoring(ctx)
}

// HandleCheckpointRequestTopic listens for checkpoint hash requests and responds with local hash
func (ln *Libp2pNetwork) HandleCheckpointRequestTopic(ctx context.Context, sub *pubsub.Subscription) {
	for {
		select {
		case <-ctx.Done():
			return
		default:
			msg, err := sub.Next(ctx)
			if err != nil {
				if ctx.Err() != nil {
					return
				}
				continue
			}
			if msg.ReceivedFrom == ln.host.ID() {
				continue
			}

			var req CheckpointHashRequest
			if err := jsonx.Unmarshal(msg.Data, &req); err != nil {
				logx.Error("NETWORK:CHECKPOINT", "Failed to unmarshal checkpoint request:", err)
				continue
			}

			localSlot, localHash, ok := ln.getCheckpointHash(req.Checkpoint)
			if !ok {
				logx.Warn("NETWORK:CHECKPOINT", "No local block for checkpoint", req.Checkpoint)
				continue
			}

			logx.Info("NETWORK:CHECKPOINT", "Sending checkpoint response to", msg.ReceivedFrom.String(), "checkpoint=", req.Checkpoint)
			ln.sendCheckpointResponse(msg.ReceivedFrom, CheckpointHashResponse{
				Checkpoint: req.Checkpoint,
				Slot:       localSlot,
				BlockHash:  localHash,
				PeerID:     ln.host.ID().String(),
			})
		}
	}
}

func (ln *Libp2pNetwork) getCheckpointHash(checkpoint uint64) (uint64, [32]byte, bool) {
	if checkpoint == 0 {
		return 0, [32]byte{}, false
	}
	latest := ln.blockStore.GetLatestFinalizedSlot()
	if latest == 0 {
		return 0, [32]byte{}, false
	}
	if latest < checkpoint {
		return 0, [32]byte{}, false
	}
	blk := ln.blockStore.Block(checkpoint)
	if blk == nil {
		return 0, [32]byte{}, false
	}
	return checkpoint, blk.Hash, true
}

func (ln *Libp2pNetwork) sendCheckpointResponse(targetPeer peer.ID, resp CheckpointHashResponse) {
	stream, err := ln.host.NewStream(context.Background(), targetPeer, CheckpointProtocol)
	if err != nil {
		logx.Error("NETWORK:CHECKPOINT", "Failed to open checkpoint stream:", err)
		return
	}
	defer stream.Close()

	data, err := jsonx.Marshal(resp)
	if err != nil {
		logx.Error("NETWORK:CHECKPOINT", "Failed to marshal checkpoint response:", err)
		return
	}
	if _, err := stream.Write(data); err != nil {
		logx.Error("NETWORK:CHECKPOINT", "Failed to write checkpoint response:", err)
		return
	}
	logx.Info("NETWORK:CHECKPOINT", "Sent checkpoint response to", targetPeer.String(), "checkpoint=", resp.Checkpoint)
}

func (ln *Libp2pNetwork) handleCheckpointStream(s network.Stream) {
	defer s.Close()
	var resp CheckpointHashResponse
	decoder := jsonx.NewDecoder(s)
	if err := decoder.Decode(&resp); err != nil {
		logx.Error("NETWORK:CHECKPOINT", "Failed to decode checkpoint response:", err)
		return
	}

	_, localHash, ok := ln.getCheckpointHash(resp.Checkpoint)
	if !ok {
		return
	}
	if localHash != resp.BlockHash {
		ctx := context.Background()
		if err := ln.RequestSingleBlockSync(ctx, resp.Checkpoint); err != nil {
			logx.Error("NETWORK:CHECKPOINT", "Failed to request single block sync:", err)
		}
	}
}

func (ln *Libp2pNetwork) RequestCheckpointHash(ctx context.Context, checkpoint uint64) error {
	logx.Info("NETWORK:CHECKPOINT", "Broadcasting checkpoint request checkpoint=", checkpoint)
	req := CheckpointHashRequest{
		RequesterID: ln.host.ID().String(),
		Checkpoint:  checkpoint,
		Addrs:       ln.host.Addrs(),
	}
	data, err := jsonx.Marshal(req)
	if err != nil {
		return err
	}
	if ln.topicCheckpointRequest == nil {
		return fmt.Errorf("checkpoint request topic not initialized")
	}
	return ln.topicCheckpointRequest.Publish(ctx, data)
}

func (ln *Libp2pNetwork) verifyBlockBankHash(blk *block.BroadcastedBlock, ld *ledger.Ledger, bs store.BlockStore) error {
	var prevBankHash [32]byte
	if blk.Slot > 0 {
		prevBlock := bs.Block(blk.Slot - 1)
		if prevBlock != nil {
			prevBankHash = prevBlock.BankHash
		}
	}

	accountDeltas := make(map[string]*types.Account)

	for _, entry := range blk.Entries {
		txs := entry.Transactions
		if len(txs) == 0 {
			continue // Skip tick-only entries
		}

		for _, tx := range txs {
			sender, err := ld.GetAccount(tx.Sender)
			if err != nil {
				return fmt.Errorf("failed to get sender account: %w", err)
			}
			if sender == nil {
				sender = &types.Account{Address: tx.Sender, Balance: uint256.NewInt(0), Nonce: 0}
			}

			recipient, err := ld.GetAccount(tx.Recipient)
			if err != nil {
				return fmt.Errorf("failed to get recipient account: %w", err)
			}
			if recipient == nil {
				recipient = &types.Account{Address: tx.Recipient, Balance: uint256.NewInt(0), Nonce: 0}
			}

			state := map[string]*types.Account{
				sender.Address:    sender,
				recipient.Address: recipient,
			}

			if err := ledger.ApplyTransaction(state, tx); err != nil {
				// Skip failed transactions for bankhash calculation
				continue
			}

			accountDeltas[sender.Address] = state[sender.Address]
			accountDeltas[recipient.Address] = state[recipient.Address]
		}
	}

	return blk.VerifyBankHash(prevBankHash, accountDeltas)
}

func (ln *Libp2pNetwork) SetCallbacks(cbs Callbacks) {
	if cbs.OnBlockReceived != nil {
		ln.onBlockReceived = cbs.OnBlockReceived
	}
	if cbs.OnEmptyBlockReceived != nil {
		ln.onEmptyBlockReceived = cbs.OnEmptyBlockReceived
	}
	if cbs.OnVoteReceived != nil {
		ln.onVoteReceived = cbs.OnVoteReceived
	}
	if cbs.OnTransactionReceived != nil {
		ln.onTransactionReceived = cbs.OnTransactionReceived
	}
	if cbs.OnLatestSlotReceived != nil {
		ln.onLatestSlotReceived = cbs.OnLatestSlotReceived
	}
	if cbs.OnSyncResponseReceived != nil {
		ln.onSyncResponseReceived = cbs.OnSyncResponseReceived
	}
}

func (ln *Libp2pNetwork) logTopicStatus() {
	logx.Info("NETWORK:PUBSUB:STATUS", "=== TOPIC STATUS REPORT ===")
	logx.Info("NETWORK:PUBSUB:STATUS", fmt.Sprintf("Node ID: %s", ln.host.ID().String()))
	logx.Info("NETWORK:PUBSUB:STATUS", fmt.Sprintf("Total connected peers: %d", ln.GetPeersConnected()))

	if ln.topicBlocks != nil {
		meshPeers := ln.topicBlocks.ListPeers()
		logx.Info("NETWORK:PUBSUB:STATUS", fmt.Sprintf("Block Topic: ACTIVE (mesh peers: %d)", len(meshPeers)))
		for i, peer := range meshPeers {
			logx.Info("NETWORK:PUBSUB:STATUS", fmt.Sprintf("Block mesh peer %d: %s", i+1, peer.String()))
		}
	} else {
		logx.Error("NETWORK:PUBSUB:STATUS", "Block Topic: NOT INITIALIZED")
	}

	if ln.topicVotes != nil {
		meshPeers := ln.topicVotes.ListPeers()
		logx.Info("NETWORK:PUBSUB:STATUS", fmt.Sprintf("Vote Topic: ACTIVE (mesh peers: %d)", len(meshPeers)))
		for i, peer := range meshPeers {
			logx.Info("NETWORK:PUBSUB:STATUS", fmt.Sprintf("Vote mesh peer %d: %s", i+1, peer.String()))
		}
	} else {
		logx.Error("NETWORK:PUBSUB:STATUS", "Vote Topic: NOT INITIALIZED")
	}

	if ln.topicTxs != nil {
		meshPeers := ln.topicTxs.ListPeers()
		logx.Info("NETWORK:PUBSUB:STATUS", fmt.Sprintf("Transaction Topic: ACTIVE (mesh peers: %d)", len(meshPeers)))
	} else {
		logx.Error("NETWORK:PUBSUB:STATUS", "Transaction Topic: NOT INITIALIZED")
	}

	if ln.topicCheckpointRequest != nil {
		meshPeers := ln.topicCheckpointRequest.ListPeers()
		logx.Info("NETWORK:PUBSUB:STATUS", fmt.Sprintf("Checkpoint Request Topic: ACTIVE (mesh peers: %d)", len(meshPeers)))
	} else {
		logx.Error("NETWORK:PUBSUB:STATUS", "Checkpoint Request Topic: NOT INITIALIZED")
	}

	logx.Info("NETWORK:PUBSUB:STATUS", "=== END TOPIC STATUS REPORT ===")
}

func (ln *Libp2pNetwork) startRealtimeTopicMonitoring(ctx context.Context) {
	logx.Info("NETWORK:PUBSUB:MONITOR", "Starting realtime topic monitoring...")

	exception.SafeGoWithPanic("RealtimeTopicMonitoring", func() {
		ticker := time.NewTicker(30 * time.Second)
		defer ticker.Stop()

		for {
			select {
			case <-ticker.C:
				ln.logTopicStatus()

				ln.logMeshChanges()

			case <-ctx.Done():
				logx.Info("NETWORK:PUBSUB:MONITOR", "Stopping realtime topic monitoring")
				return
			}
		}
	})
}

func (ln *Libp2pNetwork) logMeshChanges() {
	if ln.topicBlocks != nil {
		currentMeshPeers := ln.topicBlocks.ListPeers()
		logx.Info("NETWORK:PUBSUB:MESH", fmt.Sprintf("Block topic mesh peers: %d", len(currentMeshPeers)))

		if len(currentMeshPeers) == 0 {
			logx.Warn("NETWORK:PUBSUB:MESH", "Block topic mesh is EMPTY - this may cause block propagation issues!")
		}
	}

	if ln.topicVotes != nil {
		currentMeshPeers := ln.topicVotes.ListPeers()
		logx.Info("NETWORK:PUBSUB:MESH", fmt.Sprintf("Vote topic mesh peers: %d", len(currentMeshPeers)))

		if len(currentMeshPeers) == 0 {
			logx.Warn("NETWORK:PUBSUB:MESH", "Vote topic mesh is EMPTY - this may cause vote propagation issues!")
		}
	}

	if ln.topicBlocks != nil && ln.topicVotes != nil {
		blockMeshSize := len(ln.topicBlocks.ListPeers())
		voteMeshSize := len(ln.topicVotes.ListPeers())

		if blockMeshSize != voteMeshSize {
			logx.Warn("NETWORK:PUBSUB:MESH", fmt.Sprintf("Mesh size mismatch: Block=%d, Vote=%d", blockMeshSize, voteMeshSize))
		}
	}
}<|MERGE_RESOLUTION|>--- conflicted
+++ resolved
@@ -37,15 +37,6 @@
 				return nil
 			}
 
-<<<<<<< HEAD
-			leaderPubKey, err := GetLeaderPublicKey(blk.LeaderID)
-			if err != nil {
-				return errors.Errorf("invalid leader public key: %s", err.Error())
-			}
-
-			if !blk.VerifySignature(leaderPubKey) {
-				return errors.Errorf("invalid block signature")
-=======
 			if !ln.leaderSchedule.IsLeaderAt(blk.Slot, blk.LeaderID) {
 				logx.Error("BLOCK", fmt.Sprintf("Not leader at slot %d, leaderID: %s", blk.Slot, blk.LeaderID))
 				return fmt.Errorf("invalid leader")
@@ -55,7 +46,6 @@
 			if !blk.VerifySignature() {
 				logx.Error("BLOCK", fmt.Sprintf("Invalid signature at slot %d, leaderID: %s", blk.Slot, blk.LeaderID))
 				return fmt.Errorf("invalid signature")
->>>>>>> c66efb60
 			}
 
 			// Verify PoH. If invalid, mark block and continue to process as a failed block
@@ -129,24 +119,6 @@
 		},
 		OnVoteReceived: func(vote *consensus.Vote) error {
 			logx.Info("VOTE", "Received vote from network: slot= ", vote.Slot, ",voter= ", vote.VoterID)
-<<<<<<< HEAD
-
-			voterPubKey, err := GetVoterPublicKey(vote.VoterID)
-			if err != nil {
-				return errors.Errorf("invalid voter public key: %s", err.Error())
-			}
-
-			if !vote.VerifySignature(voterPubKey) {
-				return errors.Errorf("invalid vote signature")
-			}
-
-			committed, needApply, err := collector.AddVote(vote)
-			if err != nil {
-				logx.Error("VOTE", "Failed to add vote: ", err)
-				return err
-			}
-=======
->>>>>>> c66efb60
 
 			if err := ln.ProcessVote(ln.blockStore, ld, mp, vote, collector); err != nil {
 				return err
