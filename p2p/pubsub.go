package p2p

import (
	"context"
	"crypto/ed25519"
	"fmt"
	"time"

	"github.com/mezonai/mmn/jsonx"
	"github.com/mezonai/mmn/monitoring"

	pubsub "github.com/libp2p/go-libp2p-pubsub"
	"github.com/libp2p/go-libp2p/core/network"
	"github.com/libp2p/go-libp2p/core/peer"
	"github.com/mezonai/mmn/block"
	"github.com/mezonai/mmn/config"
	"github.com/mezonai/mmn/consensus"
	"github.com/mezonai/mmn/exception"
	"github.com/mezonai/mmn/ledger"
	"github.com/mezonai/mmn/logx"
	"github.com/mezonai/mmn/mempool"
	"github.com/mezonai/mmn/poh"
	"github.com/mezonai/mmn/store"
	"github.com/mezonai/mmn/transaction"
)

func (ln *Libp2pNetwork) SetupCallbacks(ld *ledger.Ledger, privKey ed25519.PrivateKey, self config.NodeConfig, bs store.BlockStore, collector *consensus.Collector, mp *mempool.Mempool, recorder *poh.PohRecorder) {
	latestSlot := bs.GetLatestFinalizedSlot()
	ln.SetNextExpectedSlot(latestSlot + 1)
	ln.SetNextExpectedSlotForQueue(latestSlot + 1)

	ln.SetCallbacks(Callbacks{
		OnBlockReceived: func(blk *block.BroadcastedBlock) error {
			if existingBlock := bs.Block(blk.Slot); existingBlock != nil {
				return nil
			}

			if !ln.leaderSchedule.IsLeaderAt(blk.Slot, blk.LeaderID) {
				logx.Error("BLOCK", fmt.Sprintf("Not leader at slot %d, leaderID: %s", blk.Slot, blk.LeaderID))
				return fmt.Errorf("invalid leader")
			}

			// Verify signature
			if !blk.VerifySignature() {
				logx.Error("BLOCK", fmt.Sprintf("Invalid signature at slot %d, leaderID: %s", blk.Slot, blk.LeaderID))
				return fmt.Errorf("invalid signature")
			}

			// Verify PoH. If invalid, mark block and continue to process as a failed block
			if err := blk.VerifyPoH(); err != nil {
				logx.Error("BLOCK", "Invalid PoH, marking block as InvalidPoH and continuing:", err)
				blk.InvalidPoH = true
				monitoring.IncreaseInvalidPohCount()
			}

			// Reset poh to sync poh clock with leader
			if blk.Slot > bs.GetLatestStoreSlot() {
				if err := ln.OnSyncPohFromLeader(blk.LastEntryHash(), blk.Slot); err != nil {
					logx.Error("BLOCK", "Failed to sync poh from leader: ", err)
				}
			}

			if err := bs.AddBlockPending(blk); err != nil {
				logx.Error("BLOCK", "Failed to store block: ", err)
				return err
			}

			if ln.isListener {
				return nil
			}

			// Remove transactions in block from mempool and add tx tracker if node is follower
			if self.PubKey != blk.LeaderID && !blk.InvalidPoH {
				mp.BlockCleanup(blk)
			}

			vote := &consensus.Vote{
				Slot:      blk.Slot,
				BlockHash: blk.Hash,
				VoterID:   self.PubKey,
			}
			vote.Sign(privKey)

			if err := ln.ProcessVote(ln.blockStore, ld, mp, vote, collector); err != nil {
				return err
			}

			if err := ln.BroadcastVote(ln.ctx, vote); err != nil {
				return err
			}

<<<<<<< HEAD
			if err := ln.AddBlockToQueueOrdering(blk, ld, collector, latestSlot); err != nil {
				return err
			}

=======
>>>>>>> 5e74f211
			return nil
		},
		OnEmptyBlockReceived: func(blocks []*block.BroadcastedBlock) error {
			logx.Info("EMPTY_BLOCK", "Processing", len(blocks), "empty blocks")

			for _, blk := range blocks {
				if blk == nil {
					continue
				}

				if existingBlock := bs.HasCompleteBlock(blk.Slot); existingBlock {
					continue
				}

				if err := bs.AddBlockPending(blk); err != nil {
					logx.Error("EMPTY_BLOCK", "Failed to save empty block to store:", err)
					continue
				}
			}

			return nil
		},
		OnVoteReceived: func(vote *consensus.Vote) error {
			logx.Info("VOTE", "Received vote from network: slot= ", vote.Slot, ",voter= ", vote.VoterID)

			if err := ln.ProcessVote(ln.blockStore, ld, mp, vote, collector); err != nil {
				return err
			}

			return nil
		},
		OnTransactionReceived: func(txData *transaction.Transaction) error {
			logx.Debug("TX", "Processing received transaction from P2P network")

			// Add transaction to mempool
			_, err := mp.AddTx(txData, false)
			if err != nil {
				logx.Error("NETWORK: SYNC TRANS", "Failed to add transaction from P2P to mempool: ", err)
			}
			return nil
		},
		OnSyncResponseReceived: func(blk *block.BroadcastedBlock) error {

			// Add block to global ordering queue
			if blk == nil {
				return nil
			}

			// Add to ordering queue - this will process block in order
			latestProcessed, err := ln.AddBlockToOrderingQueue(blk, bs, ld)
			if err != nil {
				logx.Error("NETWORK:SYNC BLOCK", "Failed to add block to ordering queue: ", err)
				return nil
			}

			if !ln.IsNodeReady() && latestProcessed != nil {
				gap := uint64(0)
				if ln.worldLatestSlot > latestProcessed.Slot {
					gap = ln.worldLatestSlot - latestProcessed.Slot
				}

				if gap <= ReadyGapThreshold {
					logx.Info("NETWORK:SYNC BLOCK", fmt.Sprintf("Gap is less than or equal to ready gap threshold, gap: %d", gap))
					ln.enableFullModeOnce.Do(func() {
						ln.SetNextExpectedSlotForQueue(latestProcessed.Slot + 1)
						ln.OnForceResetPOH(latestProcessed.LastEntryHash(), latestProcessed.Slot)
						ln.startCoreServices(ln.ctx, true)
					})
				}
			}

			return nil
		},
		OnLatestSlotReceived: func(latestSlot uint64, latestPohSlot uint64, peerID string) error {
			logx.Info("NETWORK:LATEST SLOT", "data: ", latestSlot, "peerId", peerID)
			if ln.worldLatestSlot < latestSlot {
				ln.worldLatestSlot = latestSlot
			}

			if ln.worldLatestPohSlot < latestPohSlot {
				logx.Info("NETWORK:LATEST POH SLOT", "data: ", latestPohSlot, "peerId", peerID)
				ln.worldLatestPohSlot = latestPohSlot
			}

			return nil
		},
		OnMissingBlockReceived: func(blk *block.BroadcastedBlock) error {

			if existingBlock := bs.Block(blk.Slot); existingBlock != nil {
				return nil
			}

			// Verify PoH. If invalid, mark block and continue to process as a failed block
			logx.Info("BLOCK", "VerifyPoH: verifying PoH for block=", blk.Hash)
			if err := blk.VerifyPoH(); err != nil {
				logx.Error("BLOCK", "Invalid PoH, marking block as InvalidPoH and continuing:", err)
				blk.InvalidPoH = true
				monitoring.IncreaseInvalidPohCount()
			}

			// Reset poh to sync poh clock with leader
			if blk.Slot > bs.GetLatestStoreSlot() {
				logx.Info("BLOCK", fmt.Sprintf("Resetting poh clock with leader at slot %d", blk.Slot))
				if err := ln.OnSyncPohFromLeader(blk.LastEntryHash(), blk.Slot); err != nil {
					logx.Error("BLOCK", "Failed to sync poh from leader: ", err)
				}
			}

			if err := bs.AddBlockPending(blk); err != nil {
				logx.Error("BLOCK", "Failed to store block: ", err)
				return err
			}

			// Remove transactions in block from mempool and add tx tracker if node is follower
			if self.PubKey != blk.LeaderID && !blk.InvalidPoH {
				mp.BlockCleanup(blk)
			}

			vote := &consensus.Vote{
				Slot:      blk.Slot,
				BlockHash: blk.Hash,
				VoterID:   self.PubKey,
			}
			vote.Sign(privKey)

			// verify passed broadcast vote
			if err := ln.ProcessVote(ln.blockStore, ld, mp, vote, collector); err != nil {
				return err
			}
			ln.BroadcastVote(context.Background(), vote)
			err := ln.AddBlockToQueueOrdering(blk, ld, collector, latestSlot)
			return err
		},
	})

	// clean sync request expireds every 1 minute
	go ln.startCleanupRoutine()
}

func (ln *Libp2pNetwork) applyDataToBlock(vote *consensus.Vote, bs store.BlockStore) error {
	// Lock to ensure thread safety for concurrent apply processing
	ln.applyBlockMu.Lock()
	defer ln.applyBlockMu.Unlock()

	logx.Info("VOTE", "Block committed: slot=", vote.Slot)
	// check block apply or not if apply log and return
	if bs.IsApplied(vote.Slot) {
		logx.Info("VOTE", "Block already applied: slot=", vote.Slot)
		return nil
	}
	// Apply block to ledger
	block := bs.Block(vote.Slot)
	if block == nil {
		// missing block how to handle
		return fmt.Errorf("block not found for slot %d", vote.Slot)
	}

	// Mark block as finalized
	if err := bs.MarkFinalized(vote.Slot); err != nil {
		return fmt.Errorf("mark block as finalized error: %w", err)
	}

	return nil
}

func (ln *Libp2pNetwork) SetupPubSubSyncTopics(ctx context.Context) {

	if ln.topicBlockSyncReq == nil {
		if topic, err := ln.pubsub.Join(BlockSyncRequestTopic); err == nil {
			ln.topicBlockSyncReq = topic
			if sub, err := ln.topicBlockSyncReq.Subscribe(); err == nil {
				exception.SafeGoWithPanic("handleBlockSyncRequestTopic", func() {
					ln.handleBlockSyncRequestTopic(ctx, sub)
				})
			}
		}
	}

	if t, e := ln.pubsub.Join(LatestSlotTopic); e == nil {
		ln.topicLatestSlot = t
		if sub, err := ln.topicLatestSlot.Subscribe(); err == nil {
			exception.SafeGoWithPanic("HandleLatestSlotTopic", func() {
				ln.HandleLatestSlotTopic(ctx, sub)
			})
		}
	}

	if t, e := ln.pubsub.Join(TopicEmptyBlocks); e == nil {
		ln.topicEmptyBlocks = t
		if sub, e2 := ln.topicEmptyBlocks.Subscribe(); e2 == nil {
			exception.SafeGoWithPanic("TopicEmptyBlocks", func() {
				ln.HandleEmptyBlockTopic(ctx, sub)
			})
		}
	}

	if ln.leaderSchedule.Len() == 1 && !ln.isListener {
		ln.startImmediatelyFromLocalLatestSlot()
		return
	}

	exception.SafeGo("WaitPeersAndStart", func() {
		ln.startAfterSyncWithPeers(ctx)
	})
}

func (ln *Libp2pNetwork) startImmediatelyFromLocalLatestSlot() {
	latest := ln.blockStore.GetLatestFinalizedSlot()
	var seed [32]byte
	if latest > 0 {
		if blk := ln.blockStore.Block(latest); blk != nil {
			seed = blk.LastEntryHash()
		}
	}
	if ln.OnForceResetPOH != nil {
		ln.OnForceResetPOH(seed, latest)
	}
	ln.startCoreServices(ln.ctx, true)
}

func (ln *Libp2pNetwork) startAfterSyncWithPeers(ctx context.Context) {
	// wait until network has more than 1 peer, max 3 seconds
	startTime := time.Now()
	maxWaitTime := 3 * time.Second

	for {
		peerCount := ln.GetPeersConnected()
		if peerCount > 1 {
			break
		}
		// Check if we've waited too long
		if time.Since(startTime) > maxWaitTime {
			break
		}

	}

	localLatestSlot := ln.blockStore.GetLatestFinalizedSlot()

	if localLatestSlot == 0 {
		if ln.worldLatestSlot == 0 {
			if !ln.ensureWorldLatestSlotInitialized(ctx) {
				ln.enableFullModeOnce.Do(func() {
					logx.Info("NETWORK", "No world latest slot discovered; starting PoH/Validator for genesis")
					ln.startCoreServices(ln.ctx, true)
				})
				return
			}

			ln.waitUntilSyncWindowAligned(ctx)
			ln.RequestBlockSyncFromLatest(ln.ctx)
			return
		}

		ln.waitUntilSyncWindowAligned(ctx)
		ln.RequestBlockSyncFromLatest(ln.ctx)
		return
	}

	ln.waitForWorldPohSlot()
	if ln.handlePohResetIfNeeded(localLatestSlot) {
		return
	}

	// Handle node crash, should catchup to world latest slot
	ln.waitUntilSyncWindowAligned(ctx)
	if localLatestSlot < ln.worldLatestSlot {
		logx.Info("NETWORK", "Local latest slot is less than world latest slot, requesting block sync from latest")
		ln.RequestBlockSyncFromLatest(ln.ctx)
	} else {
		// No sync required; start services based on local latest state
		logx.Info("NETWORK", "Local latest slot is greater than or equal to world latest slot, starting PoH/Validator")
		ln.enableFullModeOnce.Do(func() {
			ln.startImmediatelyFromLocalLatestSlot()
		})
	}
}

func (ln *Libp2pNetwork) ensureWorldLatestSlotInitialized(ctx context.Context) bool {
	if ln.worldLatestSlot > 0 {
		return true
	}
	retryCount := 0
	for retryCount < InitRequestLatestSlotMaxRetries {
		if ln.worldLatestSlot > 0 {
			break
		}
		ln.RequestLatestSlotFromPeers(ctx)
		time.Sleep(WaitWorldLatestSlotTimeInterval)
		retryCount++
	}
	return ln.worldLatestSlot > 0
}

// isSyncWindowAligned checks if PoH slot and finalized slot are aligned sufficiently to start syncing
func (ln *Libp2pNetwork) isSyncWindowAligned() bool {
	return ln.worldLatestSlot > 0 &&
		!ln.isLeaderOfSlot(ln.worldLatestSlot) &&
		ln.worldLatestPohSlot > 0 &&
		!ln.isLeaderOfSlot(ln.worldLatestPohSlot) &&
		ln.worldLatestPohSlot-ln.worldLatestSlot <= LatestSlotSyncGapThreshold
}

func (ln *Libp2pNetwork) waitUntilSyncWindowAligned(ctx context.Context) {
	for {
		if ln.isSyncWindowAligned() {
			break
		}
		ln.RequestLatestSlotFromPeers(ctx)
		time.Sleep(WaitWorldLatestSlotTimeInterval)
	}
}

func (ln *Libp2pNetwork) waitForWorldPohSlot() {
	for {
		if ln.worldLatestPohSlot > 0 {
			break
		}
		time.Sleep(WaitWorldLatestSlotTimeInterval)
	}
}

func (ln *Libp2pNetwork) handlePohResetIfNeeded(localLatestSlot uint64) bool {
	if ln.worldLatestPohSlot > 0 {
		if localLatestSlot >= ln.worldLatestPohSlot {
			logx.Info("NETWORK", "Local latest slot is equal to world latest POH slot, forcing reset POH")
			var seed [32]byte
			if blk := ln.blockStore.Block(localLatestSlot); blk != nil {
				seed = blk.LastEntryHash()
			}
			if ln.OnForceResetPOH != nil {
				ln.OnForceResetPOH(seed, localLatestSlot)
			}
			ln.startCoreServices(ln.ctx, true)
			return true
		}
	}
	return false
}

func (ln *Libp2pNetwork) SetupPubSubTopics(ctx context.Context) {
	var err error

	if ln.topicBlocks, err = ln.pubsub.Join(TopicBlocks); err == nil {
		if sub, err := ln.topicBlocks.Subscribe(); err == nil {
			exception.SafeGoWithPanic("HandleBlockTopic", func() {
				ln.HandleBlockTopic(ctx, sub)
			})
		}
	}

	if ln.topicVotes, err = ln.pubsub.Join(TopicVotes); err == nil {
		if sub, err := ln.topicVotes.Subscribe(); err == nil {
			exception.SafeGoWithPanic("HandleVoteTopic", func() {
				ln.HandleVoteTopic(ctx, sub)
			})
		}
	}

	if !ln.isListener {
		if ln.topicTxs, err = ln.pubsub.Join(TopicTxs); err == nil {
			if sub, err := ln.topicTxs.Subscribe(); err == nil {
				exception.SafeGoWithPanic("HandleTransactionTopic", func() {
					ln.HandleTransactionTopic(ctx, sub)
				})
			}
		}
	}

	if t, e := ln.pubsub.Join(CheckpointRequestTopic); e == nil {
		ln.topicCheckpointRequest = t
		if sub, err := ln.topicCheckpointRequest.Subscribe(); err == nil {
			exception.SafeGoWithPanic("HandleCheckpointRequestTopic", func() {
				ln.HandleCheckpointRequestTopic(ctx, sub)
			})
		}
	}

	// Missing single block sync topics
	if ln.topicMissingBlockReq == nil {
		if topic, err := ln.pubsub.Join(MissingBlockRequestTopic); err == nil {
			ln.topicMissingBlockReq = topic
			if sub, err := ln.topicMissingBlockReq.Subscribe(); err == nil {
				exception.SafeGoWithPanic("HandleMissingBlockRequestTopic", func() {
					ln.HandleMissingBlockRequestTopic(ctx, sub)
				})
			}
		}
	}

	if ln.topicMissingBlockResp == nil {
		if topic, err := ln.pubsub.Join(MissingBlockResponseTopic); err == nil {
			ln.topicMissingBlockResp = topic
			if sub, err := ln.topicMissingBlockResp.Subscribe(); err == nil {
				exception.SafeGoWithPanic("HandleMissingBlockResponseTopic", func() {
					ln.HandleMissingBlockResponseTopic(ctx, sub)
				})
			}
		}
	}

	ln.startRealtimeTopicMonitoring(ctx)
}

// HandleCheckpointRequestTopic listens for checkpoint hash requests and responds with local hash
func (ln *Libp2pNetwork) HandleCheckpointRequestTopic(ctx context.Context, sub *pubsub.Subscription) {
	for {
		select {
		case <-ctx.Done():
			return
		default:
			msg, err := sub.Next(ctx)
			if err != nil {
				if ctx.Err() != nil {
					return
				}
				continue
			}
			if msg.ReceivedFrom == ln.host.ID() {
				continue
			}

			var req CheckpointHashRequest
			if err := jsonx.Unmarshal(msg.Data, &req); err != nil {
				logx.Error("NETWORK:CHECKPOINT", "Failed to unmarshal checkpoint request:", err)
				continue
			}

			localSlot, localHash, ok := ln.getCheckpointHash(req.Checkpoint)
			if !ok {
				logx.Warn("NETWORK:CHECKPOINT", "No local block for checkpoint", req.Checkpoint)
				continue
			}

			logx.Info("NETWORK:CHECKPOINT", "Sending checkpoint response to", msg.ReceivedFrom.String(), "checkpoint=", req.Checkpoint)
			ln.sendCheckpointResponse(msg.ReceivedFrom, CheckpointHashResponse{
				Checkpoint: req.Checkpoint,
				Slot:       localSlot,
				BlockHash:  localHash,
				PeerID:     ln.host.ID().String(),
			})
		}
	}
}

func (ln *Libp2pNetwork) getCheckpointHash(checkpoint uint64) (uint64, [32]byte, bool) {
	if checkpoint == 0 {
		return 0, [32]byte{}, false
	}
	latest := ln.blockStore.GetLatestFinalizedSlot()
	if latest == 0 {
		return 0, [32]byte{}, false
	}
	if latest < checkpoint {
		return 0, [32]byte{}, false
	}
	blk := ln.blockStore.Block(checkpoint)
	if blk == nil {
		return 0, [32]byte{}, false
	}
	return checkpoint, blk.Hash, true
}

func (ln *Libp2pNetwork) sendCheckpointResponse(targetPeer peer.ID, resp CheckpointHashResponse) {
	stream, err := ln.host.NewStream(context.Background(), targetPeer, CheckpointProtocol)
	if err != nil {
		logx.Error("NETWORK:CHECKPOINT", "Failed to open checkpoint stream:", err)
		return
	}
	defer stream.Close()

	data, err := jsonx.Marshal(resp)
	if err != nil {
		logx.Error("NETWORK:CHECKPOINT", "Failed to marshal checkpoint response:", err)
		return
	}
	if _, err := stream.Write(data); err != nil {
		logx.Error("NETWORK:CHECKPOINT", "Failed to write checkpoint response:", err)
		return
	}
	logx.Info("NETWORK:CHECKPOINT", "Sent checkpoint response to", targetPeer.String(), "checkpoint=", resp.Checkpoint)
}

func (ln *Libp2pNetwork) handleCheckpointStream(s network.Stream) {
	defer s.Close()
	var resp CheckpointHashResponse
	decoder := jsonx.NewDecoder(s)
	if err := decoder.Decode(&resp); err != nil {
		logx.Error("NETWORK:CHECKPOINT", "Failed to decode checkpoint response:", err)
		return
	}

	_, localHash, ok := ln.getCheckpointHash(resp.Checkpoint)
	if !ok {
		return
	}
	if localHash != resp.BlockHash {
		ctx := context.Background()
		if err := ln.RequestSingleBlockSync(ctx, resp.Checkpoint); err != nil {
			logx.Error("NETWORK:CHECKPOINT", "Failed to request single block sync:", err)
		}
	}
}

func (ln *Libp2pNetwork) RequestCheckpointHash(ctx context.Context, checkpoint uint64) error {
	logx.Info("NETWORK:CHECKPOINT", "Broadcasting checkpoint request checkpoint=", checkpoint)
	req := CheckpointHashRequest{
		RequesterID: ln.host.ID().String(),
		Checkpoint:  checkpoint,
		Addrs:       ln.host.Addrs(),
	}
	data, err := jsonx.Marshal(req)
	if err != nil {
		return err
	}
	if ln.topicCheckpointRequest == nil {
		return fmt.Errorf("checkpoint request topic not initialized")
	}
	return ln.topicCheckpointRequest.Publish(ctx, data)
}

func (ln *Libp2pNetwork) SetCallbacks(cbs Callbacks) {
	if cbs.OnBlockReceived != nil {
		ln.onBlockReceived = cbs.OnBlockReceived
	}
	if cbs.OnEmptyBlockReceived != nil {
		ln.onEmptyBlockReceived = cbs.OnEmptyBlockReceived
	}
	if cbs.OnVoteReceived != nil {
		ln.onVoteReceived = cbs.OnVoteReceived
	}
	if cbs.OnTransactionReceived != nil {
		ln.onTransactionReceived = cbs.OnTransactionReceived
	}
	if cbs.OnLatestSlotReceived != nil {
		ln.onLatestSlotReceived = cbs.OnLatestSlotReceived
	}
	if cbs.OnSyncResponseReceived != nil {
		ln.onSyncResponseReceived = cbs.OnSyncResponseReceived
	}
	if cbs.OnMissingBlockReceived != nil {
		ln.onMissingBlockReceived = cbs.OnMissingBlockReceived
	}
}

func (ln *Libp2pNetwork) logTopicStatus() {
	logx.Info("NETWORK:PUBSUB:STATUS", "=== TOPIC STATUS REPORT ===")
	logx.Info("NETWORK:PUBSUB:STATUS", fmt.Sprintf("Node ID: %s", ln.host.ID().String()))
	logx.Info("NETWORK:PUBSUB:STATUS", fmt.Sprintf("Total connected peers: %d", ln.GetPeersConnected()))

	if ln.topicBlocks != nil {
		meshPeers := ln.topicBlocks.ListPeers()
		logx.Info("NETWORK:PUBSUB:STATUS", fmt.Sprintf("Block Topic: ACTIVE (mesh peers: %d)", len(meshPeers)))
		for i, peer := range meshPeers {
			logx.Info("NETWORK:PUBSUB:STATUS", fmt.Sprintf("Block mesh peer %d: %s", i+1, peer.String()))
		}
	} else {
		logx.Error("NETWORK:PUBSUB:STATUS", "Block Topic: NOT INITIALIZED")
	}

	if ln.topicVotes != nil {
		meshPeers := ln.topicVotes.ListPeers()
		logx.Info("NETWORK:PUBSUB:STATUS", fmt.Sprintf("Vote Topic: ACTIVE (mesh peers: %d)", len(meshPeers)))
		for i, peer := range meshPeers {
			logx.Info("NETWORK:PUBSUB:STATUS", fmt.Sprintf("Vote mesh peer %d: %s", i+1, peer.String()))
		}
	} else {
		logx.Error("NETWORK:PUBSUB:STATUS", "Vote Topic: NOT INITIALIZED")
	}

	if ln.topicTxs != nil {
		meshPeers := ln.topicTxs.ListPeers()
		logx.Info("NETWORK:PUBSUB:STATUS", fmt.Sprintf("Transaction Topic: ACTIVE (mesh peers: %d)", len(meshPeers)))
	} else {
		logx.Error("NETWORK:PUBSUB:STATUS", "Transaction Topic: NOT INITIALIZED")
	}

	if ln.topicCheckpointRequest != nil {
		meshPeers := ln.topicCheckpointRequest.ListPeers()
		logx.Info("NETWORK:PUBSUB:STATUS", fmt.Sprintf("Checkpoint Request Topic: ACTIVE (mesh peers: %d)", len(meshPeers)))
	} else {
		logx.Error("NETWORK:PUBSUB:STATUS", "Checkpoint Request Topic: NOT INITIALIZED")
	}

	logx.Info("NETWORK:PUBSUB:STATUS", "=== END TOPIC STATUS REPORT ===")
}

func (ln *Libp2pNetwork) startRealtimeTopicMonitoring(ctx context.Context) {
	logx.Info("NETWORK:PUBSUB:MONITOR", "Starting realtime topic monitoring...")

	exception.SafeGoWithPanic("RealtimeTopicMonitoring", func() {
		ticker := time.NewTicker(30 * time.Second)
		defer ticker.Stop()

		for {
			select {
			case <-ticker.C:
				ln.logTopicStatus()

				ln.logMeshChanges()

			case <-ctx.Done():
				logx.Info("NETWORK:PUBSUB:MONITOR", "Stopping realtime topic monitoring")
				return
			}
		}
	})
}

func (ln *Libp2pNetwork) logMeshChanges() {
	if ln.topicBlocks != nil {
		currentMeshPeers := ln.topicBlocks.ListPeers()
		logx.Info("NETWORK:PUBSUB:MESH", fmt.Sprintf("Block topic mesh peers: %d", len(currentMeshPeers)))

		if len(currentMeshPeers) == 0 {
			logx.Warn("NETWORK:PUBSUB:MESH", "Block topic mesh is EMPTY - this may cause block propagation issues!")
		}
	}

	if ln.topicVotes != nil {
		currentMeshPeers := ln.topicVotes.ListPeers()
		logx.Info("NETWORK:PUBSUB:MESH", fmt.Sprintf("Vote topic mesh peers: %d", len(currentMeshPeers)))

		if len(currentMeshPeers) == 0 {
			logx.Warn("NETWORK:PUBSUB:MESH", "Vote topic mesh is EMPTY - this may cause vote propagation issues!")
		}
	}

	if ln.topicBlocks != nil && ln.topicVotes != nil {
		blockMeshSize := len(ln.topicBlocks.ListPeers())
		voteMeshSize := len(ln.topicVotes.ListPeers())

		if blockMeshSize != voteMeshSize {
			logx.Warn("NETWORK:PUBSUB:MESH", fmt.Sprintf("Mesh size mismatch: Block=%d, Vote=%d", blockMeshSize, voteMeshSize))
		}
	}
}<|MERGE_RESOLUTION|>--- conflicted
+++ resolved
@@ -89,13 +89,6 @@
 				return err
 			}
 
-<<<<<<< HEAD
-			if err := ln.AddBlockToQueueOrdering(blk, ld, collector, latestSlot); err != nil {
-				return err
-			}
-
-=======
->>>>>>> 5e74f211
 			return nil
 		},
 		OnEmptyBlockReceived: func(blocks []*block.BroadcastedBlock) error {
