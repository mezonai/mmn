package p2p

import (
	"context"
	"crypto/ed25519"
	"fmt"
	"time"

	"github.com/mezonai/mmn/jsonx"

	pubsub "github.com/libp2p/go-libp2p-pubsub"
	"github.com/libp2p/go-libp2p/core/network"
	"github.com/libp2p/go-libp2p/core/peer"
	"github.com/mezonai/mmn/block"
	"github.com/mezonai/mmn/config"
	"github.com/mezonai/mmn/consensus"
	"github.com/mezonai/mmn/exception"
	"github.com/mezonai/mmn/ledger"
	"github.com/mezonai/mmn/logx"
	"github.com/mezonai/mmn/mempool"
	"github.com/mezonai/mmn/poh"
	"github.com/mezonai/mmn/store"
	"github.com/mezonai/mmn/transaction"
)

func (ln *Libp2pNetwork) SetupCallbacks(ld *ledger.Ledger, privKey ed25519.PrivateKey, self config.NodeConfig, bs store.BlockStore, collector *consensus.Collector, mp *mempool.Mempool, recorder *poh.PohRecorder) {
	latestSlot := bs.GetLatestFinalizedSlot()
	ln.SetNextExpectedSlot(latestSlot + 1)
	ln.SetNextExpectedSlotForQueue(latestSlot + 1)

	ln.SetCallbacks(Callbacks{
		OnBlockReceived: func(blk *block.BroadcastedBlock) error {
			if existingBlock := bs.Block(blk.Slot); existingBlock != nil {
				return nil
			}

			// Store block immediately before enqueueing for ordered application
			if err := bs.AddBlockPending(blk); err != nil {
				logx.Error("BLOCK", "Failed to store block on receipt:", err)
				return nil
			}
			err := ln.AddBlockToQueueOrdering(blk, ld, mp, collector, latestSlot)

			return err
		},
		OnEmptyBlockReceived: func(blocks []*block.BroadcastedBlock) error {
			logx.Info("EMPTY_BLOCK", "Processing", len(blocks), "empty blocks")

			for _, blk := range blocks {
				if blk == nil {
					continue
				}

				if existingBlock := bs.HasCompleteBlock(blk.Slot); existingBlock {
					continue
				}

				if err := bs.AddBlockPending(blk); err != nil {
					logx.Error("EMPTY_BLOCK", "Failed to save empty block to store:", err)
					continue
				}
			}

			return nil
		},
		OnVoteReceived: func(vote *consensus.Vote) error {
			logx.Info("VOTE", "Received vote from network: slot= ", vote.Slot, ",voter= ", vote.VoterID)

			ln.ProcessVote(bs, ld, mp, vote, collector)

			return nil
		},
		OnTransactionReceived: func(txData *transaction.Transaction) error {
			logx.Info("TX", "Processing received transaction from P2P network")

			// Add transaction to mempool
			_, err := mp.AddTx(txData, false)
			if err != nil {
				logx.Error("NETWORK: SYNC TRANS", "Failed to add transaction from P2P to mempool: ", err)
			}
			return nil
		},
		OnSyncResponseReceived: func(blk *block.BroadcastedBlock) error {

			// Add block to global ordering queue
			if blk == nil {
				return nil
			}

			// Add to ordering queue - this will process block in order
			latestProcessed, err := ln.AddBlockToOrderingQueue(blk, bs, ld)
			if err != nil {
				logx.Error("NETWORK:SYNC BLOCK", "Failed to add block to ordering queue: ", err)
				return nil
			}

			if !ln.IsNodeReady() && latestProcessed != nil {
				gap := uint64(0)
				if ln.worldLatestSlot > latestProcessed.Slot {
					gap = ln.worldLatestSlot - latestProcessed.Slot
				}

				if gap <= ReadyGapThreshold {
					logx.Info("NETWORK:SYNC BLOCK", fmt.Sprintf("Gap is less than or equal to ready gap threshold, gap: %d", gap))
					ln.enableFullModeOnce.Do(func() {
						ln.OnForceResetPOH(latestProcessed.LastEntryHash(), latestProcessed.Slot)
						ln.startCoreServices(ln.ctx, true)
					})
				}
			}

			return nil
		},
		OnLatestSlotReceived: func(latestSlot uint64, latestPohSlot uint64, peerID string) error {
			if ln.worldLatestSlot < latestSlot {
				logx.Info("NETWORK:LATEST SLOT", "data: ", latestSlot, "peerId", peerID)
				ln.worldLatestSlot = latestSlot
			}

			if ln.worldLatestPohSlot < latestPohSlot {
				logx.Info("NETWORK:LATEST POH SLOT", "data: ", latestPohSlot, "peerId", peerID)
				ln.worldLatestPohSlot = latestPohSlot
			}

			return nil
		},
		OnMissingBlockReceived: func(blk *block.BroadcastedBlock) error {
			err := ln.AddBlockToQueueOrdering(blk, ld, mp, collector, latestSlot)
			return err
		},
	})

	// clean sync request expireds every 1 minute
	go ln.startCleanupRoutine()
}

func (ln *Libp2pNetwork) applyDataToBlock(vote *consensus.Vote, bs store.BlockStore, ld *ledger.Ledger, mp *mempool.Mempool) error {
	// Lock to ensure thread safety for concurrent apply processing
	ln.applyBlockMu.Lock()
	defer ln.applyBlockMu.Unlock()

	logx.Info("VOTE", "Block committed: slot=", vote.Slot)
	// check block apply or not if apply log and return
	if bs.IsApplied(vote.Slot) {
		logx.Info("VOTE", "Block already applied: slot=", vote.Slot)
		return nil
	}
	// Apply block to ledger
	block := bs.Block(vote.Slot)
	if block == nil {
		// missing block how to handle
		return fmt.Errorf("block not found for slot %d", vote.Slot)
	}

	// Mark block as finalized
	if err := bs.MarkFinalized(vote.Slot); err != nil {
		return fmt.Errorf("mark block as finalized error: %w", err)
	}

	if err := ld.ApplyBlock(block); err != nil {
		return fmt.Errorf("apply block error: %w", err)
	}

	logx.Info("VOTE", "Block finalized via P2P! slot=", vote.Slot)
	return nil
}

func (ln *Libp2pNetwork) SetupPubSubSyncTopics(ctx context.Context) {

	if ln.topicBlockSyncReq == nil {
		if topic, err := ln.pubsub.Join(BlockSyncRequestTopic); err == nil {
			ln.topicBlockSyncReq = topic
			if sub, err := ln.topicBlockSyncReq.Subscribe(); err == nil {
				exception.SafeGoWithPanic("handleBlockSyncRequestTopic", func() {
					ln.handleBlockSyncRequestTopic(ctx, sub)
				})
			}

			// Missing single block sync topics
			if ln.topicMissingBlockReq == nil {
				if topic, err := ln.pubsub.Join(MissingBlockRequestTopic); err == nil {
					ln.topicMissingBlockReq = topic
					if sub, err := ln.topicMissingBlockReq.Subscribe(); err == nil {
						exception.SafeGoWithPanic("HandleMissingBlockRequestTopic", func() {
							ln.HandleMissingBlockRequestTopic(ctx, sub)
						})
					}
				}
			}

			if ln.topicMissingBlockResp == nil {
				if topic, err := ln.pubsub.Join(MissingBlockResponseTopic); err == nil {
					ln.topicMissingBlockResp = topic
					if sub, err := ln.topicMissingBlockResp.Subscribe(); err == nil {
						exception.SafeGoWithPanic("HandleMissingBlockResponseTopic", func() {
							ln.HandleMissingBlockResponseTopic(ctx, sub)
						})
					}
				}
			}
		}
	}

	if t, e := ln.pubsub.Join(LatestSlotTopic); e == nil {
		ln.topicLatestSlot = t
		if sub, err := ln.topicLatestSlot.Subscribe(); err == nil {
			exception.SafeGoWithPanic("HandleLatestSlotTopic", func() {
				ln.HandleLatestSlotTopic(ctx, sub)
			})
		}
	}

	if t, e := ln.pubsub.Join(TopicEmptyBlocks); e == nil {
		ln.topicEmptyBlocks = t
		if sub, e2 := ln.topicEmptyBlocks.Subscribe(); e2 == nil {
			exception.SafeGoWithPanic("TopicEmptyBlocks", func() {
				ln.HandleEmptyBlockTopic(ctx, sub)
			})
		}
	}

	exception.SafeGo("WaitPeersAndStart", func() {
		// wait until network has more than 1 peer, max 3 seconds
		startTime := time.Now()
		maxWaitTime := 3 * time.Second

		for {
			peerCount := ln.GetPeersConnected()
			if peerCount > 1 {
				break
			}
			// Check if we've waited too long
			if time.Since(startTime) > maxWaitTime {
				break
			}

		}

		localLatestSlot := ln.blockStore.GetLatestFinalizedSlot()

		if localLatestSlot == 0 {
			if ln.worldLatestSlot == 0 {
				if !ln.ensureWorldLatestSlotInitialized(ctx) {
					ln.enableFullModeOnce.Do(func() {
						logx.Info("NETWORK", "No world latest slot discovered; starting PoH/Validator for genesis")
						ln.startCoreServices(ln.ctx, true)
					})
					return
				}

				ln.waitUntilSyncWindowAligned(ctx)
				ln.RequestBlockSyncFromLatest(ln.ctx)
				return
			}

			ln.waitUntilSyncWindowAligned(ctx)
			ln.RequestBlockSyncFromLatest(ln.ctx)
			return
		}

		ln.waitForWorldPohSlot()
		if ln.handlePohResetIfNeeded(localLatestSlot) {
			return
		}

		// Handle node crash, should catchup to world latest slot
		ln.waitUntilSyncWindowAligned(ctx)
		if localLatestSlot < ln.worldLatestSlot {
			logx.Info("NETWORK", "Local latest slot is less than world latest slot, requesting block sync from latest")
			ln.RequestBlockSyncFromLatest(ln.ctx)
		} else {
			// No sync required; start services based on local latest state
			logx.Info("NETWORK", "Local latest slot is greater than or equal to world latest slot, starting PoH/Validator")
			ln.enableFullModeOnce.Do(func() {
				latest := ln.blockStore.GetLatestFinalizedSlot()
				var seed [32]byte
				if latest > 0 {
					if blk := ln.blockStore.Block(latest); blk != nil {
						seed = blk.LastEntryHash()
					}
				}
				if ln.OnForceResetPOH != nil {
					ln.OnForceResetPOH(seed, latest)
				}
				ln.startCoreServices(ln.ctx, true)
			})
		}
	})

}

func (ln *Libp2pNetwork) ensureWorldLatestSlotInitialized(ctx context.Context) bool {
	if ln.worldLatestSlot > 0 {
		return true
	}
	retryCount := 0
	for retryCount < InitRequestLatestSlotMaxRetries {
		if ln.worldLatestSlot > 0 {
			break
		}
		ln.RequestLatestSlotFromPeers(ctx)
		time.Sleep(WaitWorldLatestSlotTimeInterval)
		retryCount++
	}
	return ln.worldLatestSlot > 0
}

// isSyncWindowAligned checks if PoH slot and finalized slot are aligned sufficiently to start syncing
func (ln *Libp2pNetwork) isSyncWindowAligned() bool {
	return ln.worldLatestSlot > 0 &&
		!ln.isLeaderOfSlot(ln.worldLatestSlot) &&
		ln.worldLatestPohSlot > 0 &&
		!ln.isLeaderOfSlot(ln.worldLatestPohSlot) &&
		ln.worldLatestPohSlot-ln.worldLatestSlot <= LatestSlotSyncGapThreshold
}

func (ln *Libp2pNetwork) waitUntilSyncWindowAligned(ctx context.Context) {
	for {
		if ln.isSyncWindowAligned() {
			break
		}
		ln.RequestLatestSlotFromPeers(ctx)
		time.Sleep(WaitWorldLatestSlotTimeInterval)
	}
}

func (ln *Libp2pNetwork) waitForWorldPohSlot() {
	for {
		if ln.worldLatestPohSlot > 0 {
			break
		}
		time.Sleep(WaitWorldLatestSlotTimeInterval)
	}
}

func (ln *Libp2pNetwork) handlePohResetIfNeeded(localLatestSlot uint64) bool {
	if ln.worldLatestPohSlot > 0 {
		if localLatestSlot >= ln.worldLatestPohSlot {
			logx.Info("NETWORK", "Local latest slot is equal to world latest POH slot, forcing reset POH")
			var seed [32]byte
			if blk := ln.blockStore.Block(localLatestSlot); blk != nil {
				seed = blk.LastEntryHash()
			}
			if ln.OnForceResetPOH != nil {
				ln.OnForceResetPOH(seed, localLatestSlot)
			}
			ln.startCoreServices(ln.ctx, true)
			return true
		}
	}
	return false
}

func (ln *Libp2pNetwork) SetupPubSubTopics(ctx context.Context) {
	var err error

	if ln.topicBlocks, err = ln.pubsub.Join(TopicBlocks); err == nil {
		if sub, err := ln.topicBlocks.Subscribe(); err == nil {
			exception.SafeGoWithPanic("HandleBlockTopic", func() {
				ln.HandleBlockTopic(ctx, sub)
			})
		}
	}

	if ln.topicVotes, err = ln.pubsub.Join(TopicVotes); err == nil {
		if sub, err := ln.topicVotes.Subscribe(); err == nil {
			exception.SafeGoWithPanic("HandleVoteTopic", func() {
				ln.HandleVoteTopic(ctx, sub)
			})
		}
	}

	if ln.topicTxs, err = ln.pubsub.Join(TopicTxs); err == nil {
		if sub, err := ln.topicTxs.Subscribe(); err == nil {
			exception.SafeGoWithPanic("HandleTransactionTopic", func() {
				ln.HandleTransactionTopic(ctx, sub)
			})
		}
	}

	if t, e := ln.pubsub.Join(CheckpointRequestTopic); e == nil {
		ln.topicCheckpointRequest = t
		if sub, err := ln.topicCheckpointRequest.Subscribe(); err == nil {
			exception.SafeGoWithPanic("HandleCheckpointRequestTopic", func() {
				ln.HandleCheckpointRequestTopic(ctx, sub)
			})
		}
	}

	ln.startRealtimeTopicMonitoring(ctx)
}

// HandleCheckpointRequestTopic listens for checkpoint hash requests and responds with local hash
func (ln *Libp2pNetwork) HandleCheckpointRequestTopic(ctx context.Context, sub *pubsub.Subscription) {
	for {
		select {
		case <-ctx.Done():
			return
		default:
			msg, err := sub.Next(ctx)
			if err != nil {
				if ctx.Err() != nil {
					return
				}
				continue
			}
			if msg.ReceivedFrom == ln.host.ID() {
				continue
			}

			var req CheckpointHashRequest
			if err := jsonx.Unmarshal(msg.Data, &req); err != nil {
				logx.Error("NETWORK:CHECKPOINT", "Failed to unmarshal checkpoint request:", err)
				continue
			}

			localSlot, localHash, ok := ln.getCheckpointHash(req.Checkpoint)
			if !ok {
				logx.Warn("NETWORK:CHECKPOINT", "No local block for checkpoint", req.Checkpoint)
				continue
			}

			logx.Info("NETWORK:CHECKPOINT", "Sending checkpoint response to", msg.ReceivedFrom.String(), "checkpoint=", req.Checkpoint)
			ln.sendCheckpointResponse(msg.ReceivedFrom, CheckpointHashResponse{
				Checkpoint: req.Checkpoint,
				Slot:       localSlot,
				BlockHash:  localHash,
				PeerID:     ln.host.ID().String(),
			})
		}
	}
}

func (ln *Libp2pNetwork) getCheckpointHash(checkpoint uint64) (uint64, [32]byte, bool) {
	if checkpoint == 0 {
		return 0, [32]byte{}, false
	}
	latest := ln.blockStore.GetLatestFinalizedSlot()
	if latest == 0 {
		return 0, [32]byte{}, false
	}
	if latest < checkpoint {
		return 0, [32]byte{}, false
	}
	blk := ln.blockStore.Block(checkpoint)
	if blk == nil {
		return 0, [32]byte{}, false
	}
	return checkpoint, blk.Hash, true
}

func (ln *Libp2pNetwork) sendCheckpointResponse(targetPeer peer.ID, resp CheckpointHashResponse) {
	stream, err := ln.host.NewStream(context.Background(), targetPeer, CheckpointProtocol)
	if err != nil {
		logx.Error("NETWORK:CHECKPOINT", "Failed to open checkpoint stream:", err)
		return
	}
	defer stream.Close()

	data, err := jsonx.Marshal(resp)
	if err != nil {
		logx.Error("NETWORK:CHECKPOINT", "Failed to marshal checkpoint response:", err)
		return
	}
	if _, err := stream.Write(data); err != nil {
		logx.Error("NETWORK:CHECKPOINT", "Failed to write checkpoint response:", err)
		return
	}
	logx.Info("NETWORK:CHECKPOINT", "Sent checkpoint response to", targetPeer.String(), "checkpoint=", resp.Checkpoint)
}

func (ln *Libp2pNetwork) handleCheckpointStream(s network.Stream) {
	defer s.Close()
	var resp CheckpointHashResponse
	decoder := jsonx.NewDecoder(s)
	if err := decoder.Decode(&resp); err != nil {
		logx.Error("NETWORK:CHECKPOINT", "Failed to decode checkpoint response:", err)
		return
	}

	_, localHash, ok := ln.getCheckpointHash(resp.Checkpoint)
	if !ok {
		return
	}
	if localHash != resp.BlockHash {
		ctx := context.Background()
		if err := ln.RequestSingleBlockSync(ctx, resp.Checkpoint); err != nil {
			logx.Error("NETWORK:CHECKPOINT", "Failed to request single block sync:", err)
		}
	}
}

func (ln *Libp2pNetwork) RequestCheckpointHash(ctx context.Context, checkpoint uint64) error {
	logx.Info("NETWORK:CHECKPOINT", "Broadcasting checkpoint request checkpoint=", checkpoint)
	req := CheckpointHashRequest{
		RequesterID: ln.host.ID().String(),
		Checkpoint:  checkpoint,
		Addrs:       ln.host.Addrs(),
	}
	data, err := jsonx.Marshal(req)
	if err != nil {
		return err
	}
	if ln.topicCheckpointRequest == nil {
		return fmt.Errorf("checkpoint request topic not initialized")
	}
	return ln.topicCheckpointRequest.Publish(ctx, data)
}

func (ln *Libp2pNetwork) SetCallbacks(cbs Callbacks) {
	if cbs.OnBlockReceived != nil {
		ln.onBlockReceived = cbs.OnBlockReceived
	}
	if cbs.OnEmptyBlockReceived != nil {
		ln.onEmptyBlockReceived = cbs.OnEmptyBlockReceived
	}
	if cbs.OnVoteReceived != nil {
		ln.onVoteReceived = cbs.OnVoteReceived
	}
	if cbs.OnTransactionReceived != nil {
		ln.onTransactionReceived = cbs.OnTransactionReceived
	}
	if cbs.OnLatestSlotReceived != nil {
		ln.onLatestSlotReceived = cbs.OnLatestSlotReceived
	}
	if cbs.OnSyncResponseReceived != nil {
		ln.onSyncResponseReceived = cbs.OnSyncResponseReceived
	}
<<<<<<< HEAD
	if cbs.OnMissingBlockReceived != nil {
		ln.onMissingBlockReceived = cbs.OnMissingBlockReceived
=======
}

func (ln *Libp2pNetwork) logTopicStatus() {
	logx.Info("NETWORK:PUBSUB:STATUS", "=== TOPIC STATUS REPORT ===")
	logx.Info("NETWORK:PUBSUB:STATUS", fmt.Sprintf("Node ID: %s", ln.host.ID().String()))
	logx.Info("NETWORK:PUBSUB:STATUS", fmt.Sprintf("Total connected peers: %d", ln.GetPeersConnected()))

	if ln.topicBlocks != nil {
		meshPeers := ln.topicBlocks.ListPeers()
		logx.Info("NETWORK:PUBSUB:STATUS", fmt.Sprintf("Block Topic: ACTIVE (mesh peers: %d)", len(meshPeers)))
		for i, peer := range meshPeers {
			logx.Info("NETWORK:PUBSUB:STATUS", fmt.Sprintf("  Block mesh peer %d: %s", i+1, peer.String()))
		}
	} else {
		logx.Error("NETWORK:PUBSUB:STATUS", "Block Topic: NOT INITIALIZED")
	}

	if ln.topicVotes != nil {
		meshPeers := ln.topicVotes.ListPeers()
		logx.Info("NETWORK:PUBSUB:STATUS", fmt.Sprintf("Vote Topic: ACTIVE (mesh peers: %d)", len(meshPeers)))
		for i, peer := range meshPeers {
			logx.Info("NETWORK:PUBSUB:STATUS", fmt.Sprintf("Vote mesh peer %d: %s", i+1, peer.String()))
		}
	} else {
		logx.Error("NETWORK:PUBSUB:STATUS", "Vote Topic: NOT INITIALIZED")
	}

	if ln.topicTxs != nil {
		meshPeers := ln.topicTxs.ListPeers()
		logx.Info("NETWORK:PUBSUB:STATUS", fmt.Sprintf("Transaction Topic: ACTIVE (mesh peers: %d)", len(meshPeers)))
	} else {
		logx.Error("NETWORK:PUBSUB:STATUS", "Transaction Topic: NOT INITIALIZED")
	}

	if ln.topicCheckpointRequest != nil {
		meshPeers := ln.topicCheckpointRequest.ListPeers()
		logx.Info("NETWORK:PUBSUB:STATUS", fmt.Sprintf("Checkpoint Request Topic: ACTIVE (mesh peers: %d)", len(meshPeers)))
	} else {
		logx.Error("NETWORK:PUBSUB:STATUS", "Checkpoint Request Topic: NOT INITIALIZED")
	}

	logx.Info("NETWORK:PUBSUB:STATUS", "=== END TOPIC STATUS REPORT ===")
}

func (ln *Libp2pNetwork) startRealtimeTopicMonitoring(ctx context.Context) {
	logx.Info("NETWORK:PUBSUB:MONITOR", "Starting realtime topic monitoring...")

	exception.SafeGoWithPanic("RealtimeTopicMonitoring", func() {
		ticker := time.NewTicker(30 * time.Second)
		defer ticker.Stop()

		for {
			select {
			case <-ticker.C:
				ln.logTopicStatus()

				ln.logMeshChanges()

			case <-ctx.Done():
				logx.Info("NETWORK:PUBSUB:MONITOR", "Stopping realtime topic monitoring")
				return
			}
		}
	})
}

func (ln *Libp2pNetwork) logMeshChanges() {
	if ln.topicBlocks != nil {
		currentMeshPeers := ln.topicBlocks.ListPeers()
		logx.Info("NETWORK:PUBSUB:MESH", fmt.Sprintf("Block topic mesh peers: %d", len(currentMeshPeers)))

		if len(currentMeshPeers) == 0 {
			logx.Warn("NETWORK:PUBSUB:MESH", "Block topic mesh is EMPTY - this may cause block propagation issues!")
		}
	}

	if ln.topicVotes != nil {
		currentMeshPeers := ln.topicVotes.ListPeers()
		logx.Info("NETWORK:PUBSUB:MESH", fmt.Sprintf("Vote topic mesh peers: %d", len(currentMeshPeers)))

		if len(currentMeshPeers) == 0 {
			logx.Warn("NETWORK:PUBSUB:MESH", "Vote topic mesh is EMPTY - this may cause vote propagation issues!")
		}
	}

	if ln.topicBlocks != nil && ln.topicVotes != nil {
		blockMeshSize := len(ln.topicBlocks.ListPeers())
		voteMeshSize := len(ln.topicVotes.ListPeers())

		if blockMeshSize != voteMeshSize {
			logx.Warn("NETWORK:PUBSUB:MESH", fmt.Sprintf("Mesh size mismatch: Block=%d, Vote=%d", blockMeshSize, voteMeshSize))
		}
>>>>>>> 9b8c1c89
	}
}<|MERGE_RESOLUTION|>--- conflicted
+++ resolved
@@ -112,8 +112,8 @@
 			return nil
 		},
 		OnLatestSlotReceived: func(latestSlot uint64, latestPohSlot uint64, peerID string) error {
+			logx.Info("NETWORK:LATEST SLOT", "data: ", latestSlot, "peerId", peerID)
 			if ln.worldLatestSlot < latestSlot {
-				logx.Info("NETWORK:LATEST SLOT", "data: ", latestSlot, "peerId", peerID)
 				ln.worldLatestSlot = latestSlot
 			}
 
@@ -125,6 +125,16 @@
 			return nil
 		},
 		OnMissingBlockReceived: func(blk *block.BroadcastedBlock) error {
+
+			if existingBlock := bs.Block(blk.Slot); existingBlock != nil {
+				return nil
+			}
+
+			// Store block immediately before enqueueing for ordered application
+			if err := bs.AddBlockPending(blk); err != nil {
+				logx.Error("BLOCK", "Failed to store block on receipt:", err)
+				return nil
+			}
 			err := ln.AddBlockToQueueOrdering(blk, ld, mp, collector, latestSlot)
 			return err
 		},
@@ -174,29 +184,6 @@
 				exception.SafeGoWithPanic("handleBlockSyncRequestTopic", func() {
 					ln.handleBlockSyncRequestTopic(ctx, sub)
 				})
-			}
-
-			// Missing single block sync topics
-			if ln.topicMissingBlockReq == nil {
-				if topic, err := ln.pubsub.Join(MissingBlockRequestTopic); err == nil {
-					ln.topicMissingBlockReq = topic
-					if sub, err := ln.topicMissingBlockReq.Subscribe(); err == nil {
-						exception.SafeGoWithPanic("HandleMissingBlockRequestTopic", func() {
-							ln.HandleMissingBlockRequestTopic(ctx, sub)
-						})
-					}
-				}
-			}
-
-			if ln.topicMissingBlockResp == nil {
-				if topic, err := ln.pubsub.Join(MissingBlockResponseTopic); err == nil {
-					ln.topicMissingBlockResp = topic
-					if sub, err := ln.topicMissingBlockResp.Subscribe(); err == nil {
-						exception.SafeGoWithPanic("HandleMissingBlockResponseTopic", func() {
-							ln.HandleMissingBlockResponseTopic(ctx, sub)
-						})
-					}
-				}
 			}
 		}
 	}
@@ -387,6 +374,29 @@
 		}
 	}
 
+	// Missing single block sync topics
+	if ln.topicMissingBlockReq == nil {
+		if topic, err := ln.pubsub.Join(MissingBlockRequestTopic); err == nil {
+			ln.topicMissingBlockReq = topic
+			if sub, err := ln.topicMissingBlockReq.Subscribe(); err == nil {
+				exception.SafeGoWithPanic("HandleMissingBlockRequestTopic", func() {
+					ln.HandleMissingBlockRequestTopic(ctx, sub)
+				})
+			}
+		}
+	}
+
+	if ln.topicMissingBlockResp == nil {
+		if topic, err := ln.pubsub.Join(MissingBlockResponseTopic); err == nil {
+			ln.topicMissingBlockResp = topic
+			if sub, err := ln.topicMissingBlockResp.Subscribe(); err == nil {
+				exception.SafeGoWithPanic("HandleMissingBlockResponseTopic", func() {
+					ln.HandleMissingBlockResponseTopic(ctx, sub)
+				})
+			}
+		}
+	}
+
 	ln.startRealtimeTopicMonitoring(ctx)
 }
 
@@ -526,10 +536,9 @@
 	if cbs.OnSyncResponseReceived != nil {
 		ln.onSyncResponseReceived = cbs.OnSyncResponseReceived
 	}
-<<<<<<< HEAD
 	if cbs.OnMissingBlockReceived != nil {
 		ln.onMissingBlockReceived = cbs.OnMissingBlockReceived
-=======
+	}
 }
 
 func (ln *Libp2pNetwork) logTopicStatus() {
@@ -622,6 +631,5 @@
 		if blockMeshSize != voteMeshSize {
 			logx.Warn("NETWORK:PUBSUB:MESH", fmt.Sprintf("Mesh size mismatch: Block=%d, Vote=%d", blockMeshSize, voteMeshSize))
 		}
->>>>>>> 9b8c1c89
 	}
 }