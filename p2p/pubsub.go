--- conflicted
+++ resolved
@@ -169,34 +169,10 @@
 				return nil
 			}
 
-<<<<<<< HEAD
-				leaderPubKey, err := GetLeaderPublicKey(blk.LeaderID)
-				if err != nil {
-					logx.Error("NETWORK:SYNC BLOCK", "Failed to get leader public key for synced block:", err.Error())
-					continue
-				}
-
-				if !blk.VerifySignature(leaderPubKey) {
-					logx.Error("NETWORK:SYNC BLOCK", "Invalid block signature for synced block from leader=", blk.LeaderID)
-					continue
-				}
-
-				// Verify PoH
-				if err := blk.VerifyPoH(); err != nil {
-					logx.Error("NETWORK:SYNC BLOCK", "Invalid PoH for synced block: ", err)
-					monitoring.IncreaseInvalidPohCount()
-					continue
-				}
-				// Add to block store and publish transaction inclusion events
-				if err := bs.AddBlockPending(blk); err != nil {
-					logx.Error("NETWORK:SYNC BLOCK", "Failed to store synced block: ", err)
-					continue
-=======
 			if !ln.IsNodeReady() && latestProcessed != nil {
 				gap := uint64(0)
 				if ln.worldLatestSlot > latestProcessed.Slot {
 					gap = ln.worldLatestSlot - latestProcessed.Slot
->>>>>>> be0606d8
 				}
 
 				if gap <= ReadyGapThreshold {
