package p2p

import (
	"context"
	"crypto/ed25519"
	"encoding/json"
	"fmt"
	"time"

	"github.com/mezonai/mmn/block"
	"github.com/mezonai/mmn/blockstore"
	"github.com/mezonai/mmn/config"
	"github.com/mezonai/mmn/consensus"
	"github.com/mezonai/mmn/exception"
	"github.com/mezonai/mmn/ledger"
	"github.com/mezonai/mmn/logx"
	"github.com/mezonai/mmn/mempool"
	"github.com/mezonai/mmn/types"

	"github.com/libp2p/go-libp2p/core/network"
	"github.com/libp2p/go-libp2p/core/peer"
	ma "github.com/multiformats/go-multiaddr"
)

func (ln *Libp2pNetwork) handleNodeInfoStream(s network.Stream) {
	defer s.Close()

	buf := make([]byte, 2048)
	n, err := s.Read(buf)
	if err != nil {
		logx.Error("NETWORK:HANDLE NODE INFOR STREAM", "Failed to read from bootstrap: ", err)
		return
	}

	var msg map[string]interface{}
	if err := json.Unmarshal(buf[:n], &msg); err != nil {
		logx.Error("NETWORK:HANDLE NODE INFOR STREAM", "Failed to unmarshal peer info: ", err)
		return
	}

	newPeerIDStr := msg["new_peer_id"].(string)
	newPeerID, err := peer.Decode(newPeerIDStr)
	if err != nil {
		logx.Error("NETWORK:HANDLE NODE INFOR STREAM", "Invalid peer ID: ", newPeerIDStr)
		return
	}

	addrStrs := msg["addrs"].([]interface{})
	var addrs []ma.Multiaddr
	for _, a := range addrStrs {
		maddr, err := ma.NewMultiaddr(a.(string))
		if err == nil {
			addrs = append(addrs, maddr)
		}
	}

	peerInfo := peer.AddrInfo{
		ID:    newPeerID,
		Addrs: addrs,
	}

	err = ln.host.Connect(context.Background(), peerInfo)
	if err != nil {
		logx.Error("NETWORK:HANDLE NODE INFOR STREAM", "Failed to connect to new peer: ", err)
	}
}

func (ln *Libp2pNetwork) SetupCallbacks(ld *ledger.Ledger, privKey ed25519.PrivateKey, self config.NodeConfig, bs blockstore.Store, collector *consensus.Collector, mp *mempool.Mempool) {
	ln.SetCallbacks(Callbacks{
		OnBlockReceived: func(blk *block.Block) error {
			if existingBlock := bs.Block(blk.Slot); existingBlock != nil {
				return nil
			}

			// Verify PoH
			logx.Info("BLOCK", "VerifyPoH: verifying PoH for block=", blk.Hash)
			if err := blk.VerifyPoH(); err != nil {
				logx.Error("BLOCK", "Invalid PoH:", err)
				return fmt.Errorf("invalid PoH")
			}

			// Verify block
			if err := ld.VerifyBlock(blk); err != nil {
				logx.Error("BLOCK", "Block verification failed: ", err)
				return err
			}

			if err := bs.AddBlockPending(blk); err != nil {
				logx.Error("BLOCK", "Failed to store block: ", err)
				return err
			}

			vote := &consensus.Vote{
				Slot:      blk.Slot,
				BlockHash: blk.Hash,
				VoterID:   self.PubKey,
			}
			vote.Sign(privKey)

			committed, needApply, err := collector.AddVote(vote)
			if err != nil {
				logx.Error("VOTE", "Failed to add vote: ", err)
				return err
			}

			if committed && needApply {
				logx.Info("VOTE", "Block committed: slot=", vote.Slot)
				// Apply block to ledger
				if err := ld.ApplyBlock(bs.Block(vote.Slot)); err != nil {
					return fmt.Errorf("apply block error: %w", err)
				}

				// Mark block as finalized
				if err := bs.MarkFinalized(vote.Slot); err != nil {
					return fmt.Errorf("mark block as finalized error: %w", err)
				}

				logx.Info("VOTE", "Block finalized via P2P! slot=", vote.Slot)
			}

			ln.BroadcastVote(context.Background(), vote)

			return nil
		},
		OnVoteReceived: func(vote *consensus.Vote) error {
			logx.Info("VOTE", "Received vote from network: slot= ", vote.Slot, ",voter= ", vote.VoterID)

			committed, needApply, err := collector.AddVote(vote)
			if err != nil {
				logx.Error("VOTE", "Failed to add vote: ", err)
				return err
			}

			if committed && needApply {
				logx.Info("VOTE", "Block committed: slot=", vote.Slot)
				// Apply block to ledger
				if err := ld.ApplyBlock(bs.Block(vote.Slot)); err != nil {
					return fmt.Errorf("apply block error: %w", err)
				}

				// Mark block as finalized
				if err := bs.MarkFinalized(vote.Slot); err != nil {
					return fmt.Errorf("mark block as finalized error: %w", err)
				}

				logx.Info("VOTE", "Block finalized via P2P! slot=", vote.Slot)
			}

			return nil
		},
		OnTransactionReceived: func(txData *types.Transaction) error {
			logx.Info("TX", "Processing received transaction from P2P network")

			// Add transaction to mempool
			mp.AddTx(txData, false)
			return nil
		},
<<<<<<< HEAD
		func(shred *types.Shred) error {
			logx.Info("SHRED", "Received shred from network: slot=", shred.Header.Slot, ",index=", shred.Header.Index)
			return nil
		},
	)
=======
		OnSyncResponseReceived: func(blocks []*block.Block) error {
			logx.Info("NETWORK:SYNC BLOCK", "Processing ", len(blocks), " blocks from sync response")

			for _, blk := range blocks {
				if blk == nil {
					continue
				}

				// skip add pending if block already exists
				if existingBlock := bs.Block(blk.Slot); existingBlock != nil {
					continue
				}

				// Verify PoH
				if err := blk.VerifyPoH(); err != nil {
					logx.Error("NETWORK:SYNC BLOCK", "Invalid PoH for synced block: ", err)
					continue
				}

				// Verify block
				if err := ld.VerifyBlock(blk); err != nil {
					logx.Error("NETWORK:SYNC BLOCK", "Block verification failed for synced block: ", err)
					continue
				}

				// Add to block store
				if err := bs.AddBlockPending(blk); err != nil {
					logx.Error("NETWORK:SYNC BLOCK", "Failed to store synced block: ", err)
					continue
				}

				logx.Info("NETWORK:SYNC BLOCK", fmt.Sprintf("Successfully processed synced block: slot=%d", blk.Slot))
			}

			return nil
		},
		OnLatestSlotReceived: func(latestSlot uint64, peerID string) error {

			localLatestSlot := bs.GetLatestSlot()
			if latestSlot > localLatestSlot {
				fromSlot := localLatestSlot + 1
				logx.Info("NETWORK:SYNC BLOCK", "Peer has higher slot:", latestSlot, "local slot:", localLatestSlot, "requesting sync from slot:", fromSlot)

				ctx := context.Background()
				if err := ln.RequestBlockSync(ctx, fromSlot); err != nil {
					logx.Error("NETWORK:SYNC BLOCK", "Failed to send sync request after latest slot:", err)
				}
			}
			return nil
		},
	})

	go ln.startInitialSync(bs)

	go ln.startPeriodicSyncCheck(bs)

	// clean sync request expireds every 1 minute
	go ln.startCleanupRoutine()
>>>>>>> 6e5e2d07
}

func (ln *Libp2pNetwork) SetupPubSubTopics(ctx context.Context) {
	var err error

	if ln.topicBlocks, err = ln.pubsub.Join(TopicBlocks); err == nil {
		if sub, err := ln.topicBlocks.Subscribe(); err == nil {
			exception.SafeGoWithPanic("HandleBlockTopic", func() {
				ln.HandleBlockTopic(ctx, sub)
			})
		}
	}

	if ln.topicVotes, err = ln.pubsub.Join(TopicVotes); err == nil {
		if sub, err := ln.topicVotes.Subscribe(); err == nil {
			exception.SafeGoWithPanic("HandleVoteTopic", func() {
				ln.HandleVoteTopic(ctx, sub)
			})
		}
	}

	if ln.topicTxs, err = ln.pubsub.Join(TopicTxs); err == nil {
		if sub, err := ln.topicTxs.Subscribe(); err == nil {
			exception.SafeGoWithPanic("HandleTransactionTopic", func() {
				ln.HandleTransactionTopic(ctx, sub)
			})
		}
	}

	if ln.topicBlockSyncReq, err = ln.pubsub.Join(BlockSyncRequestTopic); err == nil {
		if sub, err := ln.topicBlockSyncReq.Subscribe(); err == nil {
			exception.SafeGoWithPanic("handleBlockSyncRequestTopic", func() {
				ln.handleBlockSyncRequestTopic(ctx, sub)
			})

		}
	}

	if ln.topicLatestSlot, err = ln.pubsub.Join(LatestSlotTopic); err == nil {
		if sub, err := ln.topicLatestSlot.Subscribe(); err == nil {
			exception.SafeGoWithPanic("handleBlockSyncResponseTopic", func() {
				ln.HandleLatestSlotTopic(ctx, sub)
			})
		}
	}

	// Shred topics
	if ln.topicShreds, err = ln.pubsub.Join(TopicShreds); err == nil {
		if sub, err := ln.topicShreds.Subscribe(); err == nil {
			go ln.HandleShredTopic(ctx, sub)
		}
	}

	if ln.topicRepairReq, err = ln.pubsub.Join(TopicRepairRequest); err == nil {
		if sub, err := ln.topicRepairReq.Subscribe(); err == nil {
			go ln.HandleRepairRequestTopic(ctx, sub)
		}
	}

	if ln.topicRepairRes, err = ln.pubsub.Join(TopicRepairResponse); err == nil {
		if sub, err := ln.topicRepairRes.Subscribe(); err == nil {
			go ln.HandleRepairResponseTopic(ctx, sub)
		}
	}
}

<<<<<<< HEAD
func (ln *Libp2pNetwork) SetCallbacks(
	onBlock func(*block.Block) error,
	onVote func(*consensus.Vote) error,
	onTx func(*types.Transaction) error,
	onShred func(*types.Shred) error,
) {
	ln.onBlockReceived = onBlock
	ln.onVoteReceived = onVote
	ln.onTxReceived = onTx
	ln.onShredReceived = onShred
}

func (ln *Libp2pNetwork) SetSyncResponseCallback(onSyncResponse func([]*block.Block) error) {
	ln.onSyncResponseReceived = onSyncResponse
}

func (ln *Libp2pNetwork) SetLatestSlotCallback(onLatestSlot func(uint64, string) error) {
	ln.onLatestSlotReceived = onLatestSlot
=======
func (ln *Libp2pNetwork) SetCallbacks(cbs Callbacks) {
	if cbs.OnBlockReceived != nil {
		ln.onBlockReceived = cbs.OnBlockReceived
	}
	if cbs.OnVoteReceived != nil {
		ln.onVoteReceived = cbs.OnVoteReceived
	}
	if cbs.OnTransactionReceived != nil {
		ln.onTransactionReceived = cbs.OnTransactionReceived
	}
	if cbs.OnLatestSlotReceived != nil {
		ln.onLatestSlotReceived = cbs.OnLatestSlotReceived
	}
	if cbs.OnSyncResponseReceived != nil {
		ln.onSyncResponseReceived = cbs.OnSyncResponseReceived
	}
>>>>>>> 6e5e2d07
}

func (ln *Libp2pNetwork) TxBroadcast(ctx context.Context, tx *types.Transaction) error {
	logx.Info("TX", "Broadcasting transaction to network")
	txData, err := json.Marshal(tx)
	if err != nil {
		return fmt.Errorf("failed to serialize transaction: %w", err)
	}

	if err := ln.topicTxs.Publish(ctx, txData); err != nil {
		return fmt.Errorf("failed to publish transaction: %w", err)
	}

	return nil
}

func (ln *Libp2pNetwork) BroadcastVote(ctx context.Context, vote *consensus.Vote) error {
	msg := VoteMessage{
		Slot:      vote.Slot,
		BlockHash: fmt.Sprintf("%x", vote.BlockHash),
		VoterID:   vote.VoterID,
		Signature: vote.Signature,
	}

	data, err := json.Marshal(msg)
	if err != nil {
		return err
	}

	if ln.topicVotes != nil {
		ln.topicVotes.Publish(ctx, data)
	}
	return nil
}

func (ln *Libp2pNetwork) BroadcastBlock(ctx context.Context, blk *block.Block) error {
	logx.Info("BLOCK", "Broadcasting block: slot=", blk.Slot)

	data, err := json.Marshal(blk)
	if err != nil {
		logx.Error("BLOCK", "Failed to marshal block: ", err)
		return err
	}

	if ln.topicBlocks != nil {
		logx.Info("BLOCK", "Publishing block to pubsub topic")
		if err := ln.topicBlocks.Publish(ctx, data); err != nil {
			logx.Error("BLOCK", "Failed to publish block:", err)
		}
	}
	return nil
}

func (ln *Libp2pNetwork) GetPeersConnected() int {
	return len(ln.peers)
}

func (ln *Libp2pNetwork) cleanupOldSyncRequests() {
	ln.syncMu.Lock()
	defer ln.syncMu.Unlock()

	now := time.Now()
	for requestID, info := range ln.activeSyncRequests {
		if !info.IsActive || now.Sub(info.StartTime) > 5*time.Minute {
			delete(ln.activeSyncRequests, requestID)
		}
	}
}

// when no peers connected the blocks will not sync must run after 30s if synced stop sync
func (ln *Libp2pNetwork) startPeriodicSyncCheck(bs blockstore.Store) {
	// wait network setup
	time.Sleep(10 * time.Second)
	ticker := time.NewTicker(30 * time.Second)
	defer ticker.Stop()

	for {
		select {
		case <-ticker.C:
			ln.cleanupOldSyncRequests()
		case <-ln.ctx.Done():
			return
		}
	}
}

func (ln *Libp2pNetwork) startCleanupRoutine() {
	ticker := time.NewTicker(1 * time.Minute)
	defer ticker.Stop()

	for {
		select {
		case <-ticker.C:
			ln.CleanupExpiredRequests()
		case <-ln.ctx.Done():
			logx.Info("NETWORK:CLEANUP", "Stopping cleanup routine")
			return
		}
	}
}

func (ln *Libp2pNetwork) startInitialSync(bs blockstore.Store) {
	// wait network setup
	time.Sleep(2 * time.Second)

	ctx := context.Background()

	if _, err := ln.RequestLatestSlotFromPeers(ctx); err != nil {
		logx.Warn("NETWORK:SYNC BLOCK", "Failed to request latest slot from peers:", err)
	}

	var fromSlot uint64 = 0
	localLatestSlot := bs.GetLatestSlot()
	if localLatestSlot > 0 {
		fromSlot = localLatestSlot + 1
	}

	if err := ln.RequestBlockSync(ctx, fromSlot); err != nil {
		logx.Error("NETWORK:SYNC BLOCK", "Failed to send initial sync request: %v", err)
	}
}<|MERGE_RESOLUTION|>--- conflicted
+++ resolved
@@ -155,13 +155,6 @@
 			mp.AddTx(txData, false)
 			return nil
 		},
-<<<<<<< HEAD
-		func(shred *types.Shred) error {
-			logx.Info("SHRED", "Received shred from network: slot=", shred.Header.Slot, ",index=", shred.Header.Index)
-			return nil
-		},
-	)
-=======
 		OnSyncResponseReceived: func(blocks []*block.Block) error {
 			logx.Info("NETWORK:SYNC BLOCK", "Processing ", len(blocks), " blocks from sync response")
 
@@ -212,6 +205,10 @@
 			}
 			return nil
 		},
+		OnShredReceived: func(shred *types.Shred) error {
+			logx.Info("SHRED", "Received shred from network: slot=", shred.Header.Slot, ",index=", shred.Header.Index)
+			return nil
+		},
 	})
 
 	go ln.startInitialSync(bs)
@@ -220,7 +217,6 @@
 
 	// clean sync request expireds every 1 minute
 	go ln.startCleanupRoutine()
->>>>>>> 6e5e2d07
 }
 
 func (ln *Libp2pNetwork) SetupPubSubTopics(ctx context.Context) {
@@ -287,26 +283,6 @@
 	}
 }
 
-<<<<<<< HEAD
-func (ln *Libp2pNetwork) SetCallbacks(
-	onBlock func(*block.Block) error,
-	onVote func(*consensus.Vote) error,
-	onTx func(*types.Transaction) error,
-	onShred func(*types.Shred) error,
-) {
-	ln.onBlockReceived = onBlock
-	ln.onVoteReceived = onVote
-	ln.onTxReceived = onTx
-	ln.onShredReceived = onShred
-}
-
-func (ln *Libp2pNetwork) SetSyncResponseCallback(onSyncResponse func([]*block.Block) error) {
-	ln.onSyncResponseReceived = onSyncResponse
-}
-
-func (ln *Libp2pNetwork) SetLatestSlotCallback(onLatestSlot func(uint64, string) error) {
-	ln.onLatestSlotReceived = onLatestSlot
-=======
 func (ln *Libp2pNetwork) SetCallbacks(cbs Callbacks) {
 	if cbs.OnBlockReceived != nil {
 		ln.onBlockReceived = cbs.OnBlockReceived
@@ -323,7 +299,9 @@
 	if cbs.OnSyncResponseReceived != nil {
 		ln.onSyncResponseReceived = cbs.OnSyncResponseReceived
 	}
->>>>>>> 6e5e2d07
+	if cbs.OnShredReceived != nil {
+		ln.onShredReceived = cbs.OnShredReceived
+	}
 }
 
 func (ln *Libp2pNetwork) TxBroadcast(ctx context.Context, tx *types.Transaction) error {
