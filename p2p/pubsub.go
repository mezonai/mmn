package p2p

import (
	"context"
	"crypto/ed25519"
	"encoding/json"
	"fmt"
<<<<<<< HEAD
	"net"
	"os"
	"strings"
=======
>>>>>>> 6eca6b0d
	"time"

	"github.com/mezonai/mmn/jsonx"
	"github.com/mezonai/mmn/monitoring"

	pubsub "github.com/libp2p/go-libp2p-pubsub"
	"github.com/libp2p/go-libp2p/core/network"
	"github.com/libp2p/go-libp2p/core/peer"
	"github.com/mezonai/mmn/block"
	"github.com/mezonai/mmn/config"
	"github.com/mezonai/mmn/consensus"
	"github.com/mezonai/mmn/exception"
	"github.com/mezonai/mmn/ledger"
	"github.com/mezonai/mmn/logx"
	"github.com/mezonai/mmn/mempool"
	"github.com/mezonai/mmn/poh"
	"github.com/mezonai/mmn/snapshot"
	"github.com/mezonai/mmn/store"
	"github.com/mezonai/mmn/transaction"
)

<<<<<<< HEAD
func (ln *Libp2pNetwork) SetupCallbacks(ld *ledger.Ledger, privKey ed25519.PrivateKey, self config.NodeConfig, bs store.BlockStore, collector *consensus.Collector, mp *mempool.Mempool, recorder *poh.PohRecorder, snapshotUDPPort string) {
	// Set snapshot UDP port
	ln.snapshotUDPPort = snapshotUDPPort

=======
func (ln *Libp2pNetwork) SetupCallbacks(ld *ledger.Ledger, privKey ed25519.PrivateKey, self config.NodeConfig, bs store.BlockStore, collector *consensus.Collector, mp *mempool.Mempool, recorder *poh.PohRecorder) {
>>>>>>> 6eca6b0d
	latestSlot := bs.GetLatestFinalizedSlot()
	ln.SetNextExpectedSlot(latestSlot + 1)

	ln.SetCallbacks(Callbacks{
		OnBlockReceived: func(blk *block.BroadcastedBlock) error {
			if existingBlock := bs.Block(blk.Slot); existingBlock != nil {
				return nil
			}

			// Verify PoH. If invalid, mark block and continue to process as a failed block
			logx.Info("BLOCK", "VerifyPoH: verifying PoH for block=", blk.Hash)
			if err := blk.VerifyPoH(); err != nil {
				logx.Error("BLOCK", "Invalid PoH, marking block as InvalidPoH and continuing:", err)
				blk.InvalidPoH = true
				monitoring.IncreaseInvalidPohCount()
			}

			// Reset poh to sync poh clock with leader
			if blk.Slot > bs.GetLatestStoreSlot() {
				logx.Info("BLOCK", fmt.Sprintf("Resetting poh clock with leader at slot %d", blk.Slot))
				if err := ln.OnSyncPohFromLeader(blk.LastEntryHash(), blk.Slot); err != nil {
					logx.Error("BLOCK", "Failed to sync poh from leader: ", err)
				}
			}

			if err := bs.AddBlockPending(blk); err != nil {
				logx.Error("BLOCK", "Failed to store block: ", err)
				return err
			}

			// Remove transactions in block from mempool and add tx tracker if node is follower
			if self.PubKey != blk.LeaderID && !blk.InvalidPoH {
				mp.BlockCleanup(blk)
			}

			vote := &consensus.Vote{
				Slot:      blk.Slot,
				BlockHash: blk.Hash,
				VoterID:   self.PubKey,
			}
			vote.Sign(privKey)

			// verify passed broadcast vote
			ln.BroadcastVote(context.Background(), vote)
			return nil
		},
		OnEmptyBlockReceived: func(blocks []*block.BroadcastedBlock) error {
			logx.Info("EMPTY_BLOCK", "Processing", len(blocks), "empty blocks")

			for _, blk := range blocks {
				if blk == nil {
					continue
				}

				if existingBlock := bs.HasCompleteBlock(blk.Slot); existingBlock {
					continue
				}

				if err := bs.AddBlockPending(blk); err != nil {
					logx.Error("EMPTY_BLOCK", "Failed to save empty block to store:", err)
					continue
				}
			}

			return nil
		},
		OnVoteReceived: func(vote *consensus.Vote) error {
			logx.Info("VOTE", "Received vote from network: slot= ", vote.Slot, ",voter= ", vote.VoterID)
			committed, needApply, err := collector.AddVote(vote)
			if err != nil {
				logx.Error("VOTE", "Failed to add vote: ", err)
				return err
			}

			// not leader => maybe vote come before block received => if dont have block just return
			if bs.Block(vote.Slot) == nil {
				logx.Info("VOTE", "Received vote from network: slot= ", vote.Slot, ",voter= ", vote.VoterID, " but dont have block")
				return nil
			}
			if committed && needApply {
				logx.Info("VOTE", "Committed vote from OnVote Received: slot= ", vote.Slot, ",voter= ", vote.VoterID)
				err := ln.applyDataToBlock(vote, bs, ld, mp)
				if err != nil {
					logx.Error("VOTE", "Failed to apply data to block: ", err)
					return err
				}
			}

			return nil
		},
		OnTransactionReceived: func(txData *transaction.Transaction) error {
			logx.Info("TX", "Processing received transaction from P2P network")

			// Add transaction to mempool
			_, err := mp.AddTx(txData, false)
			if err != nil {
				logx.Error("NETWORK: SYNC TRANS", "Failed to add transaction from P2P to mempool: ", err)
			}
			return nil
		},
		OnSyncResponseReceived: func(blk *block.BroadcastedBlock) error {
<<<<<<< HEAD
			// Add block to global ordering queue
			if blk == nil {
				return nil
			}

			// Add to ordering queue - this will process block in order
			latestProcessed, err := ln.AddBlockToOrderingQueue(blk, bs, ld)
			if err != nil {
				logx.Error("NETWORK:SYNC BLOCK", "Failed to add block to ordering queue: ", err)
				return nil
			}

			if !ln.IsNodeReady() && latestProcessed != nil {
				gap := uint64(0)
				if ln.worldLatestSlot > latestProcessed.Slot {
					gap = ln.worldLatestSlot - latestProcessed.Slot
				}

				if gap <= ReadyGapThreshold {
					logx.Info("NETWORK:SYNC BLOCK", fmt.Sprintf("Gap is less than or equal to ready gap threshold, gap: %d", gap))
					ln.enableFullModeOnce.Do(func() {
						ln.OnForceResetPOH(latestProcessed.LastEntryHash(), latestProcessed.Slot)
						ln.startCoreServices(ln.ctx, true)
					})
				}
			}

			return nil
		},
		OnLatestSlotReceived: func(latestSlot uint64, latestPohSlot uint64, peerID string) error {
			if ln.worldLatestSlot < latestSlot {
				logx.Info("NETWORK:LATEST SLOT", "data: ", latestSlot, "peerId", peerID)
				ln.worldLatestSlot = latestSlot
			}

			if ln.worldLatestPohSlot < latestPohSlot {
				logx.Info("NETWORK:LATEST POH SLOT", "data: ", latestPohSlot, "peerId", peerID)
				ln.worldLatestPohSlot = latestPohSlot
=======

			// Add block to global ordering queue
			if blk == nil {
				return nil
			}

			// Add to ordering queue - this will process block in order
			latestProcessed, err := ln.AddBlockToOrderingQueue(blk, bs, ld)
			if err != nil {
				logx.Error("NETWORK:SYNC BLOCK", "Failed to add block to ordering queue: ", err)
				return nil
			}

			if !ln.IsNodeReady() && latestProcessed != nil {
				gap := uint64(0)
				if ln.worldLatestSlot > latestProcessed.Slot {
					gap = ln.worldLatestSlot - latestProcessed.Slot
				}

				if gap <= ReadyGapThreshold {
					logx.Info("NETWORK:SYNC BLOCK", fmt.Sprintf("Gap is less than or equal to ready gap threshold, gap: %d", gap))
					ln.enableFullModeOnce.Do(func() {
						ln.OnForceResetPOH(latestProcessed.LastEntryHash(), latestProcessed.Slot)
						ln.startCoreServices(ln.ctx, true)
					})
				}
>>>>>>> 6eca6b0d
			}

			return nil
		},
<<<<<<< HEAD
		OnSnapshotAnnounce: func(ann SnapshotAnnounce) error {
			// Skip self announces
			if ann.PeerID == ln.selfPubKey {
				logx.Info("SNAPSHOT:DOWNLOAD", "skip self announce", ann.UDPAddr)
				return nil
			}
			// Ensure UDP addr non-empty and valid
			if ann.UDPAddr == "" || strings.HasPrefix(ann.UDPAddr, ":") {
				logx.Error("SNAPSHOT:DOWNLOAD", "invalid announce UDP addr, skip", ann.UDPAddr)
				return nil
			}
			// Skip if local is already at or ahead of announced slot
			localSlot := ln.blockStore.GetLatestFinalizedSlot()
			if ann.Slot <= localSlot+SnapshotReadyGapThreshold {
				logx.Info("SNAPSHOT:DOWNLOAD", "skip announce; local at/above slot", "local=", localSlot, "ann=", ann.Slot)
				return nil
			}
			// Check if we already have a snapshot >= announced slot
			path := snapshot.GetSnapshotPath()
			if fi, err := os.Stat(path); err == nil && fi.Size() > 0 {
				if snap, err := snapshot.ReadSnapshot(path); err == nil && snap != nil {
					if snap.Meta.Slot >= ann.Slot {
						return nil
					}
				}
			}
			// If no local snapshot or local snapshot is older, proceed with download
			logx.Info("SNAPSHOT:DOWNLOAD", "proceeding with download", "announced_slot=", ann.Slot, "local_path=", path)
			accountStore := ld.GetAccountStore()
			if accountStore == nil {
				return nil
			}

			// Ensure snapshot directory exists before creating downloader
			if err := snapshot.EnsureSnapshotDirectory(); err != nil {
				logx.Error("SNAPSHOT:DOWNLOAD", "Failed to ensure snapshot directory:", err)
				return nil
			}

			// Use single snapshot directory
			down := snapshot.NewSnapshotDownloader(accountStore, snapshot.SnapshotDirectory)
			logx.Info("SNAPSHOT:DOWNLOAD", "start", ann.UDPAddr)
			go func() {
				logx.Info("SNAPSHOT:DEBUG", "Starting download from peer: ", ann.PeerID, " UDP: ", ann.UDPAddr, " Slot: ", ann.Slot)
				maxRetries := 3
				backoff := 2 * time.Second
				for attempt := 1; attempt <= maxRetries; attempt++ {
					task, err := down.DownloadSnapshotFromPeer(ln.ctx, ann.UDPAddr, ann.PeerID, ann.Slot, ann.ChunkSize)
					if err != nil {
						logx.Error("SNAPSHOT:DOWNLOAD", "start failed:", err, " attempt:", attempt, "/", maxRetries)
						if attempt == maxRetries {
							panic(fmt.Sprintf("snapshot download failed after %d attempts (peer=%s udp=%s slot=%d): %v", maxRetries, ann.PeerID, ann.UDPAddr, ann.Slot, err))
						}
						time.Sleep(backoff)
						backoff *= 2
						continue
					}
					for {
						time.Sleep(2 * time.Second)
						st, ok := down.GetDownloadStatus(task.ID)
						if !ok || st == nil {
							continue
						}
						if st.Status == snapshot.TransferStatusComplete {
							logx.Info("SNAPSHOT:DOWNLOAD", "completed ", ann.UDPAddr)
							ln.SetNextExpectedSlot(ann.Slot + 1)

							logx.Info("SNAPSHOT:DOWNLOAD", "Snapshot loaded, starting block sync")
							// Trigger a single block sync from the announced slot + 1
							go func() {
								ctx := context.Background()
								if err := ln.RequestBlockSync(ctx, ann.Slot+1); err != nil {
									logx.Error("NETWORK:SYNC BLOCK", "Failed to request block sync after snapshot:", err)
									return
								}
								logx.Info("NETWORK:SYNC BLOCK", "Block sync requested from slot ", ann.Slot+1)
							}()
							return
						}
						if st.Status == snapshot.TransferStatusFailed || st.Status == snapshot.TransferStatusCancelled {
							logx.Error("SNAPSHOT:DOWNLOAD", "not successful:", st.Status, " attempt:", attempt, "/", maxRetries)
							if attempt == maxRetries {
								panic(fmt.Sprintf("snapshot transfer %s after %d attempts (peer=%s udp=%s slot=%d)", st.Status, maxRetries, ann.PeerID, ann.UDPAddr, ann.Slot))
							}
							// retry with backoff
							time.Sleep(backoff)
							backoff *= 2
							break
						}
					}
				}
			}()
=======
		OnLatestSlotReceived: func(latestSlot uint64, latestPohSlot uint64, peerID string) error {
			if ln.worldLatestSlot < latestSlot {
				logx.Info("NETWORK:LATEST SLOT", "data: ", latestSlot, "peerId", peerID)
				ln.worldLatestSlot = latestSlot
			}

			if ln.worldLatestPohSlot < latestPohSlot {
				logx.Info("NETWORK:LATEST POH SLOT", "data: ", latestPohSlot, "peerId", peerID)
				ln.worldLatestPohSlot = latestPohSlot
			}

>>>>>>> 6eca6b0d
			return nil
		}})

	// Start UDP snapshot streamer for serving nodes
	go func() {
		// Ensure snapshot directory exists before starting streamer
		if err := snapshot.EnsureSnapshotDirectory(); err != nil {
			logx.Error("SNAPSHOT:STREAMER", "Failed to ensure snapshot directory:", err)
			return
		}

<<<<<<< HEAD
		// Use single snapshot directory
		if err := snapshot.StartSnapshotUDPStreamer(snapshot.SnapshotDirectory, snapshotUDPPort); err != nil {
			logx.Error("SNAPSHOT:STREAMER", "failed to start:", err)
		}
	}()

=======
>>>>>>> 6eca6b0d
	// Temporary comment to save bandwidth for main flow
	// go ln.startPeriodicSyncCheck(bs)

	// Start continuous gap detection
	// Temporary comment to save bandwidth for main flow
	// go ln.startContinuousGapDetection(bs)

	// clean sync request expireds every 1 minute
	go ln.startCleanupRoutine()
}

func (ln *Libp2pNetwork) applyDataToBlock(vote *consensus.Vote, bs store.BlockStore, ld *ledger.Ledger, mp *mempool.Mempool) error {
	// Lock to ensure thread safety for concurrent apply processing
	ln.applyBlockMu.Lock()
	defer ln.applyBlockMu.Unlock()

	logx.Info("VOTE", "Block committed: slot=", vote.Slot)
	// check block apply or not if apply log and return
	if bs.IsApplied(vote.Slot) {
		logx.Info("VOTE", "Block already applied: slot=", vote.Slot)
		return nil
	}
	// Apply block to ledger
	block := bs.Block(vote.Slot)
	if block == nil {
		// missing block how to handle
		return fmt.Errorf("block not found for slot %d", vote.Slot)
	}
	if err := ld.ApplyBlock(block); err != nil {
		return fmt.Errorf("apply block error: %w", err)
	}

	// Mark block as finalized
	if err := bs.MarkFinalized(vote.Slot); err != nil {
		return fmt.Errorf("mark block as finalized error: %w", err)
	}

	go writeSnapshotIfDue(ld, vote.Slot)

	logx.Info("VOTE", "Block finalized via P2P! slot=", vote.Slot)
	return nil
}

func (ln *Libp2pNetwork) SetupPubSubSyncTopics(ctx context.Context) {

	if ln.topicBlockSyncReq == nil {
		if topic, err := ln.pubsub.Join(BlockSyncRequestTopic); err == nil {
			ln.topicBlockSyncReq = topic
			if sub, err := ln.topicBlockSyncReq.Subscribe(); err == nil {
				exception.SafeGoWithPanic("handleBlockSyncRequestTopic", func() {
					ln.handleBlockSyncRequestTopic(ctx, sub)
				})
			}
		}
	}

	if t, e := ln.pubsub.Join(LatestSlotTopic); e == nil {
		ln.topicLatestSlot = t
		if sub, err := ln.topicLatestSlot.Subscribe(); err == nil {
			exception.SafeGoWithPanic("HandleLatestSlotTopic", func() {
				ln.HandleLatestSlotTopic(ctx, sub)
			})
		}
	}

<<<<<<< HEAD
	if t, e := ln.pubsub.Join(TopicSnapshotAnnounce); e == nil {
		ln.topicSnapshotAnnounce = t
		if sub, e2 := ln.topicSnapshotAnnounce.Subscribe(); e2 == nil {
			exception.SafeGoWithPanic("HandleSnapshotAnnounce", func() {
				ln.handleSnapshotAnnounce(ctx, sub)
			})
		}
	}

	if t, e := ln.pubsub.Join(TopicSnapshotRequest); e == nil {
		ln.topicSnapshotRequest = t
		if sub, e2 := ln.topicSnapshotRequest.Subscribe(); e2 == nil {
			exception.SafeGoWithPanic("HandleSnapshotRequest", func() {
				ln.handleSnapshotRequest(ctx, sub)
			})
		}
	}

=======
>>>>>>> 6eca6b0d
	if t, e := ln.pubsub.Join(TopicEmptyBlocks); e == nil {
		ln.topicEmptyBlocks = t
		if sub, e2 := ln.topicEmptyBlocks.Subscribe(); e2 == nil {
			exception.SafeGoWithPanic("TopicEmptyBlocks", func() {
				ln.HandleEmptyBlockTopic(ctx, sub)
			})
		}
	}
<<<<<<< HEAD
	ln.startSnapshotAnnouncer()

	if !ln.joinAfterSync {
		exception.SafeGo("WaitPeersAndStart", func() {
			// wait until network has more than 1 peer, max 3 seconds
			startTime := time.Now()
			maxWaitTime := 3 * time.Second

			for {
				peerCount := ln.GetPeersConnected()
				if peerCount > 1 {
					break
				}
				// Check if we've waited too long
				if time.Since(startTime) > maxWaitTime {
					break
				}

			}

			localLatestSlot := ln.blockStore.GetLatestFinalizedSlot()

			if localLatestSlot == 0 {
				ln.enableFullModeOnce.Do(func() {
					// Start PoH/Validator immediately without sync
					logx.Info("NETWORK", "Starting PoH/Validator immediately")
					ln.startCoreServices(ln.ctx, true)
				})
			} else {
				for {
					if ln.worldLatestPohSlot > 0 {
						// Handle restart all nodes
						if localLatestSlot == ln.worldLatestPohSlot {
							logx.Info("NETWORK", "Local latest slot is equal to world latest POH slot, forcing reset POH")
							var seed [32]byte
							if blk := ln.blockStore.Block(localLatestSlot); blk != nil {
								seed = blk.LastEntryHash()
							}
							if ln.OnForceResetPOH != nil {
								ln.OnForceResetPOH(seed, localLatestSlot)
							}
							ln.startCoreServices(ln.ctx, true)
							return
						}
						break
					}
					time.Sleep(WaitWorldLatestSlotTimeInterval)
				}

				for {
					if !ln.isLeaderOfSlot(ln.worldLatestSlot) && localLatestSlot != ln.worldLatestSlot {
						break
					}
					ln.RequestLatestSlotFromPeers(ctx)
					time.Sleep(WaitWorldLatestSlotTimeInterval)
				}
				if localLatestSlot < ln.worldLatestSlot {
					logx.Info("NETWORK", "Local latest slot is less than world latest slot, requesting block sync from latest")
					ln.RequestBlockSyncFromLatest(ln.ctx)
				} else {
					// No sync required; start services based on local latest state
					logx.Info("NETWORK", "Local latest slot is greater than or equal to world latest slot, starting PoH/Validator")
					ln.enableFullModeOnce.Do(func() {
						latest := ln.blockStore.GetLatestFinalizedSlot()
						var seed [32]byte
						if latest > 0 {
							if blk := ln.blockStore.Block(latest); blk != nil {
								seed = blk.LastEntryHash()
							}
						}
						if ln.OnForceResetPOH != nil {
							ln.OnForceResetPOH(seed, latest)
						}
						ln.startCoreServices(ln.ctx, true)
					})
				}
			}
		})
	} else {
		go ln.requestSnapshotOnJoin()
	}
=======

	exception.SafeGo("WaitPeersAndStart", func() {
		// wait until network has more than 1 peer, max 3 seconds
		startTime := time.Now()
		maxWaitTime := 3 * time.Second

		for {
			peerCount := ln.GetPeersConnected()
			if peerCount > 1 {
				break
			}
			// Check if we've waited too long
			if time.Since(startTime) > maxWaitTime {
				break
			}

		}

		localLatestSlot := ln.blockStore.GetLatestFinalizedSlot()

		if localLatestSlot == 0 {
			ln.enableFullModeOnce.Do(func() {
				// Start PoH/Validator immediately without sync
				logx.Info("NETWORK", "Starting PoH/Validator immediately")
				ln.startCoreServices(ln.ctx, true)
			})
		} else {
			for {
				// Handle restart all nodes, check poh slot first
				if ln.worldLatestPohSlot > 0 {
					if localLatestSlot >= ln.worldLatestPohSlot {
						logx.Info("NETWORK", "Local latest slot is equal to world latest POH slot, forcing reset POH")
						var seed [32]byte
						if blk := ln.blockStore.Block(localLatestSlot); blk != nil {
							seed = blk.LastEntryHash()
						}
						if ln.OnForceResetPOH != nil {
							ln.OnForceResetPOH(seed, localLatestSlot)
						}
						ln.startCoreServices(ln.ctx, true)
						return
					}
					break
				}
				time.Sleep(WaitWorldLatestSlotTimeInterval)
			}

			// Handle node crash, should catchup to world latest slot
			for {
				// Only sync at the time when the poh clock is synchronized with the slot of the finalized block
				if ln.worldLatestSlot > 0 &&
					!ln.isLeaderOfSlot(ln.worldLatestSlot) &&
					ln.worldLatestPohSlot > 0 &&
					!ln.isLeaderOfSlot(ln.worldLatestPohSlot) &&
					ln.worldLatestPohSlot-ln.worldLatestSlot <= LatestSlotSyncGapThreshold {
					break
				}
				ln.RequestLatestSlotFromPeers(ctx)
				time.Sleep(WaitWorldLatestSlotTimeInterval)
			}
			if localLatestSlot < ln.worldLatestSlot {
				logx.Info("NETWORK", "Local latest slot is less than world latest slot, requesting block sync from latest")
				ln.RequestBlockSyncFromLatest(ln.ctx)
			} else {
				// No sync required; start services based on local latest state
				logx.Info("NETWORK", "Local latest slot is greater than or equal to world latest slot, starting PoH/Validator")
				ln.enableFullModeOnce.Do(func() {
					latest := ln.blockStore.GetLatestFinalizedSlot()
					var seed [32]byte
					if latest > 0 {
						if blk := ln.blockStore.Block(latest); blk != nil {
							seed = blk.LastEntryHash()
						}
					}
					if ln.OnForceResetPOH != nil {
						ln.OnForceResetPOH(seed, latest)
					}
					ln.startCoreServices(ln.ctx, true)
				})
			}
		}
	})
>>>>>>> 6eca6b0d

}

func (ln *Libp2pNetwork) SetupPubSubTopics(ctx context.Context) {
	var err error

	if ln.topicBlocks, err = ln.pubsub.Join(TopicBlocks); err == nil {
		if sub, err := ln.topicBlocks.Subscribe(); err == nil {
			exception.SafeGoWithPanic("HandleBlockTopic", func() {
				ln.HandleBlockTopic(ctx, sub)
			})
		}
	}

	if ln.topicVotes, err = ln.pubsub.Join(TopicVotes); err == nil {
		if sub, err := ln.topicVotes.Subscribe(); err == nil {
			exception.SafeGoWithPanic("HandleVoteTopic", func() {
				ln.HandleVoteTopic(ctx, sub)
			})
		}
	}

	if ln.topicTxs, err = ln.pubsub.Join(TopicTxs); err == nil {
		if sub, err := ln.topicTxs.Subscribe(); err == nil {
			exception.SafeGoWithPanic("HandleTransactionTopic", func() {
				ln.HandleTransactionTopic(ctx, sub)
			})
		}
	}

	if t, e := ln.pubsub.Join(CheckpointRequestTopic); e == nil {
		ln.topicCheckpointRequest = t
		if sub, err := ln.topicCheckpointRequest.Subscribe(); err == nil {
			exception.SafeGoWithPanic("HandleCheckpointRequestTopic", func() {
				ln.HandleCheckpointRequestTopic(ctx, sub)
			})
		}
	}
}

// HandleCheckpointRequestTopic listens for checkpoint hash requests and responds with local hash
func (ln *Libp2pNetwork) HandleCheckpointRequestTopic(ctx context.Context, sub *pubsub.Subscription) {
	for {
		select {
		case <-ctx.Done():
			return
		default:
			msg, err := sub.Next(ctx)
			if err != nil {
				if ctx.Err() != nil {
					return
				}
				continue
			}
			if msg.ReceivedFrom == ln.host.ID() {
				continue
			}

			var req CheckpointHashRequest
			if err := jsonx.Unmarshal(msg.Data, &req); err != nil {
				logx.Error("NETWORK:CHECKPOINT", "Failed to unmarshal checkpoint request:", err)
				continue
			}

			localSlot, localHash, ok := ln.getCheckpointHash(req.Checkpoint)
			if !ok {
				logx.Warn("NETWORK:CHECKPOINT", "No local block for checkpoint", req.Checkpoint)
				continue
			}

			logx.Info("NETWORK:CHECKPOINT", "Sending checkpoint response to", msg.ReceivedFrom.String(), "checkpoint=", req.Checkpoint)
			ln.sendCheckpointResponse(msg.ReceivedFrom, CheckpointHashResponse{
				Checkpoint: req.Checkpoint,
				Slot:       localSlot,
				BlockHash:  localHash,
				PeerID:     ln.host.ID().String(),
			})
		}
	}
}

func (ln *Libp2pNetwork) getCheckpointHash(checkpoint uint64) (uint64, [32]byte, bool) {
	if checkpoint == 0 {
		return 0, [32]byte{}, false
	}
	latest := ln.blockStore.GetLatestFinalizedSlot()
	if latest == 0 {
		return 0, [32]byte{}, false
	}
	if latest < checkpoint {
		return 0, [32]byte{}, false
	}
	blk := ln.blockStore.Block(checkpoint)
	if blk == nil {
		return 0, [32]byte{}, false
	}
	return checkpoint, blk.Hash, true
}

func (ln *Libp2pNetwork) sendCheckpointResponse(targetPeer peer.ID, resp CheckpointHashResponse) {
	stream, err := ln.host.NewStream(context.Background(), targetPeer, CheckpointProtocol)
	if err != nil {
		logx.Error("NETWORK:CHECKPOINT", "Failed to open checkpoint stream:", err)
		return
	}
	defer stream.Close()

	data, err := jsonx.Marshal(resp)
	if err != nil {
		logx.Error("NETWORK:CHECKPOINT", "Failed to marshal checkpoint response:", err)
		return
	}
	if _, err := stream.Write(data); err != nil {
		logx.Error("NETWORK:CHECKPOINT", "Failed to write checkpoint response:", err)
		return
	}
	logx.Info("NETWORK:CHECKPOINT", "Sent checkpoint response to", targetPeer.String(), "checkpoint=", resp.Checkpoint)
}

func (ln *Libp2pNetwork) handleCheckpointStream(s network.Stream) {
	defer s.Close()
	var resp CheckpointHashResponse
	decoder := jsonx.NewDecoder(s)
	if err := decoder.Decode(&resp); err != nil {
		logx.Error("NETWORK:CHECKPOINT", "Failed to decode checkpoint response:", err)
		return
	}

	_, localHash, ok := ln.getCheckpointHash(resp.Checkpoint)
	if !ok {
		return
	}
	if localHash != resp.BlockHash {
		ctx := context.Background()
		if err := ln.RequestSingleBlockSync(ctx, resp.Checkpoint); err != nil {
			logx.Error("NETWORK:CHECKPOINT", "Failed to request single block sync:", err)
		}
	}
}

func (ln *Libp2pNetwork) RequestCheckpointHash(ctx context.Context, checkpoint uint64) error {
	logx.Info("NETWORK:CHECKPOINT", "Broadcasting checkpoint request checkpoint=", checkpoint)
	req := CheckpointHashRequest{
		RequesterID: ln.host.ID().String(),
		Checkpoint:  checkpoint,
		Addrs:       ln.host.Addrs(),
	}
	data, err := jsonx.Marshal(req)
	if err != nil {
		return err
	}
	if ln.topicCheckpointRequest == nil {
		return fmt.Errorf("checkpoint request topic not initialized")
	}
	return ln.topicCheckpointRequest.Publish(ctx, data)
}

func (ln *Libp2pNetwork) SetCallbacks(cbs Callbacks) {
	if cbs.OnBlockReceived != nil {
		ln.onBlockReceived = cbs.OnBlockReceived
	}
	if cbs.OnEmptyBlockReceived != nil {
		ln.onEmptyBlockReceived = cbs.OnEmptyBlockReceived
	}
	if cbs.OnVoteReceived != nil {
		ln.onVoteReceived = cbs.OnVoteReceived
	}
	if cbs.OnTransactionReceived != nil {
		ln.onTransactionReceived = cbs.OnTransactionReceived
	}
	if cbs.OnLatestSlotReceived != nil {
		ln.onLatestSlotReceived = cbs.OnLatestSlotReceived
	}
	if cbs.OnSyncResponseReceived != nil {
		ln.onSyncResponseReceived = cbs.OnSyncResponseReceived
	}
	if cbs.OnSnapshotAnnounce != nil {
		ln.onSnapshotAnnounce = cbs.OnSnapshotAnnounce
	}
}

// requestSnapshotOnJoin sends a snapshot request when node joins the network
func (ln *Libp2pNetwork) requestSnapshotOnJoin() {
	// wait network connect
	time.Sleep(6 * time.Second)
	logx.Info("SNAPSHOT:REQUEST", "request snapshot on join")
	if ln.topicSnapshotRequest == nil {
		logx.Info("SNAPSHOT:REQUEST", "request topic not ready; skip request")
		return
	}

	// Send snapshot request
	req := SnapshotRequest{}
	data, _ := jsonx.Marshal(req)
	if err := ln.topicSnapshotRequest.Publish(ln.ctx, data); err == nil {
		logx.Info("SNAPSHOT:REQUEST", "snapshot request sent on join")
	}
}

func (ln *Libp2pNetwork) startSnapshotAnnouncer() {
	if ln.topicSnapshotAnnounce == nil {
		logx.Info("SNAPSHOT:GOSSIP", "announce topic not ready; skip announcer")
		return
	}
	go func() {
		ticker := time.NewTicker(2 * time.Hour)
		defer ticker.Stop()
		for {
			select {
			case <-ln.ctx.Done():
				return
			case <-ticker.C:
				path := snapshot.GetSnapshotPath()
				fi, err := os.Stat(path)
				if err != nil {
					continue
				}

				snap, err := snapshot.ReadSnapshot(path)
				if err != nil {
					logx.Error("SNAPSHOT:GOSSIP", "read snapshot error:", err)
					continue
				}

				ann := SnapshotAnnounce{
					Slot:      snap.Meta.Slot,
					BankHash:  fmt.Sprintf("%x", snap.Meta.BankHash[:]),
					Size:      fi.Size(),
					UDPAddr:   ln.getAnnounceUDPAddr(),
					ChunkSize: SnapshotChunkSize,
					CreatedAt: time.Now().Unix(),
					PeerID:    ln.selfPubKey,
				}
				if ann.UDPAddr == "" {
					continue
				}
				data, _ := jsonx.Marshal(ann)
				if err := ln.topicSnapshotAnnounce.Publish(ln.ctx, data); err == nil {
					logx.Info("SNAPSHOT:GOSSIP", "Announce published slot=", ann.Slot)
					if ln.onSnapshotAnnounce != nil {
						_ = ln.onSnapshotAnnounce(ann)
					}
				}
			}
		}
	}()
}

// getAnnounceUDPAddr builds an ip:port string for the UDP snapshot streamer
func (ln *Libp2pNetwork) getAnnounceUDPAddr() string {

	ip := ""
	// Track a non-loopback fallback if present
	for _, maddr := range ln.host.Addrs() {
		str := maddr.String()
		// naive extract /ip4/x.x.x.x
		if strings.HasPrefix(str, "/ip4/") {
			parts := strings.Split(str, "/")
			if len(parts) >= 3 {
				cand := parts[2]
				parsed := net.ParseIP(cand)
				if parsed != nil {
					if !parsed.IsUnspecified() && !parsed.IsLoopback() {
						ip = cand
						break
					}
				}
			}
		}
	}

	if ip == "" {
		logx.Error("SNAPSHOT:GOSSIP", "no valid non-loopback IP found; skip announce")
		return ""
	}

	port := strings.TrimPrefix(ln.snapshotUDPPort, ":")

	addr := fmt.Sprintf("%s:%s", ip, port)
	logx.Info("SNAPSHOT:GOSSIP", "announce UDP addr", addr)
	return addr
}

// handleSnapshotAnnounce processes incoming snapshot announce messages and triggers HTTP download when needed
func (ln *Libp2pNetwork) handleSnapshotAnnounce(ctx context.Context, sub *pubsub.Subscription) {
	for {
		msg, err := sub.Next(ctx)
		if err != nil {
			return
		}
		var ann SnapshotAnnounce
		if err := jsonx.Unmarshal(msg.Data, &ann); err != nil {
			continue
		}
		if ann.PeerID == ln.selfPubKey {
			continue
		}
		localSlot := ln.blockStore.GetLatestFinalizedSlot()
		if ann.Slot > localSlot {
			if ln.onSnapshotAnnounce != nil {
				if err := ln.onSnapshotAnnounce(ann); err != nil {
					logx.Error("SNAPSHOT:GOSSIP", "Error in OnSnapshotAnnounce callback:", err)
				}
			}
		}
	}
}

func (ln *Libp2pNetwork) handleSnapshotRequest(ctx context.Context, sub *pubsub.Subscription) {
	for {

		msg, err := sub.Next(ctx)
		if err != nil {
			return
		}

		if msg.ReceivedFrom.String() == ln.host.ID().String() {
			continue
		}

		var req SnapshotRequest
		if err := json.Unmarshal(msg.Data, &req); err != nil {
			continue
		}

		// Check snapshot availability in single directory
		path := snapshot.GetSnapshotPath()
		fi, err := os.Stat(path)
		if err != nil {
			// no snapshot to announce
			logx.Info("SNAPSHOT:GOSSIP", "request received but no snapshot found")
			continue
		}

		snap, err := snapshot.ReadSnapshot(path)
		if err != nil || snap == nil {
			logx.Error("SNAPSHOT:GOSSIP", "read snapshot error:", err)
			continue
		}

		ann := SnapshotAnnounce{
			Slot:      snap.Meta.Slot,
			BankHash:  fmt.Sprintf("%x", snap.Meta.BankHash[:]),
			Size:      fi.Size(),
			UDPAddr:   ln.getAnnounceUDPAddr(),
			ChunkSize: SnapshotChunkSize,
			CreatedAt: time.Now().Unix(),
			PeerID:    ln.selfPubKey,
		}
		data, _ := json.Marshal(ann)
		if ln.topicSnapshotAnnounce != nil {
			_ = ln.topicSnapshotAnnounce.Publish(ctx, data)
			logx.Info("SNAPSHOT:GOSSIP", "announce in response slot=", ann.Slot)
			// simulate local delivery for single-node tests
			if ln.onSnapshotAnnounce != nil {
				_ = ln.onSnapshotAnnounce(ann)
			}
		}
	}
}

// SetJoinBehavior sets whether the node should join the network immediately or wait for sync
func (ln *Libp2pNetwork) SetJoinBehavior(joinAfterSync bool) {
	ln.joinAfterSync = joinAfterSync
	logx.Info("NETWORK:JOIN", "Join behavior set:", "joinAfterSync=", joinAfterSync)
}

func writeSnapshotIfDue(ld *ledger.Ledger, slot uint64) {
	if slot%SnapshotRangeFor != 0 {
		return
	}
	accountStore := ld.GetAccountStore()
	if accountStore == nil {
		return
	}

	// Get all accounts using AccountStore instead of provider
	accounts, err := accountStore.GetAll()
	if err != nil {
		logx.Error("SNAPSHOT", fmt.Sprintf("Failed to get all accounts at slot %d: %v", slot, err))
		return
	}

	bankHash, err := snapshot.ComputeFullBankHashFromAccounts(accounts)
	if err != nil {
		logx.Error("SNAPSHOT", fmt.Sprintf("BankHash compute failed at slot %d: %v", slot, err))
		return
	}
	dir := snapshot.SnapshotDirectory
	saved, err := snapshot.WriteSnapshotFromAccounts(dir, accounts, slot, bankHash)
	if err != nil {
		logx.Error("SNAPSHOT", fmt.Sprintf("Failed to write snapshot at slot %d: %v", slot, err))
		return
	}

	logx.Info("SNAPSHOT", fmt.Sprintf("Created snapshot: %s (slot %d)", saved, slot))
}<|MERGE_RESOLUTION|>--- conflicted
+++ resolved
@@ -5,12 +5,9 @@
 	"crypto/ed25519"
 	"encoding/json"
 	"fmt"
-<<<<<<< HEAD
 	"net"
 	"os"
 	"strings"
-=======
->>>>>>> 6eca6b0d
 	"time"
 
 	"github.com/mezonai/mmn/jsonx"
@@ -32,14 +29,8 @@
 	"github.com/mezonai/mmn/transaction"
 )
 
-<<<<<<< HEAD
 func (ln *Libp2pNetwork) SetupCallbacks(ld *ledger.Ledger, privKey ed25519.PrivateKey, self config.NodeConfig, bs store.BlockStore, collector *consensus.Collector, mp *mempool.Mempool, recorder *poh.PohRecorder, snapshotUDPPort string) {
-	// Set snapshot UDP port
 	ln.snapshotUDPPort = snapshotUDPPort
-
-=======
-func (ln *Libp2pNetwork) SetupCallbacks(ld *ledger.Ledger, privKey ed25519.PrivateKey, self config.NodeConfig, bs store.BlockStore, collector *consensus.Collector, mp *mempool.Mempool, recorder *poh.PohRecorder) {
->>>>>>> 6eca6b0d
 	latestSlot := bs.GetLatestFinalizedSlot()
 	ln.SetNextExpectedSlot(latestSlot + 1)
 
@@ -121,7 +112,7 @@
 			}
 			if committed && needApply {
 				logx.Info("VOTE", "Committed vote from OnVote Received: slot= ", vote.Slot, ",voter= ", vote.VoterID)
-				err := ln.applyDataToBlock(vote, bs, ld, mp)
+				err := ln.applyDataToBlock(vote, bs, ld)
 				if err != nil {
 					logx.Error("VOTE", "Failed to apply data to block: ", err)
 					return err
@@ -141,7 +132,7 @@
 			return nil
 		},
 		OnSyncResponseReceived: func(blk *block.BroadcastedBlock) error {
-<<<<<<< HEAD
+
 			// Add block to global ordering queue
 			if blk == nil {
 				return nil
@@ -180,40 +171,26 @@
 			if ln.worldLatestPohSlot < latestPohSlot {
 				logx.Info("NETWORK:LATEST POH SLOT", "data: ", latestPohSlot, "peerId", peerID)
 				ln.worldLatestPohSlot = latestPohSlot
-=======
-
-			// Add block to global ordering queue
-			if blk == nil {
-				return nil
-			}
-
-			// Add to ordering queue - this will process block in order
-			latestProcessed, err := ln.AddBlockToOrderingQueue(blk, bs, ld)
-			if err != nil {
-				logx.Error("NETWORK:SYNC BLOCK", "Failed to add block to ordering queue: ", err)
-				return nil
-			}
-
-			if !ln.IsNodeReady() && latestProcessed != nil {
-				gap := uint64(0)
-				if ln.worldLatestSlot > latestProcessed.Slot {
-					gap = ln.worldLatestSlot - latestProcessed.Slot
-				}
-
-				if gap <= ReadyGapThreshold {
-					logx.Info("NETWORK:SYNC BLOCK", fmt.Sprintf("Gap is less than or equal to ready gap threshold, gap: %d", gap))
-					ln.enableFullModeOnce.Do(func() {
-						ln.OnForceResetPOH(latestProcessed.LastEntryHash(), latestProcessed.Slot)
-						ln.startCoreServices(ln.ctx, true)
-					})
-				}
->>>>>>> 6eca6b0d
 			}
 
 			return nil
 		},
-<<<<<<< HEAD
 		OnSnapshotAnnounce: func(ann SnapshotAnnounce) error {
+			// Guard: only one active snapshot download at a time
+			ln.snapshotDlMu.Lock()
+			if ln.snapshotDlActive {
+				if ln.snapshotDlSlot >= ann.Slot {
+					logx.Info("SNAPSHOT:DOWNLOAD", "skip announce; download in progress", "active_slot=", ln.snapshotDlSlot, "ann=", ann.Slot)
+					ln.snapshotDlMu.Unlock()
+					return nil
+				}
+				logx.Info("SNAPSHOT:DOWNLOAD", "skip announce; another download active", "active_slot=", ln.snapshotDlSlot, "ann=", ann.Slot)
+				ln.snapshotDlMu.Unlock()
+				return nil
+			}
+			ln.snapshotDlActive = true
+			ln.snapshotDlSlot = ann.Slot
+			ln.snapshotDlMu.Unlock()
 			// Skip self announces
 			if ann.PeerID == ln.selfPubKey {
 				logx.Info("SNAPSHOT:DOWNLOAD", "skip self announce", ann.UDPAddr)
@@ -264,6 +241,9 @@
 					if err != nil {
 						logx.Error("SNAPSHOT:DOWNLOAD", "start failed:", err, " attempt:", attempt, "/", maxRetries)
 						if attempt == maxRetries {
+							ln.snapshotDlMu.Lock()
+							ln.snapshotDlActive = false
+							ln.snapshotDlMu.Unlock()
 							panic(fmt.Sprintf("snapshot download failed after %d attempts (peer=%s udp=%s slot=%d): %v", maxRetries, ann.PeerID, ann.UDPAddr, ann.Slot, err))
 						}
 						time.Sleep(backoff)
@@ -279,6 +259,9 @@
 						if st.Status == snapshot.TransferStatusComplete {
 							logx.Info("SNAPSHOT:DOWNLOAD", "completed ", ann.UDPAddr)
 							ln.SetNextExpectedSlot(ann.Slot + 1)
+							ln.snapshotDlMu.Lock()
+							ln.snapshotDlActive = false
+							ln.snapshotDlMu.Unlock()
 
 							logx.Info("SNAPSHOT:DOWNLOAD", "Snapshot loaded, starting block sync")
 							// Trigger a single block sync from the announced slot + 1
@@ -295,6 +278,9 @@
 						if st.Status == snapshot.TransferStatusFailed || st.Status == snapshot.TransferStatusCancelled {
 							logx.Error("SNAPSHOT:DOWNLOAD", "not successful:", st.Status, " attempt:", attempt, "/", maxRetries)
 							if attempt == maxRetries {
+								ln.snapshotDlMu.Lock()
+								ln.snapshotDlActive = false
+								ln.snapshotDlMu.Unlock()
 								panic(fmt.Sprintf("snapshot transfer %s after %d attempts (peer=%s udp=%s slot=%d)", st.Status, maxRetries, ann.PeerID, ann.UDPAddr, ann.Slot))
 							}
 							// retry with backoff
@@ -305,19 +291,6 @@
 					}
 				}
 			}()
-=======
-		OnLatestSlotReceived: func(latestSlot uint64, latestPohSlot uint64, peerID string) error {
-			if ln.worldLatestSlot < latestSlot {
-				logx.Info("NETWORK:LATEST SLOT", "data: ", latestSlot, "peerId", peerID)
-				ln.worldLatestSlot = latestSlot
-			}
-
-			if ln.worldLatestPohSlot < latestPohSlot {
-				logx.Info("NETWORK:LATEST POH SLOT", "data: ", latestPohSlot, "peerId", peerID)
-				ln.worldLatestPohSlot = latestPohSlot
-			}
-
->>>>>>> 6eca6b0d
 			return nil
 		}})
 
@@ -329,15 +302,11 @@
 			return
 		}
 
-<<<<<<< HEAD
 		// Use single snapshot directory
 		if err := snapshot.StartSnapshotUDPStreamer(snapshot.SnapshotDirectory, snapshotUDPPort); err != nil {
 			logx.Error("SNAPSHOT:STREAMER", "failed to start:", err)
 		}
 	}()
-
-=======
->>>>>>> 6eca6b0d
 	// Temporary comment to save bandwidth for main flow
 	// go ln.startPeriodicSyncCheck(bs)
 
@@ -349,7 +318,7 @@
 	go ln.startCleanupRoutine()
 }
 
-func (ln *Libp2pNetwork) applyDataToBlock(vote *consensus.Vote, bs store.BlockStore, ld *ledger.Ledger, mp *mempool.Mempool) error {
+func (ln *Libp2pNetwork) applyDataToBlock(vote *consensus.Vote, bs store.BlockStore, ld *ledger.Ledger) error {
 	// Lock to ensure thread safety for concurrent apply processing
 	ln.applyBlockMu.Lock()
 	defer ln.applyBlockMu.Unlock()
@@ -403,7 +372,6 @@
 		}
 	}
 
-<<<<<<< HEAD
 	if t, e := ln.pubsub.Join(TopicSnapshotAnnounce); e == nil {
 		ln.topicSnapshotAnnounce = t
 		if sub, e2 := ln.topicSnapshotAnnounce.Subscribe(); e2 == nil {
@@ -422,8 +390,6 @@
 		}
 	}
 
-=======
->>>>>>> 6eca6b0d
 	if t, e := ln.pubsub.Join(TopicEmptyBlocks); e == nil {
 		ln.topicEmptyBlocks = t
 		if sub, e2 := ln.topicEmptyBlocks.Subscribe(); e2 == nil {
@@ -432,7 +398,7 @@
 			})
 		}
 	}
-<<<<<<< HEAD
+
 	ln.startSnapshotAnnouncer()
 
 	if !ln.joinAfterSync {
@@ -463,9 +429,9 @@
 				})
 			} else {
 				for {
+					// Handle restart all nodes, check poh slot first
 					if ln.worldLatestPohSlot > 0 {
-						// Handle restart all nodes
-						if localLatestSlot == ln.worldLatestPohSlot {
+						if localLatestSlot >= ln.worldLatestPohSlot {
 							logx.Info("NETWORK", "Local latest slot is equal to world latest POH slot, forcing reset POH")
 							var seed [32]byte
 							if blk := ln.blockStore.Block(localLatestSlot); blk != nil {
@@ -482,8 +448,14 @@
 					time.Sleep(WaitWorldLatestSlotTimeInterval)
 				}
 
+				// Handle node crash, should catchup to world latest slot
 				for {
-					if !ln.isLeaderOfSlot(ln.worldLatestSlot) && localLatestSlot != ln.worldLatestSlot {
+					// Only sync at the time when the poh clock is synchronized with the slot of the finalized block
+					if ln.worldLatestSlot > 0 &&
+						!ln.isLeaderOfSlot(ln.worldLatestSlot) &&
+						ln.worldLatestPohSlot > 0 &&
+						!ln.isLeaderOfSlot(ln.worldLatestPohSlot) &&
+						ln.worldLatestPohSlot-ln.worldLatestSlot <= LatestSlotSyncGapThreshold {
 						break
 					}
 					ln.RequestLatestSlotFromPeers(ctx)
@@ -514,90 +486,6 @@
 	} else {
 		go ln.requestSnapshotOnJoin()
 	}
-=======
-
-	exception.SafeGo("WaitPeersAndStart", func() {
-		// wait until network has more than 1 peer, max 3 seconds
-		startTime := time.Now()
-		maxWaitTime := 3 * time.Second
-
-		for {
-			peerCount := ln.GetPeersConnected()
-			if peerCount > 1 {
-				break
-			}
-			// Check if we've waited too long
-			if time.Since(startTime) > maxWaitTime {
-				break
-			}
-
-		}
-
-		localLatestSlot := ln.blockStore.GetLatestFinalizedSlot()
-
-		if localLatestSlot == 0 {
-			ln.enableFullModeOnce.Do(func() {
-				// Start PoH/Validator immediately without sync
-				logx.Info("NETWORK", "Starting PoH/Validator immediately")
-				ln.startCoreServices(ln.ctx, true)
-			})
-		} else {
-			for {
-				// Handle restart all nodes, check poh slot first
-				if ln.worldLatestPohSlot > 0 {
-					if localLatestSlot >= ln.worldLatestPohSlot {
-						logx.Info("NETWORK", "Local latest slot is equal to world latest POH slot, forcing reset POH")
-						var seed [32]byte
-						if blk := ln.blockStore.Block(localLatestSlot); blk != nil {
-							seed = blk.LastEntryHash()
-						}
-						if ln.OnForceResetPOH != nil {
-							ln.OnForceResetPOH(seed, localLatestSlot)
-						}
-						ln.startCoreServices(ln.ctx, true)
-						return
-					}
-					break
-				}
-				time.Sleep(WaitWorldLatestSlotTimeInterval)
-			}
-
-			// Handle node crash, should catchup to world latest slot
-			for {
-				// Only sync at the time when the poh clock is synchronized with the slot of the finalized block
-				if ln.worldLatestSlot > 0 &&
-					!ln.isLeaderOfSlot(ln.worldLatestSlot) &&
-					ln.worldLatestPohSlot > 0 &&
-					!ln.isLeaderOfSlot(ln.worldLatestPohSlot) &&
-					ln.worldLatestPohSlot-ln.worldLatestSlot <= LatestSlotSyncGapThreshold {
-					break
-				}
-				ln.RequestLatestSlotFromPeers(ctx)
-				time.Sleep(WaitWorldLatestSlotTimeInterval)
-			}
-			if localLatestSlot < ln.worldLatestSlot {
-				logx.Info("NETWORK", "Local latest slot is less than world latest slot, requesting block sync from latest")
-				ln.RequestBlockSyncFromLatest(ln.ctx)
-			} else {
-				// No sync required; start services based on local latest state
-				logx.Info("NETWORK", "Local latest slot is greater than or equal to world latest slot, starting PoH/Validator")
-				ln.enableFullModeOnce.Do(func() {
-					latest := ln.blockStore.GetLatestFinalizedSlot()
-					var seed [32]byte
-					if latest > 0 {
-						if blk := ln.blockStore.Block(latest); blk != nil {
-							seed = blk.LastEntryHash()
-						}
-					}
-					if ln.OnForceResetPOH != nil {
-						ln.OnForceResetPOH(seed, latest)
-					}
-					ln.startCoreServices(ln.ctx, true)
-				})
-			}
-		}
-	})
->>>>>>> 6eca6b0d
 
 }
 
