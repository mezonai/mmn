--- conflicted
+++ resolved
@@ -3,8 +3,12 @@
 import (
 	"context"
 	"crypto/ed25519"
+	"encoding/json"
 	"fmt"
 
+	pubsub "github.com/libp2p/go-libp2p-pubsub"
+	"github.com/libp2p/go-libp2p/core/network"
+	"github.com/libp2p/go-libp2p/core/peer"
 	"github.com/mezonai/mmn/block"
 	"github.com/mezonai/mmn/blockstore"
 	"github.com/mezonai/mmn/config"
@@ -14,16 +18,7 @@
 	"github.com/mezonai/mmn/logx"
 	"github.com/mezonai/mmn/mempool"
 	"github.com/mezonai/mmn/poh"
-<<<<<<< HEAD
-	"github.com/mezonai/mmn/types"
-
-	pubsub "github.com/libp2p/go-libp2p-pubsub"
-	"github.com/libp2p/go-libp2p/core/network"
-	"github.com/libp2p/go-libp2p/core/peer"
-	ma "github.com/multiformats/go-multiaddr"
-=======
 	"github.com/mezonai/mmn/transaction"
->>>>>>> ebfbfb2d
 )
 
 func (ln *Libp2pNetwork) SetupCallbacks(ld *ledger.Ledger, privKey ed25519.PrivateKey, self config.NodeConfig, bs blockstore.Store, collector *consensus.Collector, mp *mempool.Mempool, recorder *poh.PohRecorder) {
@@ -394,133 +389,4 @@
 	if cbs.OnSyncResponseReceived != nil {
 		ln.onSyncResponseReceived = cbs.OnSyncResponseReceived
 	}
-<<<<<<< HEAD
-}
-
-func (ln *Libp2pNetwork) TxBroadcast(ctx context.Context, tx *types.Transaction) error {
-	logx.Info("TX", "Broadcasting transaction to network")
-	txData, err := json.Marshal(tx)
-	if err != nil {
-		return fmt.Errorf("failed to serialize transaction: %w", err)
-	}
-
-	if err := ln.topicTxs.Publish(ctx, txData); err != nil {
-		return fmt.Errorf("failed to publish transaction: %w", err)
-	}
-
-	return nil
-}
-
-func (ln *Libp2pNetwork) BroadcastVote(ctx context.Context, vote *consensus.Vote) error {
-	msg := VoteMessage{
-		Slot:      vote.Slot,
-		BlockHash: fmt.Sprintf("%x", vote.BlockHash),
-		VoterID:   vote.VoterID,
-		Signature: vote.Signature,
-	}
-
-	data, err := json.Marshal(msg)
-	if err != nil {
-		return err
-	}
-
-	if ln.topicVotes != nil {
-		ln.topicVotes.Publish(ctx, data)
-	}
-	return nil
-}
-
-func (ln *Libp2pNetwork) BroadcastBlock(ctx context.Context, blk *block.BroadcastedBlock) error {
-	logx.Info("BLOCK", "Broadcasting block: slot=", blk.Slot)
-
-	data, err := json.Marshal(blk)
-	if err != nil {
-		logx.Error("BLOCK", "Failed to marshal block: ", err)
-		return err
-	}
-
-	if ln.topicBlocks != nil {
-		logx.Info("BLOCK", "Publishing block to pubsub topic")
-		if err := ln.topicBlocks.Publish(ctx, data); err != nil {
-			logx.Error("BLOCK", "Failed to publish block:", err)
-		}
-	}
-	return nil
-}
-
-func (ln *Libp2pNetwork) GetPeersConnected() int {
-	return len(ln.peers)
-}
-
-func (ln *Libp2pNetwork) cleanupOldSyncRequests() {
-	ln.syncMu.Lock()
-	defer ln.syncMu.Unlock()
-
-	now := time.Now()
-	for requestID, info := range ln.activeSyncRequests {
-		if !info.IsActive || now.Sub(info.StartTime) > 5*time.Minute {
-			delete(ln.activeSyncRequests, requestID)
-		}
-	}
-}
-
-// periodically send checkpoint probe and cleanup old sync requests
-func (ln *Libp2pNetwork) startPeriodicSyncCheck(bs blockstore.Store) {
-	// wait network setup
-	time.Sleep(10 * time.Second)
-	ticker := time.NewTicker(30 * time.Second)
-	defer ticker.Stop()
-
-	for {
-		select {
-		case <-ticker.C:
-			ln.cleanupOldSyncRequests()
-			// probe checkpoint every tick
-			latest := bs.GetLatestSlot()
-			if latest >= MaxScanRange {
-				checkpoint := (latest / MaxScanRange) * MaxScanRange
-				logx.Info("NETWORK:CHECKPOINT", "Probing checkpoint=", checkpoint, "latest=", latest)
-				_ = ln.RequestCheckpointHash(context.Background(), checkpoint)
-			}
-		case <-ln.ctx.Done():
-			return
-		}
-	}
-}
-
-func (ln *Libp2pNetwork) startCleanupRoutine() {
-	ticker := time.NewTicker(1 * time.Minute)
-	defer ticker.Stop()
-
-	for {
-		select {
-		case <-ticker.C:
-			ln.CleanupExpiredRequests()
-			ln.cleanupOldMissingBlocksTracker()
-		case <-ln.ctx.Done():
-			logx.Info("NETWORK:CLEANUP", "Stopping cleanup routine")
-			return
-		}
-	}
-}
-
-func (ln *Libp2pNetwork) startInitialSync(bs blockstore.Store) {
-	// wait network setup
-	time.Sleep(2 * time.Second)
-
-	ctx := context.Background()
-
-	if _, err := ln.RequestLatestSlotFromPeers(ctx); err != nil {
-		logx.Warn("NETWORK:SYNC BLOCK", "Failed to request latest slot from peers:", err)
-	}
-	// sync from 0
-	if err := ln.RequestBlockSync(ctx, 0); err != nil {
-		logx.Error("NETWORK:SYNC BLOCK", "Failed to send initial sync request:", err)
-	}
-
-	// wait for sync all blocks end before start scan
-	time.Sleep(15 * time.Second)
-	ln.scanMissingBlocks(bs)
-=======
->>>>>>> ebfbfb2d
 }