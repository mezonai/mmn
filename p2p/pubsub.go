package p2p

import (
	"context"
	"crypto/ed25519"
	"encoding/json"
	"fmt"
	"net"
	"os"
	"strings"
	"time"

	"github.com/mezonai/mmn/jsonx"
	"github.com/mezonai/mmn/monitoring"

	pubsub "github.com/libp2p/go-libp2p-pubsub"
	"github.com/libp2p/go-libp2p/core/network"
	"github.com/libp2p/go-libp2p/core/peer"
	"github.com/mezonai/mmn/block"
	"github.com/mezonai/mmn/config"
	"github.com/mezonai/mmn/consensus"
	"github.com/mezonai/mmn/exception"
	"github.com/mezonai/mmn/ledger"
	"github.com/mezonai/mmn/logx"
	"github.com/mezonai/mmn/mempool"
	"github.com/mezonai/mmn/poh"
	"github.com/mezonai/mmn/snapshot"
	"github.com/mezonai/mmn/store"
	"github.com/mezonai/mmn/transaction"
)

func (ln *Libp2pNetwork) SetupCallbacks(ld *ledger.Ledger, privKey ed25519.PrivateKey, self config.NodeConfig, bs store.BlockStore, collector *consensus.Collector, mp *mempool.Mempool, recorder *poh.PohRecorder, snapshotUDPPort string) {
	// Set snapshot UDP port
	ln.snapshotUDPPort = snapshotUDPPort

	latestSlot := bs.GetLatestFinalizedSlot()
	ln.SetNextExpectedSlot(latestSlot + 1)

	ln.SetCallbacks(Callbacks{
		OnBlockReceived: func(blk *block.BroadcastedBlock) error {
			if existingBlock := bs.Block(blk.Slot); existingBlock != nil {
				return nil
			}

			// Verify PoH. If invalid, mark block and continue to process as a failed block
			logx.Info("BLOCK", "VerifyPoH: verifying PoH for block=", blk.Hash)
			if err := blk.VerifyPoH(); err != nil {
				logx.Error("BLOCK", "Invalid PoH, marking block as InvalidPoH and continuing:", err)
				blk.InvalidPoH = true
				monitoring.IncreaseInvalidPohCount()
			}

			// Reset poh to sync poh clock with leader
			if blk.Slot > bs.GetLatestStoreSlot() {
				logx.Info("BLOCK", fmt.Sprintf("Resetting poh clock with leader at slot %d", blk.Slot))
				if err := ln.OnSyncPohFromLeader(blk.LastEntryHash(), blk.Slot); err != nil {
					logx.Error("BLOCK", "Failed to sync poh from leader: ", err)
				}
			}

			if err := bs.AddBlockPending(blk); err != nil {
				logx.Error("BLOCK", "Failed to store block: ", err)
				return err
			}

			// Remove transactions in block from mempool and add tx tracker if node is follower
			if self.PubKey != blk.LeaderID && !blk.InvalidPoH {
				mp.BlockCleanup(blk)
			}

			vote := &consensus.Vote{
				Slot:      blk.Slot,
				BlockHash: blk.Hash,
				VoterID:   self.PubKey,
			}
			vote.Sign(privKey)

			// verify passed broadcast vote
			ln.BroadcastVote(context.Background(), vote)
			return nil
		},
		OnEmptyBlockReceived: func(blocks []*block.BroadcastedBlock) error {
			logx.Info("EMPTY_BLOCK", "Processing", len(blocks), "empty blocks")

			for _, blk := range blocks {
				if blk == nil {
					continue
				}

				if existingBlock := bs.HasCompleteBlock(blk.Slot); existingBlock {
					continue
				}

				if err := bs.AddBlockPending(blk); err != nil {
					logx.Error("EMPTY_BLOCK", "Failed to save empty block to store:", err)
					continue
				}
			}

			return nil
		},
		OnVoteReceived: func(vote *consensus.Vote) error {
			logx.Info("VOTE", "Received vote from network: slot= ", vote.Slot, ",voter= ", vote.VoterID)
			committed, needApply, err := collector.AddVote(vote)
			if err != nil {
				logx.Error("VOTE", "Failed to add vote: ", err)
				return err
			}

			// not leader => maybe vote come before block received => if dont have block just return
			if bs.Block(vote.Slot) == nil {
				logx.Info("VOTE", "Received vote from network: slot= ", vote.Slot, ",voter= ", vote.VoterID, " but dont have block")
				return nil
			}
			if committed && needApply {
				logx.Info("VOTE", "Committed vote from OnVote Received: slot= ", vote.Slot, ",voter= ", vote.VoterID)
				err := ln.applyDataToBlock(vote, bs, ld, mp)
				if err != nil {
					logx.Error("VOTE", "Failed to apply data to block: ", err)
					return err
				}
			}

			return nil
		},
		OnTransactionReceived: func(txData *transaction.Transaction) error {
			logx.Info("TX", "Processing received transaction from P2P network")

			// Add transaction to mempool
			_, err := mp.AddTx(txData, false)
			if err != nil {
				logx.Error("NETWORK: SYNC TRANS", "Failed to add transaction from P2P to mempool: ", err)
			}
			return nil
		},
		OnSyncResponseReceived: func(blk *block.BroadcastedBlock) error {
			// Add block to global ordering queue
			if blk == nil {
				return nil
			}

			// Add to ordering queue - this will process block in order
			latestProcessed, err := ln.AddBlockToOrderingQueue(blk, bs, ld)
			if err != nil {
				logx.Error("NETWORK:SYNC BLOCK", "Failed to add block to ordering queue: ", err)
				return nil
			}

			if !ln.IsNodeReady() && latestProcessed != nil {
				gap := uint64(0)
				if ln.worldLatestSlot > latestProcessed.Slot {
					gap = ln.worldLatestSlot - latestProcessed.Slot
				}

				if gap <= ReadyGapThreshold {
					logx.Info("NETWORK:SYNC BLOCK", fmt.Sprintf("Gap is less than or equal to ready gap threshold, gap: %d", gap))
					ln.enableFullModeOnce.Do(func() {
						ln.OnForceResetPOH(latestProcessed.LastEntryHash(), latestProcessed.Slot)
						ln.startCoreServices(ln.ctx, true)
					})
				}
			}

			return nil
		},
		OnLatestSlotReceived: func(latestSlot uint64, latestPohSlot uint64, peerID string) error {
			if ln.worldLatestSlot < latestSlot {
				logx.Info("NETWORK:LATEST SLOT", "data: ", latestSlot, "peerId", peerID)
				ln.worldLatestSlot = latestSlot
			}

			if ln.worldLatestPohSlot < latestPohSlot {
				logx.Info("NETWORK:LATEST POH SLOT", "data: ", latestPohSlot, "peerId", peerID)
				ln.worldLatestPohSlot = latestPohSlot
			}

			return nil
		},
		OnSnapshotAnnounce: func(ann SnapshotAnnounce) error {
			// Skip self announces
			if ann.PeerID == ln.selfPubKey {
				logx.Info("SNAPSHOT:DOWNLOAD", "skip self announce", ann.UDPAddr)
				return nil
			}
			// Ensure UDP addr non-empty and valid
			if ann.UDPAddr == "" || strings.HasPrefix(ann.UDPAddr, ":") {
				logx.Error("SNAPSHOT:DOWNLOAD", "invalid announce UDP addr, skip", ann.UDPAddr)
				return nil
			}
			// Skip if local is already at or ahead of announced slot
			localSlot := ln.blockStore.GetLatestFinalizedSlot()
			if ann.Slot <= localSlot+SnapshotReadyGapThreshold {
				logx.Info("SNAPSHOT:DOWNLOAD", "skip announce; local at/above slot", "local=", localSlot, "ann=", ann.Slot)
				return nil
			}
			// Check if we already have a snapshot >= announced slot
			path := snapshot.GetSnapshotPath()
			if fi, err := os.Stat(path); err == nil && fi.Size() > 0 {
				if snap, err := snapshot.ReadSnapshot(path); err == nil && snap != nil {
					if snap.Meta.Slot >= ann.Slot {
						return nil
					}
				}
			}
			// If no local snapshot or local snapshot is older, proceed with download
			logx.Info("SNAPSHOT:DOWNLOAD", "proceeding with download", "announced_slot=", ann.Slot, "local_path=", path)
			accountStore := ld.GetAccountStore()
			if accountStore == nil {
				return nil
			}

			// Ensure snapshot directory exists before creating downloader
			if err := snapshot.EnsureSnapshotDirectory(); err != nil {
				logx.Error("SNAPSHOT:DOWNLOAD", "Failed to ensure snapshot directory:", err)
				return nil
			}

			// Use single snapshot directory
			down := snapshot.NewSnapshotDownloader(accountStore, snapshot.SnapshotDirectory)
			logx.Info("SNAPSHOT:DOWNLOAD", "start", ann.UDPAddr)
			go func() {
				logx.Info("SNAPSHOT:DEBUG", "Starting download from peer: ", ann.PeerID, " UDP: ", ann.UDPAddr, " Slot: ", ann.Slot)
				maxRetries := 3
				backoff := 2 * time.Second
				for attempt := 1; attempt <= maxRetries; attempt++ {
					task, err := down.DownloadSnapshotFromPeer(ln.ctx, ann.UDPAddr, ann.PeerID, ann.Slot, ann.ChunkSize)
					if err != nil {
						logx.Error("SNAPSHOT:DOWNLOAD", "start failed:", err, " attempt:", attempt, "/", maxRetries)
						if attempt == maxRetries {
							panic(fmt.Sprintf("snapshot download failed after %d attempts (peer=%s udp=%s slot=%d): %v", maxRetries, ann.PeerID, ann.UDPAddr, ann.Slot, err))
						}
						time.Sleep(backoff)
						backoff *= 2
						continue
					}
					for {
						time.Sleep(2 * time.Second)
						st, ok := down.GetDownloadStatus(task.ID)
						if !ok || st == nil {
							continue
						}
						if st.Status == snapshot.TransferStatusComplete {
							logx.Info("SNAPSHOT:DOWNLOAD", "completed ", ann.UDPAddr)
							ln.SetNextExpectedSlot(ann.Slot + 1)

							logx.Info("SNAPSHOT:DOWNLOAD", "Snapshot loaded, starting block sync")
							// Trigger a single block sync from the announced slot + 1
							go func() {
								ctx := context.Background()
								if err := ln.RequestBlockSync(ctx, ann.Slot+1); err != nil {
									logx.Error("NETWORK:SYNC BLOCK", "Failed to request block sync after snapshot:", err)
									return
								}
								logx.Info("NETWORK:SYNC BLOCK", "Block sync requested from slot ", ann.Slot+1)
							}()
							return
						}
						if st.Status == snapshot.TransferStatusFailed || st.Status == snapshot.TransferStatusCancelled {
							logx.Error("SNAPSHOT:DOWNLOAD", "not successful:", st.Status, " attempt:", attempt, "/", maxRetries)
							if attempt == maxRetries {
								panic(fmt.Sprintf("snapshot transfer %s after %d attempts (peer=%s udp=%s slot=%d)", st.Status, maxRetries, ann.PeerID, ann.UDPAddr, ann.Slot))
							}
							// retry with backoff
							time.Sleep(backoff)
							backoff *= 2
							break
						}
					}
				}
			}()
			return nil
		}})

	// Start UDP snapshot streamer for serving nodes
	go func() {
		// Ensure snapshot directory exists before starting streamer
		if err := snapshot.EnsureSnapshotDirectory(); err != nil {
			logx.Error("SNAPSHOT:STREAMER", "Failed to ensure snapshot directory:", err)
			return
		}

		// Use single snapshot directory
		if err := snapshot.StartSnapshotUDPStreamer(snapshot.SnapshotDirectory, snapshotUDPPort); err != nil {
			logx.Error("SNAPSHOT:STREAMER", "failed to start:", err)
		}
	}()

	// Temporary comment to save bandwidth for main flow
	// go ln.startPeriodicSyncCheck(bs)

	// Start continuous gap detection
	// Temporary comment to save bandwidth for main flow
	// go ln.startContinuousGapDetection(bs)

	// clean sync request expireds every 1 minute
	go ln.startCleanupRoutine()
}

func (ln *Libp2pNetwork) applyDataToBlock(vote *consensus.Vote, bs store.BlockStore, ld *ledger.Ledger, mp *mempool.Mempool) error {
	// Lock to ensure thread safety for concurrent apply processing
	ln.applyBlockMu.Lock()
	defer ln.applyBlockMu.Unlock()

	logx.Info("VOTE", "Block committed: slot=", vote.Slot)
	// check block apply or not if apply log and return
	if bs.IsApplied(vote.Slot) {
		logx.Info("VOTE", "Block already applied: slot=", vote.Slot)
		return nil
	}
	// Apply block to ledger
	block := bs.Block(vote.Slot)
	if block == nil {
		// missing block how to handle
		return fmt.Errorf("block not found for slot %d", vote.Slot)
	}
	if err := ld.ApplyBlock(block); err != nil {
		return fmt.Errorf("apply block error: %w", err)
	}

	// Mark block as finalized
	if err := bs.MarkFinalized(vote.Slot); err != nil {
		return fmt.Errorf("mark block as finalized error: %w", err)
	}

	go writeSnapshotIfDue(ld, vote.Slot)

	logx.Info("VOTE", "Block finalized via P2P! slot=", vote.Slot)
	return nil
}

func (ln *Libp2pNetwork) SetupPubSubSyncTopics(ctx context.Context) {

	if ln.topicBlockSyncReq == nil {
		if topic, err := ln.pubsub.Join(BlockSyncRequestTopic); err == nil {
			ln.topicBlockSyncReq = topic
			if sub, err := ln.topicBlockSyncReq.Subscribe(); err == nil {
				exception.SafeGoWithPanic("handleBlockSyncRequestTopic", func() {
					ln.handleBlockSyncRequestTopic(ctx, sub)
				})
			}
		}
	}

	if t, e := ln.pubsub.Join(LatestSlotTopic); e == nil {
		ln.topicLatestSlot = t
		if sub, err := ln.topicLatestSlot.Subscribe(); err == nil {
			exception.SafeGoWithPanic("HandleLatestSlotTopic", func() {
				ln.HandleLatestSlotTopic(ctx, sub)
			})
		}
	}

	if t, e := ln.pubsub.Join(TopicSnapshotAnnounce); e == nil {
		ln.topicSnapshotAnnounce = t
		if sub, e2 := ln.topicSnapshotAnnounce.Subscribe(); e2 == nil {
			exception.SafeGoWithPanic("HandleSnapshotAnnounce", func() {
				ln.handleSnapshotAnnounce(ctx, sub)
			})
		}
	}

	if t, e := ln.pubsub.Join(TopicSnapshotRequest); e == nil {
		ln.topicSnapshotRequest = t
		if sub, e2 := ln.topicSnapshotRequest.Subscribe(); e2 == nil {
			exception.SafeGoWithPanic("HandleSnapshotRequest", func() {
				ln.handleSnapshotRequest(ctx, sub)
			})
		}
	}

	if t, e := ln.pubsub.Join(TopicEmptyBlocks); e == nil {
		ln.topicEmptyBlocks = t
		if sub, e2 := ln.topicEmptyBlocks.Subscribe(); e2 == nil {
			exception.SafeGoWithPanic("TopicEmptyBlocks", func() {
				ln.HandleEmptyBlockTopic(ctx, sub)
			})
		}
	}

<<<<<<< HEAD
	ln.startSnapshotAnnouncer()

	if !ln.joinAfterSync {
		go func() {
			// wait until network has more than 1 peer, max 3 seconds
			startTime := time.Now()
			maxWaitTime := 3 * time.Second

			for {
				peerCount := ln.GetPeersConnected()
				if peerCount > 1 {
					break
				}
				// Check if we've waited too long
				if time.Since(startTime) > maxWaitTime {
					break
				}

			}

			localLatestSlot := ln.blockStore.GetLatestFinalizedSlot()

			if localLatestSlot == 0 {
				ln.SetupPubSubTopics(ln.ctx)
				ln.enableFullModeOnce.Do(func() {
					// Start PoH/Validator immediately without sync
					if ln.OnStartPoh != nil {
						ln.OnStartPoh()
					}
					if ln.OnStartValidator != nil {
						ln.OnStartValidator()
					}
					ln.setNodeReady()
=======
	exception.SafeGo("WaitPeersAndStart", func() {
		// wait until network has more than 1 peer, max 3 seconds
		startTime := time.Now()
		maxWaitTime := 3 * time.Second

		for {
			peerCount := ln.GetPeersConnected()
			if peerCount > 1 {
				break
			}
			// Check if we've waited too long
			if time.Since(startTime) > maxWaitTime {
				break
			}

		}

		localLatestSlot := ln.blockStore.GetLatestFinalizedSlot()

		if localLatestSlot == 0 {
			ln.enableFullModeOnce.Do(func() {
				// Start PoH/Validator immediately without sync
				logx.Info("NETWORK", "Starting PoH/Validator immediately")
				ln.startCoreServices(ln.ctx, true)
			})
		} else {
			for {
				if ln.worldLatestPohSlot > 0 {
					// Handle restart all nodes
					if localLatestSlot == ln.worldLatestPohSlot {
						logx.Info("NETWORK", "Local latest slot is equal to world latest POH slot, forcing reset POH")
						var seed [32]byte
						if blk := ln.blockStore.Block(localLatestSlot); blk != nil {
							seed = blk.LastEntryHash()
						}
						if ln.OnForceResetPOH != nil {
							ln.OnForceResetPOH(seed, localLatestSlot)
						}
						ln.startCoreServices(ln.ctx, true)
						return
					}
					break
				}
				time.Sleep(WaitWorldLatestSlotTimeInterval)
			}

			for {
				if !ln.isLeaderOfSlot(ln.worldLatestSlot) && localLatestSlot != ln.worldLatestSlot {
					break
				}
				ln.RequestLatestSlotFromPeers(ctx)
				time.Sleep(WaitWorldLatestSlotTimeInterval)
			}
			if localLatestSlot < ln.worldLatestSlot {
				logx.Info("NETWORK", "Local latest slot is less than world latest slot, requesting block sync from latest")
				ln.RequestBlockSyncFromLatest(ln.ctx)
			} else {
				// No sync required; start services based on local latest state
				logx.Info("NETWORK", "Local latest slot is greater than or equal to world latest slot, starting PoH/Validator")
				ln.enableFullModeOnce.Do(func() {
					latest := ln.blockStore.GetLatestFinalizedSlot()
					var seed [32]byte
					if latest > 0 {
						if blk := ln.blockStore.Block(latest); blk != nil {
							seed = blk.LastEntryHash()
						}
					}
					if ln.OnForceResetPOH != nil {
						ln.OnForceResetPOH(seed, latest)
					}
					ln.startCoreServices(ln.ctx, true)
>>>>>>> 177d7b14
				})
			} else {

				for {
					if ln.worldLatestSlot > 0 {
						break
					}
					time.Sleep(1 * time.Second)
				}
				if localLatestSlot < ln.worldLatestSlot {
					ln.RequestBlockSyncFromLatest(ln.ctx)
				} else {
					ln.SetupPubSubTopics(ln.ctx)
					// No sync required; start services based on local latest state
					ln.enableFullModeOnce.Do(func() {
						latest := ln.blockStore.GetLatestFinalizedSlot()
						var seed [32]byte
						if latest > 0 {
							if blk := ln.blockStore.Block(latest); blk != nil {
								seed = blk.LastEntryHash()
							}
						}
						if ln.OnForceResetPOH != nil {
							ln.OnForceResetPOH(seed, latest)
						}
						if ln.OnStartPoh != nil {
							ln.OnStartPoh()
						}
						if ln.OnStartValidator != nil {
							ln.OnStartValidator()
						}
						ln.setNodeReady()
					})
				}
			}
<<<<<<< HEAD
		}()
	} else {
		go ln.requestSnapshotOnJoin()
	}
=======
		}
	})
>>>>>>> 177d7b14

}

func (ln *Libp2pNetwork) SetupPubSubTopics(ctx context.Context) {
	var err error

	if ln.topicBlocks, err = ln.pubsub.Join(TopicBlocks); err == nil {
		if sub, err := ln.topicBlocks.Subscribe(); err == nil {
			exception.SafeGoWithPanic("HandleBlockTopic", func() {
				ln.HandleBlockTopic(ctx, sub)
			})
		}
	}

	if ln.topicVotes, err = ln.pubsub.Join(TopicVotes); err == nil {
		if sub, err := ln.topicVotes.Subscribe(); err == nil {
			exception.SafeGoWithPanic("HandleVoteTopic", func() {
				ln.HandleVoteTopic(ctx, sub)
			})
		}
	}

	if ln.topicTxs, err = ln.pubsub.Join(TopicTxs); err == nil {
		if sub, err := ln.topicTxs.Subscribe(); err == nil {
			exception.SafeGoWithPanic("HandleTransactionTopic", func() {
				ln.HandleTransactionTopic(ctx, sub)
			})
		}
	}

	if t, e := ln.pubsub.Join(CheckpointRequestTopic); e == nil {
		ln.topicCheckpointRequest = t
		if sub, err := ln.topicCheckpointRequest.Subscribe(); err == nil {
			exception.SafeGoWithPanic("HandleCheckpointRequestTopic", func() {
				ln.HandleCheckpointRequestTopic(ctx, sub)
			})
		}
	}
}

// HandleCheckpointRequestTopic listens for checkpoint hash requests and responds with local hash
func (ln *Libp2pNetwork) HandleCheckpointRequestTopic(ctx context.Context, sub *pubsub.Subscription) {
	for {
		select {
		case <-ctx.Done():
			return
		default:
			msg, err := sub.Next(ctx)
			if err != nil {
				if ctx.Err() != nil {
					return
				}
				continue
			}
			if msg.ReceivedFrom == ln.host.ID() {
				continue
			}

			var req CheckpointHashRequest
			if err := jsonx.Unmarshal(msg.Data, &req); err != nil {
				logx.Error("NETWORK:CHECKPOINT", "Failed to unmarshal checkpoint request:", err)
				continue
			}

			localSlot, localHash, ok := ln.getCheckpointHash(req.Checkpoint)
			if !ok {
				logx.Warn("NETWORK:CHECKPOINT", "No local block for checkpoint", req.Checkpoint)
				continue
			}

			logx.Info("NETWORK:CHECKPOINT", "Sending checkpoint response to", msg.ReceivedFrom.String(), "checkpoint=", req.Checkpoint)
			ln.sendCheckpointResponse(msg.ReceivedFrom, CheckpointHashResponse{
				Checkpoint: req.Checkpoint,
				Slot:       localSlot,
				BlockHash:  localHash,
				PeerID:     ln.host.ID().String(),
			})
		}
	}
}

func (ln *Libp2pNetwork) getCheckpointHash(checkpoint uint64) (uint64, [32]byte, bool) {
	if checkpoint == 0 {
		return 0, [32]byte{}, false
	}
	latest := ln.blockStore.GetLatestFinalizedSlot()
	if latest == 0 {
		return 0, [32]byte{}, false
	}
	if latest < checkpoint {
		return 0, [32]byte{}, false
	}
	blk := ln.blockStore.Block(checkpoint)
	if blk == nil {
		return 0, [32]byte{}, false
	}
	return checkpoint, blk.Hash, true
}

func (ln *Libp2pNetwork) sendCheckpointResponse(targetPeer peer.ID, resp CheckpointHashResponse) {
	stream, err := ln.host.NewStream(context.Background(), targetPeer, CheckpointProtocol)
	if err != nil {
		logx.Error("NETWORK:CHECKPOINT", "Failed to open checkpoint stream:", err)
		return
	}
	defer stream.Close()

	data, err := jsonx.Marshal(resp)
	if err != nil {
		logx.Error("NETWORK:CHECKPOINT", "Failed to marshal checkpoint response:", err)
		return
	}
	if _, err := stream.Write(data); err != nil {
		logx.Error("NETWORK:CHECKPOINT", "Failed to write checkpoint response:", err)
		return
	}
	logx.Info("NETWORK:CHECKPOINT", "Sent checkpoint response to", targetPeer.String(), "checkpoint=", resp.Checkpoint)
}

func (ln *Libp2pNetwork) handleCheckpointStream(s network.Stream) {
	defer s.Close()
	var resp CheckpointHashResponse
	decoder := jsonx.NewDecoder(s)
	if err := decoder.Decode(&resp); err != nil {
		logx.Error("NETWORK:CHECKPOINT", "Failed to decode checkpoint response:", err)
		return
	}

	_, localHash, ok := ln.getCheckpointHash(resp.Checkpoint)
	if !ok {
		return
	}
	if localHash != resp.BlockHash {
		ctx := context.Background()
		if err := ln.RequestSingleBlockSync(ctx, resp.Checkpoint); err != nil {
			logx.Error("NETWORK:CHECKPOINT", "Failed to request single block sync:", err)
		}
	}
}

func (ln *Libp2pNetwork) RequestCheckpointHash(ctx context.Context, checkpoint uint64) error {
	logx.Info("NETWORK:CHECKPOINT", "Broadcasting checkpoint request checkpoint=", checkpoint)
	req := CheckpointHashRequest{
		RequesterID: ln.host.ID().String(),
		Checkpoint:  checkpoint,
		Addrs:       ln.host.Addrs(),
	}
	data, err := jsonx.Marshal(req)
	if err != nil {
		return err
	}
	if ln.topicCheckpointRequest == nil {
		return fmt.Errorf("checkpoint request topic not initialized")
	}
	return ln.topicCheckpointRequest.Publish(ctx, data)
}

func (ln *Libp2pNetwork) SetCallbacks(cbs Callbacks) {
	if cbs.OnBlockReceived != nil {
		ln.onBlockReceived = cbs.OnBlockReceived
	}
	if cbs.OnEmptyBlockReceived != nil {
		ln.onEmptyBlockReceived = cbs.OnEmptyBlockReceived
	}
	if cbs.OnVoteReceived != nil {
		ln.onVoteReceived = cbs.OnVoteReceived
	}
	if cbs.OnTransactionReceived != nil {
		ln.onTransactionReceived = cbs.OnTransactionReceived
	}
	if cbs.OnLatestSlotReceived != nil {
		ln.onLatestSlotReceived = cbs.OnLatestSlotReceived
	}
	if cbs.OnSyncResponseReceived != nil {
		ln.onSyncResponseReceived = cbs.OnSyncResponseReceived
	}
	if cbs.OnSnapshotAnnounce != nil {
		ln.onSnapshotAnnounce = cbs.OnSnapshotAnnounce
	}
}

// requestSnapshotOnJoin sends a snapshot request when node joins the network
func (ln *Libp2pNetwork) requestSnapshotOnJoin() {
	// wait network connect
	time.Sleep(6 * time.Second)
	logx.Info("SNAPSHOT:REQUEST", "request snapshot on join")
	if ln.topicSnapshotRequest == nil {
		logx.Info("SNAPSHOT:REQUEST", "request topic not ready; skip request")
		return
	}

	// Send snapshot request
	req := SnapshotRequest{}
	data, _ := jsonx.Marshal(req)
	if err := ln.topicSnapshotRequest.Publish(ln.ctx, data); err == nil {
		logx.Info("SNAPSHOT:REQUEST", "snapshot request sent on join")
	}
}

func (ln *Libp2pNetwork) startSnapshotAnnouncer() {
	if ln.topicSnapshotAnnounce == nil {
		logx.Info("SNAPSHOT:GOSSIP", "announce topic not ready; skip announcer")
		return
	}
	go func() {
		ticker := time.NewTicker(2 * time.Hour)
		defer ticker.Stop()
		for {
			select {
			case <-ln.ctx.Done():
				return
			case <-ticker.C:
				path := snapshot.GetSnapshotPath()
				fi, err := os.Stat(path)
				if err != nil {
					continue
				}

				snap, err := snapshot.ReadSnapshot(path)
				if err != nil {
					logx.Error("SNAPSHOT:GOSSIP", "read snapshot error:", err)
					continue
				}

				ann := SnapshotAnnounce{
					Slot:      snap.Meta.Slot,
					BankHash:  fmt.Sprintf("%x", snap.Meta.BankHash[:]),
					Size:      fi.Size(),
					UDPAddr:   ln.getAnnounceUDPAddr(),
					ChunkSize: SnapshotChunkSize,
					CreatedAt: time.Now().Unix(),
					PeerID:    ln.selfPubKey,
				}
				if ann.UDPAddr == "" {
					continue
				}
				data, _ := jsonx.Marshal(ann)
				if err := ln.topicSnapshotAnnounce.Publish(ln.ctx, data); err == nil {
					logx.Info("SNAPSHOT:GOSSIP", "Announce published slot=", ann.Slot)
					if ln.onSnapshotAnnounce != nil {
						_ = ln.onSnapshotAnnounce(ann)
					}
				}
			}
		}
	}()
}

// getAnnounceUDPAddr builds an ip:port string for the UDP snapshot streamer
func (ln *Libp2pNetwork) getAnnounceUDPAddr() string {

	ip := ""
	// Track a non-loopback fallback if present
	for _, maddr := range ln.host.Addrs() {
		str := maddr.String()
		// naive extract /ip4/x.x.x.x
		if strings.HasPrefix(str, "/ip4/") {
			parts := strings.Split(str, "/")
			if len(parts) >= 3 {
				cand := parts[2]
				parsed := net.ParseIP(cand)
				if parsed != nil {
					if !parsed.IsUnspecified() && !parsed.IsLoopback() {
						ip = cand
						break
					}
				}
			}
		}
	}

	if ip == "" {
		logx.Error("SNAPSHOT:GOSSIP", "no valid non-loopback IP found; skip announce")
		return ""
	}

	port := strings.TrimPrefix(ln.snapshotUDPPort, ":")

	addr := fmt.Sprintf("%s:%s", ip, port)
	logx.Info("SNAPSHOT:GOSSIP", "announce UDP addr", addr)
	return addr
}

// handleSnapshotAnnounce processes incoming snapshot announce messages and triggers HTTP download when needed
func (ln *Libp2pNetwork) handleSnapshotAnnounce(ctx context.Context, sub *pubsub.Subscription) {
	for {
		msg, err := sub.Next(ctx)
		if err != nil {
			return
		}
		var ann SnapshotAnnounce
		if err := jsonx.Unmarshal(msg.Data, &ann); err != nil {
			continue
		}
		if ann.PeerID == ln.selfPubKey {
			continue
		}
		localSlot := ln.blockStore.GetLatestFinalizedSlot()
		if ann.Slot > localSlot {
			if ln.onSnapshotAnnounce != nil {
				if err := ln.onSnapshotAnnounce(ann); err != nil {
					logx.Error("SNAPSHOT:GOSSIP", "Error in OnSnapshotAnnounce callback:", err)
				}
			}
		}
	}
}

func (ln *Libp2pNetwork) handleSnapshotRequest(ctx context.Context, sub *pubsub.Subscription) {
	for {

		msg, err := sub.Next(ctx)
		if err != nil {
			return
		}

		if msg.ReceivedFrom.String() == ln.host.ID().String() {
			continue
		}

		var req SnapshotRequest
		if err := json.Unmarshal(msg.Data, &req); err != nil {
			continue
		}

		// Check snapshot availability in single directory
		path := snapshot.GetSnapshotPath()
		fi, err := os.Stat(path)
		if err != nil {
			// no snapshot to announce
			logx.Info("SNAPSHOT:GOSSIP", "request received but no snapshot found")
			continue
		}

		snap, err := snapshot.ReadSnapshot(path)
		if err != nil || snap == nil {
			logx.Error("SNAPSHOT:GOSSIP", "read snapshot error:", err)
			continue
		}

		ann := SnapshotAnnounce{
			Slot:      snap.Meta.Slot,
			BankHash:  fmt.Sprintf("%x", snap.Meta.BankHash[:]),
			Size:      fi.Size(),
			UDPAddr:   ln.getAnnounceUDPAddr(),
			ChunkSize: SnapshotChunkSize,
			CreatedAt: time.Now().Unix(),
			PeerID:    ln.selfPubKey,
		}
		data, _ := json.Marshal(ann)
		if ln.topicSnapshotAnnounce != nil {
			_ = ln.topicSnapshotAnnounce.Publish(ctx, data)
			logx.Info("SNAPSHOT:GOSSIP", "announce in response slot=", ann.Slot)
			// simulate local delivery for single-node tests
			if ln.onSnapshotAnnounce != nil {
				_ = ln.onSnapshotAnnounce(ann)
			}
		}
	}
}

// SetJoinBehavior sets whether the node should join the network immediately or wait for sync
func (ln *Libp2pNetwork) SetJoinBehavior(joinAfterSync bool) {
	ln.joinAfterSync = joinAfterSync
	logx.Info("NETWORK:JOIN", "Join behavior set:", "joinAfterSync=", joinAfterSync)
}

func writeSnapshotIfDue(ld *ledger.Ledger, slot uint64) {
	if slot%SnapshotRangeFor != 0 {
		return
	}
	accountStore := ld.GetAccountStore()
	if accountStore == nil {
		return
	}

	// Get all accounts using AccountStore instead of provider
	accounts, err := accountStore.GetAll()
	if err != nil {
		logx.Error("SNAPSHOT", fmt.Sprintf("Failed to get all accounts at slot %d: %v", slot, err))
		return
	}

	bankHash, err := snapshot.ComputeFullBankHashFromAccounts(accounts)
	if err != nil {
		logx.Error("SNAPSHOT", fmt.Sprintf("BankHash compute failed at slot %d: %v", slot, err))
		return
	}
	dir := snapshot.SnapshotDirectory
	saved, err := snapshot.WriteSnapshotFromAccounts(dir, accounts, slot, bankHash)
	if err != nil {
		logx.Error("SNAPSHOT", fmt.Sprintf("Failed to write snapshot at slot %d: %v", slot, err))
		return
	}

	logx.Info("SNAPSHOT", fmt.Sprintf("Created snapshot: %s (slot %d)", saved, slot))
}<|MERGE_RESOLUTION|>--- conflicted
+++ resolved
@@ -376,12 +376,10 @@
 			})
 		}
 	}
-
-<<<<<<< HEAD
 	ln.startSnapshotAnnouncer()
 
 	if !ln.joinAfterSync {
-		go func() {
+		exception.SafeGo("WaitPeersAndStart", func() {
 			// wait until network has more than 1 peer, max 3 seconds
 			startTime := time.Now()
 			maxWaitTime := 3 * time.Second
@@ -401,103 +399,45 @@
 			localLatestSlot := ln.blockStore.GetLatestFinalizedSlot()
 
 			if localLatestSlot == 0 {
-				ln.SetupPubSubTopics(ln.ctx)
 				ln.enableFullModeOnce.Do(func() {
 					// Start PoH/Validator immediately without sync
-					if ln.OnStartPoh != nil {
-						ln.OnStartPoh()
-					}
-					if ln.OnStartValidator != nil {
-						ln.OnStartValidator()
-					}
-					ln.setNodeReady()
-=======
-	exception.SafeGo("WaitPeersAndStart", func() {
-		// wait until network has more than 1 peer, max 3 seconds
-		startTime := time.Now()
-		maxWaitTime := 3 * time.Second
-
-		for {
-			peerCount := ln.GetPeersConnected()
-			if peerCount > 1 {
-				break
-			}
-			// Check if we've waited too long
-			if time.Since(startTime) > maxWaitTime {
-				break
-			}
-
-		}
-
-		localLatestSlot := ln.blockStore.GetLatestFinalizedSlot()
-
-		if localLatestSlot == 0 {
-			ln.enableFullModeOnce.Do(func() {
-				// Start PoH/Validator immediately without sync
-				logx.Info("NETWORK", "Starting PoH/Validator immediately")
-				ln.startCoreServices(ln.ctx, true)
-			})
-		} else {
-			for {
-				if ln.worldLatestPohSlot > 0 {
-					// Handle restart all nodes
-					if localLatestSlot == ln.worldLatestPohSlot {
-						logx.Info("NETWORK", "Local latest slot is equal to world latest POH slot, forcing reset POH")
-						var seed [32]byte
-						if blk := ln.blockStore.Block(localLatestSlot); blk != nil {
-							seed = blk.LastEntryHash()
-						}
-						if ln.OnForceResetPOH != nil {
-							ln.OnForceResetPOH(seed, localLatestSlot)
-						}
-						ln.startCoreServices(ln.ctx, true)
-						return
-					}
-					break
-				}
-				time.Sleep(WaitWorldLatestSlotTimeInterval)
-			}
-
-			for {
-				if !ln.isLeaderOfSlot(ln.worldLatestSlot) && localLatestSlot != ln.worldLatestSlot {
-					break
-				}
-				ln.RequestLatestSlotFromPeers(ctx)
-				time.Sleep(WaitWorldLatestSlotTimeInterval)
-			}
-			if localLatestSlot < ln.worldLatestSlot {
-				logx.Info("NETWORK", "Local latest slot is less than world latest slot, requesting block sync from latest")
-				ln.RequestBlockSyncFromLatest(ln.ctx)
-			} else {
-				// No sync required; start services based on local latest state
-				logx.Info("NETWORK", "Local latest slot is greater than or equal to world latest slot, starting PoH/Validator")
-				ln.enableFullModeOnce.Do(func() {
-					latest := ln.blockStore.GetLatestFinalizedSlot()
-					var seed [32]byte
-					if latest > 0 {
-						if blk := ln.blockStore.Block(latest); blk != nil {
-							seed = blk.LastEntryHash()
-						}
-					}
-					if ln.OnForceResetPOH != nil {
-						ln.OnForceResetPOH(seed, latest)
-					}
+					logx.Info("NETWORK", "Starting PoH/Validator immediately")
 					ln.startCoreServices(ln.ctx, true)
->>>>>>> 177d7b14
 				})
 			} else {
-
 				for {
-					if ln.worldLatestSlot > 0 {
+					if ln.worldLatestPohSlot > 0 {
+						// Handle restart all nodes
+						if localLatestSlot == ln.worldLatestPohSlot {
+							logx.Info("NETWORK", "Local latest slot is equal to world latest POH slot, forcing reset POH")
+							var seed [32]byte
+							if blk := ln.blockStore.Block(localLatestSlot); blk != nil {
+								seed = blk.LastEntryHash()
+							}
+							if ln.OnForceResetPOH != nil {
+								ln.OnForceResetPOH(seed, localLatestSlot)
+							}
+							ln.startCoreServices(ln.ctx, true)
+							return
+						}
 						break
 					}
-					time.Sleep(1 * time.Second)
+					time.Sleep(WaitWorldLatestSlotTimeInterval)
+				}
+
+				for {
+					if !ln.isLeaderOfSlot(ln.worldLatestSlot) && localLatestSlot != ln.worldLatestSlot {
+						break
+					}
+					ln.RequestLatestSlotFromPeers(ctx)
+					time.Sleep(WaitWorldLatestSlotTimeInterval)
 				}
 				if localLatestSlot < ln.worldLatestSlot {
+					logx.Info("NETWORK", "Local latest slot is less than world latest slot, requesting block sync from latest")
 					ln.RequestBlockSyncFromLatest(ln.ctx)
 				} else {
-					ln.SetupPubSubTopics(ln.ctx)
 					// No sync required; start services based on local latest state
+					logx.Info("NETWORK", "Local latest slot is greater than or equal to world latest slot, starting PoH/Validator")
 					ln.enableFullModeOnce.Do(func() {
 						latest := ln.blockStore.GetLatestFinalizedSlot()
 						var seed [32]byte
@@ -509,25 +449,14 @@
 						if ln.OnForceResetPOH != nil {
 							ln.OnForceResetPOH(seed, latest)
 						}
-						if ln.OnStartPoh != nil {
-							ln.OnStartPoh()
-						}
-						if ln.OnStartValidator != nil {
-							ln.OnStartValidator()
-						}
-						ln.setNodeReady()
+						ln.startCoreServices(ln.ctx, true)
 					})
 				}
 			}
-<<<<<<< HEAD
-		}()
+		})
 	} else {
 		go ln.requestSnapshotOnJoin()
 	}
-=======
-		}
-	})
->>>>>>> 177d7b14
 
 }
 
