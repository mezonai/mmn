--- conflicted
+++ resolved
@@ -4,11 +4,8 @@
 	"context"
 	"crypto/ed25519"
 	"fmt"
-<<<<<<< HEAD
 	"strings"
 	"time"
-=======
->>>>>>> ebfbfb2d
 
 	"github.com/mezonai/mmn/block"
 	"github.com/mezonai/mmn/blockstore"
