--- conflicted
+++ resolved
@@ -105,13 +105,8 @@
 				return nil
 			}
 			if committed && needApply {
-<<<<<<< HEAD
 				logx.Info("VOTE", "Committed vote from OnVoteReceived: slot= ", vote.Slot, ",voter= ", vote.VoterID)
 				err := ln.applyDataToBlock(vote, bs, ld)
-=======
-				logx.Info("VOTE", "Committed vote from OnVote Received: slot= ", vote.Slot, ",voter= ", vote.VoterID)
-				err := ln.applyDataToBlock(vote, bs, ld, mp)
->>>>>>> be0606d8
 				if err != nil {
 					logx.Error("VOTE", "Failed to apply data to block: ", err)
 					return err
