package p2p

import (
	"context"
	"crypto/ed25519"
	"fmt"
	"time"

	"github.com/mezonai/mmn/jsonx"
	"github.com/mezonai/mmn/monitoring"

	pubsub "github.com/libp2p/go-libp2p-pubsub"
	"github.com/libp2p/go-libp2p/core/network"
	"github.com/libp2p/go-libp2p/core/peer"
	"github.com/mezonai/mmn/block"
	"github.com/mezonai/mmn/config"
	"github.com/mezonai/mmn/consensus"
	"github.com/mezonai/mmn/exception"
	"github.com/mezonai/mmn/ledger"
	"github.com/mezonai/mmn/logx"
	"github.com/mezonai/mmn/mempool"
	"github.com/mezonai/mmn/poh"
	"github.com/mezonai/mmn/store"
	"github.com/mezonai/mmn/transaction"
)

func (ln *Libp2pNetwork) SetupCallbacks(ld *ledger.Ledger, privKey ed25519.PrivateKey, self config.NodeConfig, bs store.BlockStore, collector *consensus.Collector, mp *mempool.Mempool, recorder *poh.PohRecorder) {
	latestSlot := bs.GetLatestFinalizedSlot()
	ln.SetNextExpectedSlot(latestSlot + 1)
	ln.SetNextExpectedSlotForQueue(latestSlot + 1)

	ln.SetCallbacks(Callbacks{
		OnBlockReceived: func(blk *block.BroadcastedBlock) error {
			if existingBlock := bs.Block(blk.Slot); existingBlock != nil {
				return nil
			}

			// Verify PoH. If invalid, mark block and continue to process as a failed block
			logx.Info("BLOCK", "VerifyPoH: verifying PoH for block=", blk.Hash)
			if err := blk.VerifyPoH(); err != nil {
				logx.Error("BLOCK", "Invalid PoH, marking block as InvalidPoH and continuing:", err)
				blk.InvalidPoH = true
				monitoring.IncreaseInvalidPohCount()
			}

			// Reset poh to sync poh clock with leader
			if blk.Slot > bs.GetLatestStoreSlot() {
				logx.Info("BLOCK", fmt.Sprintf("Resetting poh clock with leader at slot %d", blk.Slot))
				if err := ln.OnSyncPohFromLeader(blk.LastEntryHash(), blk.Slot); err != nil {
					logx.Error("BLOCK", "Failed to sync poh from leader: ", err)
				}
			}

			if err := bs.AddBlockPending(blk); err != nil {
				logx.Error("BLOCK", "Failed to store block: ", err)
				return err
			}

			// Remove transactions in block from mempool and add tx tracker if node is follower
			if self.PubKey != blk.LeaderID && !blk.InvalidPoH {
				mp.BlockCleanup(blk)
			}

			vote := &consensus.Vote{
				Slot:      blk.Slot,
				BlockHash: blk.Hash,
				VoterID:   self.PubKey,
			}
			vote.Sign(privKey)

<<<<<<< HEAD
			// verify passed broadcast vote
			if err := ln.ProcessVote(ln.blockStore, ld, mp, vote, collector); err != nil {
				return err
			}
			ln.BroadcastVote(context.Background(), vote)
			err := ln.AddBlockToQueueOrdering(blk, ld, collector, latestSlot)

			return err
=======
			if err := ln.ProcessVote(ln.blockStore, ld, mp, vote, collector); err != nil {
				return err
			}

			if err := ln.BroadcastVote(ln.ctx, vote); err != nil {
				return err
			}
			return nil
>>>>>>> 19f7f4cb
		},
		OnEmptyBlockReceived: func(blocks []*block.BroadcastedBlock) error {
			logx.Info("EMPTY_BLOCK", "Processing", len(blocks), "empty blocks")

			for _, blk := range blocks {
				if blk == nil {
					continue
				}

				if existingBlock := bs.HasCompleteBlock(blk.Slot); existingBlock {
					continue
				}

				if err := bs.AddBlockPending(blk); err != nil {
					logx.Error("EMPTY_BLOCK", "Failed to save empty block to store:", err)
					continue
				}
			}

			return nil
		},
		OnVoteReceived: func(vote *consensus.Vote) error {
			logx.Info("VOTE", "Received vote from network: slot= ", vote.Slot, ",voter= ", vote.VoterID)

			if err := ln.ProcessVote(ln.blockStore, ld, mp, vote, collector); err != nil {
				return err
			}

			return nil
		},
		OnTransactionReceived: func(txData *transaction.Transaction) error {
			logx.Info("TX", "Processing received transaction from P2P network")

			// Add transaction to mempool
			_, err := mp.AddTx(txData, false)
			if err != nil {
				logx.Error("NETWORK: SYNC TRANS", "Failed to add transaction from P2P to mempool: ", err)
			}
			return nil
		},
		OnSyncResponseReceived: func(blk *block.BroadcastedBlock) error {

			// Add block to global ordering queue
			if blk == nil {
				return nil
			}

			// Add to ordering queue - this will process block in order
			latestProcessed, err := ln.AddBlockToOrderingQueue(blk, bs, ld)
			if err != nil {
				logx.Error("NETWORK:SYNC BLOCK", "Failed to add block to ordering queue: ", err)
				return nil
			}

			if !ln.IsNodeReady() && latestProcessed != nil {
				gap := uint64(0)
				if ln.worldLatestSlot > latestProcessed.Slot {
					gap = ln.worldLatestSlot - latestProcessed.Slot
				}

				if gap <= ReadyGapThreshold {
					logx.Info("NETWORK:SYNC BLOCK", fmt.Sprintf("Gap is less than or equal to ready gap threshold, gap: %d", gap))
					ln.enableFullModeOnce.Do(func() {
						ln.SetNextExpectedSlotForQueue(latestProcessed.Slot + 1)
						ln.OnForceResetPOH(latestProcessed.LastEntryHash(), latestProcessed.Slot)
						ln.startCoreServices(ln.ctx, true)
					})
				}
			}

			return nil
		},
		OnLatestSlotReceived: func(latestSlot uint64, latestPohSlot uint64, peerID string) error {
			logx.Info("NETWORK:LATEST SLOT", "data: ", latestSlot, "peerId", peerID)
			if ln.worldLatestSlot < latestSlot {
				ln.worldLatestSlot = latestSlot
			}

			if ln.worldLatestPohSlot < latestPohSlot {
				logx.Info("NETWORK:LATEST POH SLOT", "data: ", latestPohSlot, "peerId", peerID)
				ln.worldLatestPohSlot = latestPohSlot
			}

			return nil
		},
		OnMissingBlockReceived: func(blk *block.BroadcastedBlock) error {

			if existingBlock := bs.Block(blk.Slot); existingBlock != nil {
				return nil
			}

			// Verify PoH. If invalid, mark block and continue to process as a failed block
			logx.Info("BLOCK", "VerifyPoH: verifying PoH for block=", blk.Hash)
			if err := blk.VerifyPoH(); err != nil {
				logx.Error("BLOCK", "Invalid PoH, marking block as InvalidPoH and continuing:", err)
				blk.InvalidPoH = true
				monitoring.IncreaseInvalidPohCount()
			}

			// Reset poh to sync poh clock with leader
			if blk.Slot > bs.GetLatestStoreSlot() {
				logx.Info("BLOCK", fmt.Sprintf("Resetting poh clock with leader at slot %d", blk.Slot))
				if err := ln.OnSyncPohFromLeader(blk.LastEntryHash(), blk.Slot); err != nil {
					logx.Error("BLOCK", "Failed to sync poh from leader: ", err)
				}
			}

			if err := bs.AddBlockPending(blk); err != nil {
				logx.Error("BLOCK", "Failed to store block: ", err)
				return err
			}

			// Remove transactions in block from mempool and add tx tracker if node is follower
			if self.PubKey != blk.LeaderID && !blk.InvalidPoH {
				mp.BlockCleanup(blk)
			}

			vote := &consensus.Vote{
				Slot:      blk.Slot,
				BlockHash: blk.Hash,
				VoterID:   self.PubKey,
			}
			vote.Sign(privKey)

			// verify passed broadcast vote
			if err := ln.ProcessVote(ln.blockStore, ld, mp, vote, collector); err != nil {
				return err
			}
			ln.BroadcastVote(context.Background(), vote)
			err := ln.AddBlockToQueueOrdering(blk, ld, collector, latestSlot)
			return err
		},
	})

	// clean sync request expireds every 1 minute
	go ln.startCleanupRoutine()
}

func (ln *Libp2pNetwork) applyDataToBlock(vote *consensus.Vote, bs store.BlockStore) error {
	// Lock to ensure thread safety for concurrent apply processing
	ln.applyBlockMu.Lock()
	defer ln.applyBlockMu.Unlock()

	logx.Info("VOTE", "Block committed: slot=", vote.Slot)
	// check block apply or not if apply log and return
	if bs.IsApplied(vote.Slot) {
		logx.Info("VOTE", "Block already applied: slot=", vote.Slot)
		return nil
	}
	// Apply block to ledger
	block := bs.Block(vote.Slot)
	if block == nil {
		// missing block how to handle
		return fmt.Errorf("block not found for slot %d", vote.Slot)
	}

	// Mark block as finalized
	if err := bs.MarkFinalized(vote.Slot); err != nil {
		return fmt.Errorf("mark block as finalized error: %w", err)
	}

	return nil
}

func (ln *Libp2pNetwork) SetupPubSubSyncTopics(ctx context.Context) {

	if ln.topicBlockSyncReq == nil {
		if topic, err := ln.pubsub.Join(BlockSyncRequestTopic); err == nil {
			ln.topicBlockSyncReq = topic
			if sub, err := ln.topicBlockSyncReq.Subscribe(); err == nil {
				exception.SafeGoWithPanic("handleBlockSyncRequestTopic", func() {
					ln.handleBlockSyncRequestTopic(ctx, sub)
				})
			}
		}
	}

	if t, e := ln.pubsub.Join(LatestSlotTopic); e == nil {
		ln.topicLatestSlot = t
		if sub, err := ln.topicLatestSlot.Subscribe(); err == nil {
			exception.SafeGoWithPanic("HandleLatestSlotTopic", func() {
				ln.HandleLatestSlotTopic(ctx, sub)
			})
		}
	}

	if t, e := ln.pubsub.Join(TopicEmptyBlocks); e == nil {
		ln.topicEmptyBlocks = t
		if sub, e2 := ln.topicEmptyBlocks.Subscribe(); e2 == nil {
			exception.SafeGoWithPanic("TopicEmptyBlocks", func() {
				ln.HandleEmptyBlockTopic(ctx, sub)
			})
		}
	}

	exception.SafeGo("WaitPeersAndStart", func() {
		// wait until network has more than 1 peer, max 3 seconds
		startTime := time.Now()
		maxWaitTime := 3 * time.Second

		for {
			peerCount := ln.GetPeersConnected()
			if peerCount > 1 {
				break
			}
			// Check if we've waited too long
			if time.Since(startTime) > maxWaitTime {
				break
			}

		}

		localLatestSlot := ln.blockStore.GetLatestFinalizedSlot()

		if localLatestSlot == 0 {
			if ln.worldLatestSlot == 0 {
				if !ln.ensureWorldLatestSlotInitialized(ctx) {
					ln.enableFullModeOnce.Do(func() {
						logx.Info("NETWORK", "No world latest slot discovered; starting PoH/Validator for genesis")
						ln.startCoreServices(ln.ctx, true)
					})
					return
				}

				ln.waitUntilSyncWindowAligned(ctx)
				ln.RequestBlockSyncFromLatest(ln.ctx)
				return
			}

			ln.waitUntilSyncWindowAligned(ctx)
			ln.RequestBlockSyncFromLatest(ln.ctx)
			return
		}

		ln.waitForWorldPohSlot()
		if ln.handlePohResetIfNeeded(localLatestSlot) {
			return
		}

		// Handle node crash, should catchup to world latest slot
		ln.waitUntilSyncWindowAligned(ctx)
		if localLatestSlot < ln.worldLatestSlot {
			logx.Info("NETWORK", "Local latest slot is less than world latest slot, requesting block sync from latest")
			ln.RequestBlockSyncFromLatest(ln.ctx)
		} else {
			// No sync required; start services based on local latest state
			logx.Info("NETWORK", "Local latest slot is greater than or equal to world latest slot, starting PoH/Validator")
			ln.enableFullModeOnce.Do(func() {
				latest := ln.blockStore.GetLatestFinalizedSlot()
				var seed [32]byte
				if latest > 0 {
					if blk := ln.blockStore.Block(latest); blk != nil {
						seed = blk.LastEntryHash()
					}
				}
				if ln.OnForceResetPOH != nil {
					ln.OnForceResetPOH(seed, latest)
				}
				ln.startCoreServices(ln.ctx, true)
			})
		}
	})

}

func (ln *Libp2pNetwork) ensureWorldLatestSlotInitialized(ctx context.Context) bool {
	if ln.worldLatestSlot > 0 {
		return true
	}
	retryCount := 0
	for retryCount < InitRequestLatestSlotMaxRetries {
		if ln.worldLatestSlot > 0 {
			break
		}
		ln.RequestLatestSlotFromPeers(ctx)
		time.Sleep(WaitWorldLatestSlotTimeInterval)
		retryCount++
	}
	return ln.worldLatestSlot > 0
}

// isSyncWindowAligned checks if PoH slot and finalized slot are aligned sufficiently to start syncing
func (ln *Libp2pNetwork) isSyncWindowAligned() bool {
	return ln.worldLatestSlot > 0 &&
		!ln.isLeaderOfSlot(ln.worldLatestSlot) &&
		ln.worldLatestPohSlot > 0 &&
		!ln.isLeaderOfSlot(ln.worldLatestPohSlot) &&
		ln.worldLatestPohSlot-ln.worldLatestSlot <= LatestSlotSyncGapThreshold
}

func (ln *Libp2pNetwork) waitUntilSyncWindowAligned(ctx context.Context) {
	for {
		if ln.isSyncWindowAligned() {
			break
		}
		ln.RequestLatestSlotFromPeers(ctx)
		time.Sleep(WaitWorldLatestSlotTimeInterval)
	}
}

func (ln *Libp2pNetwork) waitForWorldPohSlot() {
	for {
		if ln.worldLatestPohSlot > 0 {
			break
		}
		time.Sleep(WaitWorldLatestSlotTimeInterval)
	}
}

func (ln *Libp2pNetwork) handlePohResetIfNeeded(localLatestSlot uint64) bool {
	if ln.worldLatestPohSlot > 0 {
		if localLatestSlot >= ln.worldLatestPohSlot {
			logx.Info("NETWORK", "Local latest slot is equal to world latest POH slot, forcing reset POH")
			var seed [32]byte
			if blk := ln.blockStore.Block(localLatestSlot); blk != nil {
				seed = blk.LastEntryHash()
			}
			if ln.OnForceResetPOH != nil {
				ln.OnForceResetPOH(seed, localLatestSlot)
			}
			ln.startCoreServices(ln.ctx, true)
			return true
		}
	}
	return false
}

func (ln *Libp2pNetwork) SetupPubSubTopics(ctx context.Context) {
	var err error

	if ln.topicBlocks, err = ln.pubsub.Join(TopicBlocks); err == nil {
		if sub, err := ln.topicBlocks.Subscribe(); err == nil {
			exception.SafeGoWithPanic("HandleBlockTopic", func() {
				ln.HandleBlockTopic(ctx, sub)
			})
		}
	}

	if ln.topicVotes, err = ln.pubsub.Join(TopicVotes); err == nil {
		if sub, err := ln.topicVotes.Subscribe(); err == nil {
			exception.SafeGoWithPanic("HandleVoteTopic", func() {
				ln.HandleVoteTopic(ctx, sub)
			})
		}
	}

	if ln.topicTxs, err = ln.pubsub.Join(TopicTxs); err == nil {
		if sub, err := ln.topicTxs.Subscribe(); err == nil {
			exception.SafeGoWithPanic("HandleTransactionTopic", func() {
				ln.HandleTransactionTopic(ctx, sub)
			})
		}
	}

	if t, e := ln.pubsub.Join(CheckpointRequestTopic); e == nil {
		ln.topicCheckpointRequest = t
		if sub, err := ln.topicCheckpointRequest.Subscribe(); err == nil {
			exception.SafeGoWithPanic("HandleCheckpointRequestTopic", func() {
				ln.HandleCheckpointRequestTopic(ctx, sub)
			})
		}
	}

	// Missing single block sync topics
	if ln.topicMissingBlockReq == nil {
		if topic, err := ln.pubsub.Join(MissingBlockRequestTopic); err == nil {
			ln.topicMissingBlockReq = topic
			if sub, err := ln.topicMissingBlockReq.Subscribe(); err == nil {
				exception.SafeGoWithPanic("HandleMissingBlockRequestTopic", func() {
					ln.HandleMissingBlockRequestTopic(ctx, sub)
				})
			}
		}
	}

	if ln.topicMissingBlockResp == nil {
		if topic, err := ln.pubsub.Join(MissingBlockResponseTopic); err == nil {
			ln.topicMissingBlockResp = topic
			if sub, err := ln.topicMissingBlockResp.Subscribe(); err == nil {
				exception.SafeGoWithPanic("HandleMissingBlockResponseTopic", func() {
					ln.HandleMissingBlockResponseTopic(ctx, sub)
				})
			}
		}
	}

	ln.startRealtimeTopicMonitoring(ctx)
}

// HandleCheckpointRequestTopic listens for checkpoint hash requests and responds with local hash
func (ln *Libp2pNetwork) HandleCheckpointRequestTopic(ctx context.Context, sub *pubsub.Subscription) {
	for {
		select {
		case <-ctx.Done():
			return
		default:
			msg, err := sub.Next(ctx)
			if err != nil {
				if ctx.Err() != nil {
					return
				}
				continue
			}
			if msg.ReceivedFrom == ln.host.ID() {
				continue
			}

			var req CheckpointHashRequest
			if err := jsonx.Unmarshal(msg.Data, &req); err != nil {
				logx.Error("NETWORK:CHECKPOINT", "Failed to unmarshal checkpoint request:", err)
				continue
			}

			localSlot, localHash, ok := ln.getCheckpointHash(req.Checkpoint)
			if !ok {
				logx.Warn("NETWORK:CHECKPOINT", "No local block for checkpoint", req.Checkpoint)
				continue
			}

			logx.Info("NETWORK:CHECKPOINT", "Sending checkpoint response to", msg.ReceivedFrom.String(), "checkpoint=", req.Checkpoint)
			ln.sendCheckpointResponse(msg.ReceivedFrom, CheckpointHashResponse{
				Checkpoint: req.Checkpoint,
				Slot:       localSlot,
				BlockHash:  localHash,
				PeerID:     ln.host.ID().String(),
			})
		}
	}
}

func (ln *Libp2pNetwork) getCheckpointHash(checkpoint uint64) (uint64, [32]byte, bool) {
	if checkpoint == 0 {
		return 0, [32]byte{}, false
	}
	latest := ln.blockStore.GetLatestFinalizedSlot()
	if latest == 0 {
		return 0, [32]byte{}, false
	}
	if latest < checkpoint {
		return 0, [32]byte{}, false
	}
	blk := ln.blockStore.Block(checkpoint)
	if blk == nil {
		return 0, [32]byte{}, false
	}
	return checkpoint, blk.Hash, true
}

func (ln *Libp2pNetwork) sendCheckpointResponse(targetPeer peer.ID, resp CheckpointHashResponse) {
	stream, err := ln.host.NewStream(context.Background(), targetPeer, CheckpointProtocol)
	if err != nil {
		logx.Error("NETWORK:CHECKPOINT", "Failed to open checkpoint stream:", err)
		return
	}
	defer stream.Close()

	data, err := jsonx.Marshal(resp)
	if err != nil {
		logx.Error("NETWORK:CHECKPOINT", "Failed to marshal checkpoint response:", err)
		return
	}
	if _, err := stream.Write(data); err != nil {
		logx.Error("NETWORK:CHECKPOINT", "Failed to write checkpoint response:", err)
		return
	}
	logx.Info("NETWORK:CHECKPOINT", "Sent checkpoint response to", targetPeer.String(), "checkpoint=", resp.Checkpoint)
}

func (ln *Libp2pNetwork) handleCheckpointStream(s network.Stream) {
	defer s.Close()
	var resp CheckpointHashResponse
	decoder := jsonx.NewDecoder(s)
	if err := decoder.Decode(&resp); err != nil {
		logx.Error("NETWORK:CHECKPOINT", "Failed to decode checkpoint response:", err)
		return
	}

	_, localHash, ok := ln.getCheckpointHash(resp.Checkpoint)
	if !ok {
		return
	}
	if localHash != resp.BlockHash {
		ctx := context.Background()
		if err := ln.RequestSingleBlockSync(ctx, resp.Checkpoint); err != nil {
			logx.Error("NETWORK:CHECKPOINT", "Failed to request single block sync:", err)
		}
	}
}

func (ln *Libp2pNetwork) RequestCheckpointHash(ctx context.Context, checkpoint uint64) error {
	logx.Info("NETWORK:CHECKPOINT", "Broadcasting checkpoint request checkpoint=", checkpoint)
	req := CheckpointHashRequest{
		RequesterID: ln.host.ID().String(),
		Checkpoint:  checkpoint,
		Addrs:       ln.host.Addrs(),
	}
	data, err := jsonx.Marshal(req)
	if err != nil {
		return err
	}
	if ln.topicCheckpointRequest == nil {
		return fmt.Errorf("checkpoint request topic not initialized")
	}
	return ln.topicCheckpointRequest.Publish(ctx, data)
}

func (ln *Libp2pNetwork) SetCallbacks(cbs Callbacks) {
	if cbs.OnBlockReceived != nil {
		ln.onBlockReceived = cbs.OnBlockReceived
	}
	if cbs.OnEmptyBlockReceived != nil {
		ln.onEmptyBlockReceived = cbs.OnEmptyBlockReceived
	}
	if cbs.OnVoteReceived != nil {
		ln.onVoteReceived = cbs.OnVoteReceived
	}
	if cbs.OnTransactionReceived != nil {
		ln.onTransactionReceived = cbs.OnTransactionReceived
	}
	if cbs.OnLatestSlotReceived != nil {
		ln.onLatestSlotReceived = cbs.OnLatestSlotReceived
	}
	if cbs.OnSyncResponseReceived != nil {
		ln.onSyncResponseReceived = cbs.OnSyncResponseReceived
	}
	if cbs.OnMissingBlockReceived != nil {
		ln.onMissingBlockReceived = cbs.OnMissingBlockReceived
	}
}

func (ln *Libp2pNetwork) logTopicStatus() {
	logx.Info("NETWORK:PUBSUB:STATUS", "=== TOPIC STATUS REPORT ===")
	logx.Info("NETWORK:PUBSUB:STATUS", fmt.Sprintf("Node ID: %s", ln.host.ID().String()))
	logx.Info("NETWORK:PUBSUB:STATUS", fmt.Sprintf("Total connected peers: %d", ln.GetPeersConnected()))

	if ln.topicBlocks != nil {
		meshPeers := ln.topicBlocks.ListPeers()
		logx.Info("NETWORK:PUBSUB:STATUS", fmt.Sprintf("Block Topic: ACTIVE (mesh peers: %d)", len(meshPeers)))
		for i, peer := range meshPeers {
			logx.Info("NETWORK:PUBSUB:STATUS", fmt.Sprintf("  Block mesh peer %d: %s", i+1, peer.String()))
		}
	} else {
		logx.Error("NETWORK:PUBSUB:STATUS", "Block Topic: NOT INITIALIZED")
	}

	if ln.topicVotes != nil {
		meshPeers := ln.topicVotes.ListPeers()
		logx.Info("NETWORK:PUBSUB:STATUS", fmt.Sprintf("Vote Topic: ACTIVE (mesh peers: %d)", len(meshPeers)))
		for i, peer := range meshPeers {
			logx.Info("NETWORK:PUBSUB:STATUS", fmt.Sprintf("Vote mesh peer %d: %s", i+1, peer.String()))
		}
	} else {
		logx.Error("NETWORK:PUBSUB:STATUS", "Vote Topic: NOT INITIALIZED")
	}

	if ln.topicTxs != nil {
		meshPeers := ln.topicTxs.ListPeers()
		logx.Info("NETWORK:PUBSUB:STATUS", fmt.Sprintf("Transaction Topic: ACTIVE (mesh peers: %d)", len(meshPeers)))
	} else {
		logx.Error("NETWORK:PUBSUB:STATUS", "Transaction Topic: NOT INITIALIZED")
	}

	if ln.topicCheckpointRequest != nil {
		meshPeers := ln.topicCheckpointRequest.ListPeers()
		logx.Info("NETWORK:PUBSUB:STATUS", fmt.Sprintf("Checkpoint Request Topic: ACTIVE (mesh peers: %d)", len(meshPeers)))
	} else {
		logx.Error("NETWORK:PUBSUB:STATUS", "Checkpoint Request Topic: NOT INITIALIZED")
	}

	logx.Info("NETWORK:PUBSUB:STATUS", "=== END TOPIC STATUS REPORT ===")
}

func (ln *Libp2pNetwork) startRealtimeTopicMonitoring(ctx context.Context) {
	logx.Info("NETWORK:PUBSUB:MONITOR", "Starting realtime topic monitoring...")

	exception.SafeGoWithPanic("RealtimeTopicMonitoring", func() {
		ticker := time.NewTicker(30 * time.Second)
		defer ticker.Stop()

		for {
			select {
			case <-ticker.C:
				ln.logTopicStatus()

				ln.logMeshChanges()

			case <-ctx.Done():
				logx.Info("NETWORK:PUBSUB:MONITOR", "Stopping realtime topic monitoring")
				return
			}
		}
	})
}

func (ln *Libp2pNetwork) logMeshChanges() {
	if ln.topicBlocks != nil {
		currentMeshPeers := ln.topicBlocks.ListPeers()
		logx.Info("NETWORK:PUBSUB:MESH", fmt.Sprintf("Block topic mesh peers: %d", len(currentMeshPeers)))

		if len(currentMeshPeers) == 0 {
			logx.Warn("NETWORK:PUBSUB:MESH", "Block topic mesh is EMPTY - this may cause block propagation issues!")
		}
	}

	if ln.topicVotes != nil {
		currentMeshPeers := ln.topicVotes.ListPeers()
		logx.Info("NETWORK:PUBSUB:MESH", fmt.Sprintf("Vote topic mesh peers: %d", len(currentMeshPeers)))

		if len(currentMeshPeers) == 0 {
			logx.Warn("NETWORK:PUBSUB:MESH", "Vote topic mesh is EMPTY - this may cause vote propagation issues!")
		}
	}

	if ln.topicBlocks != nil && ln.topicVotes != nil {
		blockMeshSize := len(ln.topicBlocks.ListPeers())
		voteMeshSize := len(ln.topicVotes.ListPeers())

		if blockMeshSize != voteMeshSize {
			logx.Warn("NETWORK:PUBSUB:MESH", fmt.Sprintf("Mesh size mismatch: Block=%d, Vote=%d", blockMeshSize, voteMeshSize))
		}
	}
}<|MERGE_RESOLUTION|>--- conflicted
+++ resolved
@@ -68,25 +68,19 @@
 			}
 			vote.Sign(privKey)
 
-<<<<<<< HEAD
-			// verify passed broadcast vote
 			if err := ln.ProcessVote(ln.blockStore, ld, mp, vote, collector); err != nil {
 				return err
 			}
-			ln.BroadcastVote(context.Background(), vote)
-			err := ln.AddBlockToQueueOrdering(blk, ld, collector, latestSlot)
-
-			return err
-=======
-			if err := ln.ProcessVote(ln.blockStore, ld, mp, vote, collector); err != nil {
-				return err
-			}
 
 			if err := ln.BroadcastVote(ln.ctx, vote); err != nil {
 				return err
 			}
+
+			if err := ln.AddBlockToQueueOrdering(blk, ld, collector, latestSlot); err != nil {
+				return err
+			}
+
 			return nil
->>>>>>> 19f7f4cb
 		},
 		OnEmptyBlockReceived: func(blocks []*block.BroadcastedBlock) error {
 			logx.Info("EMPTY_BLOCK", "Processing", len(blocks), "empty blocks")
