--- conflicted
+++ resolved
@@ -162,9 +162,6 @@
 				}
 			}
 
-			// Decrement active sync count when sync response is processed
-			ln.DecrementActiveSyncCount()
-
 			return nil
 		},
 		OnLatestSlotReceived: func(latestSlot uint64, latestPohSlot uint64, peerID string) error {
@@ -182,9 +179,6 @@
 		},
 	})
 
-	go ln.startInitialSync()
-
-	go ln.startPeriodicSyncCheck(bs)
 	// clean sync request expireds every 1 minute
 	go ln.startCleanupRoutine()
 }
@@ -454,24 +448,6 @@
 		}
 	}
 
-<<<<<<< HEAD
-	if ln.topicAccessControl, err = ln.pubsub.Join(AccessControlTopic); err == nil {
-		if sub, err := ln.topicAccessControl.Subscribe(); err == nil {
-			exception.SafeGoWithPanic("HandleAccessControlTopic", func() {
-				ln.HandleAccessControlTopic(ctx, sub)
-			})
-		}
-	}
-
-	if ln.topicAccessControlSync, err = ln.pubsub.Join(AccessControlSyncTopic); err == nil {
-		if sub, err := ln.topicAccessControlSync.Subscribe(); err == nil {
-			exception.SafeGoWithPanic("HandleAccessControlSyncTopic", func() {
-				ln.HandleAccessControlSyncTopic(ctx, sub)
-			})
-		}
-	}
-=======
->>>>>>> 9acbaf0d
 }
 
 // HandleCheckpointRequestTopic listens for checkpoint hash requests and responds with local hash
