--- conflicted
+++ resolved
@@ -294,7 +294,6 @@
 			return nil
 		}})
 
-<<<<<<< HEAD
 	// Start UDP snapshot streamer for serving nodes
 	go func() {
 		// Ensure snapshot directory exists before starting streamer
@@ -315,8 +314,6 @@
 	// Temporary comment to save bandwidth for main flow
 	// go ln.startContinuousGapDetection(bs)
 
-=======
->>>>>>> be0606d8
 	// clean sync request expireds every 1 minute
 	go ln.startCleanupRoutine()
 }
@@ -344,13 +341,11 @@
 		return fmt.Errorf("mark block as finalized error: %w", err)
 	}
 
-<<<<<<< HEAD
 	go writeSnapshotIfDue(ld, vote.Slot)
-=======
+
 	if err := ld.ApplyBlock(block); err != nil {
 		return fmt.Errorf("apply block error: %w", err)
 	}
->>>>>>> be0606d8
 
 	logx.Info("VOTE", "Block finalized via P2P! slot=", vote.Slot)
 	return nil
