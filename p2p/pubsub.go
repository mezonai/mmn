package p2p

import (
	"context"
	"crypto/ed25519"
	"fmt"
	"time"

	"github.com/mezonai/mmn/jsonx"
	"github.com/mezonai/mmn/monitoring"

	pubsub "github.com/libp2p/go-libp2p-pubsub"
	"github.com/libp2p/go-libp2p/core/network"
	"github.com/libp2p/go-libp2p/core/peer"
	"github.com/mezonai/mmn/block"
	"github.com/mezonai/mmn/config"
	"github.com/mezonai/mmn/consensus"
	"github.com/mezonai/mmn/exception"
	"github.com/mezonai/mmn/ledger"
	"github.com/mezonai/mmn/logx"
	"github.com/mezonai/mmn/mempool"
	"github.com/mezonai/mmn/poh"
	"github.com/mezonai/mmn/store"
	"github.com/mezonai/mmn/transaction"
	"github.com/mezonai/mmn/zkverify"
)

func (ln *Libp2pNetwork) SetupCallbacks(ld *ledger.Ledger, privKey ed25519.PrivateKey, self config.NodeConfig, bs store.BlockStore, collector *consensus.Collector, mp *mempool.Mempool, recorder *poh.PohRecorder, zkVerify *zkverify.ZkVerify) {
	// Store zkVerify for transaction verification
	ln.zkVerify = zkVerify

	latestSlot := bs.GetLatestFinalizedSlot()
	ln.SetNextExpectedSlot(latestSlot + 1)

	ln.SetCallbacks(Callbacks{
		OnBlockReceived: func(blk *block.BroadcastedBlock) error {
			if existingBlock := bs.Block(blk.Slot); existingBlock != nil {
				return nil
			}

			if !ln.leaderSchedule.IsLeaderAt(blk.Slot, blk.LeaderID) {
				logx.Error("BLOCK", fmt.Sprintf("Not leader at slot %d, leaderID: %s", blk.Slot, blk.LeaderID))
				return fmt.Errorf("invalid leader")
			}

			if !blk.VerifySignature() {
				logx.Error("BLOCK", fmt.Sprintf("Invalid signature at slot %d, leaderID: %s", blk.Slot, blk.LeaderID))
				return fmt.Errorf("invalid signature")
			}

			if err := ln.verifyBlockTransactions(blk); err != nil {
				logx.Error("BLOCK", fmt.Sprintf("Transaction verification failed at slot %d: %v", blk.Slot, err))
				return fmt.Errorf("transaction verification failed: %w", err)
			}

			if err := blk.VerifyPoH(); err != nil {
				logx.Error("BLOCK", "Invalid PoH, marking block as InvalidPoH and continuing:", err)
				blk.InvalidPoH = true
				monitoring.IncreaseInvalidPohCount()
			}

			// Reset poh to sync poh clock with leader
			if blk.Slot > bs.GetLatestStoreSlot() {
				if err := ln.OnSyncPohFromLeader(blk.LastEntryHash(), blk.Slot); err != nil {
					logx.Error("BLOCK", "Failed to sync poh from leader: ", err)
				}
			}

			if err := bs.AddBlockPending(blk); err != nil {
				logx.Error("BLOCK", "Failed to store block: ", err)
				return err
			}

			if ln.isListener {
				return nil
			}

			// Remove transactions in block from mempool and add tx tracker if node is follower
			if self.PubKey != blk.LeaderID && !blk.InvalidPoH {
				mp.BlockCleanup(blk)
			}

			vote := &consensus.Vote{
				Slot:      blk.Slot,
				BlockHash: blk.Hash,
				VoterID:   self.PubKey,
			}
			vote.Sign(privKey)

			if err := ln.ProcessVote(ln.blockStore, ld, mp, vote, collector); err != nil {
				return err
			}

			if err := ln.BroadcastVote(ln.ctx, vote); err != nil {
				return err
			}

			return nil
		},
		OnEmptyBlockReceived: func(blocks []*block.BroadcastedBlock) error {
			logx.Info("EMPTY_BLOCK", "Processing", len(blocks), "empty blocks")

			for _, blk := range blocks {
				if blk == nil {
					continue
				}

				if existingBlock := bs.HasCompleteBlock(blk.Slot); existingBlock {
					continue
				}

				if err := bs.AddBlockPending(blk); err != nil {
					logx.Error("EMPTY_BLOCK", "Failed to save empty block to store:", err)
					continue
				}
			}

			return nil
		},
		OnVoteReceived: func(vote *consensus.Vote) error {
			logx.Info("VOTE", "Received vote from network: slot= ", vote.Slot, ",voter= ", vote.VoterID)

			if err := ln.ProcessVote(ln.blockStore, ld, mp, vote, collector); err != nil {
				return err
			}

			return nil
		},
		OnTransactionReceived: func(txData *transaction.Transaction) error {
			logx.Debug("TX", "Processing received transaction from P2P network")

			// Add transaction to mempool
			_, err := mp.AddTx(txData, false)
			if err != nil {
				logx.Error("NETWORK: SYNC TRANS", "Failed to add transaction from P2P to mempool: ", err)
			}
			return nil
		},
		OnSyncResponseReceived: func(blk *block.BroadcastedBlock) error {
			// Add block to global ordering queue
			if blk == nil {
				return nil
			}

			// Add to ordering queue - this will process block in order
			latestProcessed, err := ln.AddBlockToOrderingQueue(blk, bs, ld)
			if err != nil {
				logx.Error("NETWORK:SYNC BLOCK", "Failed to add block to ordering queue: ", err)
				return nil
			}

			if !ln.IsNodeReady() && latestProcessed != nil {
				gap := uint64(0)
				if ln.worldLatestSlot > latestProcessed.Slot {
					gap = ln.worldLatestSlot - latestProcessed.Slot
				}

				if gap <= ReadyGapThreshold {
					logx.Info("NETWORK:SYNC BLOCK", fmt.Sprintf("Gap is less than or equal to ready gap threshold, gap: %d", gap))
					ln.enableFullModeOnce.Do(func() {
						ln.OnForceResetPOH(latestProcessed.LastEntryHash(), latestProcessed.Slot)
						ln.startCoreServices(ln.ctx)
					})
				}
			}

			return nil
		},
		OnLatestSlotReceived: func(latestSlot uint64, latestPohSlot uint64, peerID string) error {
			if ln.worldLatestSlot < latestSlot {
				logx.Info("NETWORK:LATEST SLOT", "data: ", latestSlot, "peerId", peerID)
				ln.worldLatestSlot = latestSlot
			}

			if ln.worldLatestPohSlot < latestPohSlot {
				logx.Info("NETWORK:LATEST POH SLOT", "data: ", latestPohSlot, "peerId", peerID)
				ln.worldLatestPohSlot = latestPohSlot
			}

			return nil
		},
	})

<<<<<<< HEAD
	// clean sync request expires every 1 minute
	go ln.startCleanupRoutine()
=======
	// clean sync request expireds every 1 minute
	exception.SafeGo("StartCleanupRoutine", func() {
		ln.startCleanupRoutine()
	})
>>>>>>> c96d0b8e
}

func (ln *Libp2pNetwork) applyDataToBlock(vote *consensus.Vote, bs store.BlockStore, ld *ledger.Ledger) error {
	// Lock to ensure thread safety for concurrent apply processing
	ln.applyBlockMu.Lock()
	defer ln.applyBlockMu.Unlock()

	logx.Info("VOTE", "Block committed: slot=", vote.Slot)
	// check block apply or not if apply log and return
	if bs.IsApplied(vote.Slot) {
		logx.Info("VOTE", "Block already applied: slot=", vote.Slot)
		return nil
	}
	// Apply block to ledger
	block := bs.Block(vote.Slot)
	if block == nil {
		// missing block how to handle
		return fmt.Errorf("block not found for slot %d", vote.Slot)
	}

	// Mark block as finalized
	if err := bs.MarkFinalized(vote.Slot); err != nil {
		return fmt.Errorf("mark block as finalized error: %w", err)
	}

	if err := ld.ApplyBlock(block, ln.isListener); err != nil {
		return fmt.Errorf("apply block error: %w", err)
	}

	logx.Info("VOTE", "Block finalized via P2P! slot=", vote.Slot)
	return nil
}

func (ln *Libp2pNetwork) SetupPubSubSyncTopics(ctx context.Context) {
	if ln.topicBlockSyncReq == nil {
		if topic, err := ln.pubsub.Join(BlockSyncRequestTopic); err == nil {
			ln.topicBlockSyncReq = topic
			if sub, err := ln.topicBlockSyncReq.Subscribe(); err == nil {
				exception.SafeGoWithPanic("handleBlockSyncRequestTopic", func() {
					ln.handleBlockSyncRequestTopic(ctx, sub)
				})
			}
		}
	}

	if t, e := ln.pubsub.Join(LatestSlotTopic); e == nil {
		ln.topicLatestSlot = t
		if sub, err := ln.topicLatestSlot.Subscribe(); err == nil {
			exception.SafeGoWithPanic("HandleLatestSlotTopic", func() {
				ln.HandleLatestSlotTopic(ctx, sub)
			})
		}
	}

	if t, e := ln.pubsub.Join(TopicEmptyBlocks); e == nil {
		ln.topicEmptyBlocks = t
		if sub, e2 := ln.topicEmptyBlocks.Subscribe(); e2 == nil {
			exception.SafeGoWithPanic("TopicEmptyBlocks", func() {
				ln.HandleEmptyBlockTopic(ctx, sub)
			})
		}
	}

	if ln.leaderSchedule.Len() == 1 && !ln.isListener {
		ln.startImmediatelyFromLocalLatestSlot()
		return
	}

	exception.SafeGo("WaitPeersAndStart", func() {
		ln.startAfterSyncWithPeers(ctx)
	})
}

func (ln *Libp2pNetwork) startImmediatelyFromLocalLatestSlot() {
	latest := ln.blockStore.GetLatestFinalizedSlot()
	var seed [32]byte
	if latest > 0 {
		if blk := ln.blockStore.Block(latest); blk != nil {
			seed = blk.LastEntryHash()
		}
	}
	if ln.OnForceResetPOH != nil {
		ln.OnForceResetPOH(seed, latest)
	}
	ln.startCoreServices(ln.ctx)
}

func (ln *Libp2pNetwork) startAfterSyncWithPeers(ctx context.Context) {
	// wait until network has more than 1 peer, max 3 seconds
	startTime := time.Now()
	maxWaitTime := 3 * time.Second

	for {
		peerCount := ln.GetPeersConnected()
		if peerCount > 1 {
			break
		}
		// Check if we've waited too long
		if time.Since(startTime) > maxWaitTime {
			break
		}
	}

	localLatestSlot := ln.blockStore.GetLatestFinalizedSlot()

	if localLatestSlot == 0 {
		if ln.worldLatestSlot == 0 {
			if !ln.ensureWorldLatestSlotInitialized(ctx) {
				ln.enableFullModeOnce.Do(func() {
					logx.Info("NETWORK", "No world latest slot discovered; starting PoH/Validator for genesis")
					ln.startCoreServices(ln.ctx)
				})
				return
			}

			ln.waitUntilSyncWindowAligned(ctx)
			err := ln.RequestBlockSyncFromLatest(ln.ctx)
			if err != nil {
				logx.Error("NETWORK:SYNC WINDOW", "Failed to request block sync from latest: ", err)
			}
			return
		}

		ln.waitUntilSyncWindowAligned(ctx)
		err := ln.RequestBlockSyncFromLatest(ln.ctx)
		if err != nil {
			logx.Error("NETWORK:SYNC WINDOW", "Failed to request block sync from latest: ", err)
		}
		return
	}

	ln.waitForWorldPohSlot()
	if ln.handlePohResetIfNeeded(localLatestSlot) {
		return
	}

	// Handle node crash, should catchup to world latest slot
	ln.waitUntilSyncWindowAligned(ctx)
	if localLatestSlot < ln.worldLatestSlot {
		logx.Info("NETWORK", "Local latest slot is less than world latest slot, requesting block sync from latest")
		err := ln.RequestBlockSyncFromLatest(ln.ctx)
		if err != nil {
			logx.Error("NETWORK:SYNC WINDOW", "Failed to request block sync from latest: ", err)
		}
	} else {
		// No sync required; start services based on local latest state
		logx.Info("NETWORK", "Local latest slot is greater than or equal to world latest slot, starting PoH/Validator")
		ln.enableFullModeOnce.Do(func() {
			ln.startImmediatelyFromLocalLatestSlot()
		})
	}
}

func (ln *Libp2pNetwork) ensureWorldLatestSlotInitialized(ctx context.Context) bool {
	if ln.worldLatestSlot > 0 {
		return true
	}
	retryCount := 0
	for retryCount < InitRequestLatestSlotMaxRetries {
		if ln.worldLatestSlot > 0 {
			break
		}
		_, err := ln.RequestLatestSlotFromPeers(ctx)
		if err != nil {
			logx.Error("NETWORK:SYNC WINDOW", "Failed to request latest slot from peers: ", err)
		}
		time.Sleep(WaitWorldLatestSlotTimeInterval)
		retryCount++
	}
	return ln.worldLatestSlot > 0
}

// isSyncWindowAligned checks if PoH slot and finalized slot are aligned sufficiently to start syncing
func (ln *Libp2pNetwork) isSyncWindowAligned() bool {
	return ln.worldLatestSlot > 0 &&
		!ln.isLeaderOfSlot(ln.worldLatestSlot) &&
		ln.worldLatestPohSlot > 0 &&
		!ln.isLeaderOfSlot(ln.worldLatestPohSlot) &&
		ln.worldLatestPohSlot-ln.worldLatestSlot <= LatestSlotSyncGapThreshold
}

func (ln *Libp2pNetwork) waitUntilSyncWindowAligned(ctx context.Context) {
	for !ln.isSyncWindowAligned() {
		_, err := ln.RequestLatestSlotFromPeers(ctx)
		if err != nil {
			logx.Error("NETWORK:SYNC WINDOW", "Failed to request latest slot from peers: ", err)
		}
		time.Sleep(WaitWorldLatestSlotTimeInterval)
	}
}

func (ln *Libp2pNetwork) waitForWorldPohSlot() {
	for ln.worldLatestPohSlot <= 0 {
		time.Sleep(WaitWorldLatestSlotTimeInterval)
	}
}

func (ln *Libp2pNetwork) handlePohResetIfNeeded(localLatestSlot uint64) bool {
	if ln.worldLatestPohSlot > 0 {
		if localLatestSlot >= ln.worldLatestPohSlot {
			logx.Info("NETWORK", "Local latest slot is equal to world latest POH slot, forcing reset POH")
			var seed [32]byte
			if blk := ln.blockStore.Block(localLatestSlot); blk != nil {
				seed = blk.LastEntryHash()
			}
			if ln.OnForceResetPOH != nil {
				ln.OnForceResetPOH(seed, localLatestSlot)
			}
			ln.startCoreServices(ln.ctx)
			return true
		}
	}
	return false
}

func (ln *Libp2pNetwork) SetupPubSubTopics(ctx context.Context) {
	var err error

	if ln.topicBlocks, err = ln.pubsub.Join(TopicBlocks); err == nil {
		if sub, err := ln.topicBlocks.Subscribe(); err == nil {
			exception.SafeGoWithPanic("HandleBlockTopic", func() {
				ln.HandleBlockTopic(ctx, sub)
			})
		}
	}

	if ln.topicVotes, err = ln.pubsub.Join(TopicVotes); err == nil {
		if sub, err := ln.topicVotes.Subscribe(); err == nil {
			exception.SafeGoWithPanic("HandleVoteTopic", func() {
				ln.HandleVoteTopic(ctx, sub)
			})
		}
	}

	if !ln.isListener {
		if ln.topicTxs, err = ln.pubsub.Join(TopicTxs); err == nil {
			if sub, err := ln.topicTxs.Subscribe(); err == nil {
				exception.SafeGoWithPanic("HandleTransactionTopic", func() {
					ln.HandleTransactionTopic(ctx, sub)
				})
			}
		}
	}

	if t, e := ln.pubsub.Join(CheckpointRequestTopic); e == nil {
		ln.topicCheckpointRequest = t
		if sub, err := ln.topicCheckpointRequest.Subscribe(); err == nil {
			exception.SafeGoWithPanic("HandleCheckpointRequestTopic", func() {
				ln.HandleCheckpointRequestTopic(ctx, sub)
			})
		}
	}

	ln.startRealtimeTopicMonitoring(ctx)
}

// HandleCheckpointRequestTopic listens for checkpoint hash requests and responds with local hash
func (ln *Libp2pNetwork) HandleCheckpointRequestTopic(ctx context.Context, sub *pubsub.Subscription) {
	for {
		select {
		case <-ctx.Done():
			return
		default:
			msg, err := sub.Next(ctx)
			if err != nil {
				if ctx.Err() != nil {
					return
				}
				continue
			}
			if msg.ReceivedFrom == ln.host.ID() {
				continue
			}

			var req CheckpointHashRequest
			if err := jsonx.Unmarshal(msg.Data, &req); err != nil {
				logx.Error("NETWORK:CHECKPOINT", "Failed to unmarshal checkpoint request:", err)
				continue
			}

			localSlot, localHash, ok := ln.getCheckpointHash(req.Checkpoint)
			if !ok {
				logx.Warn("NETWORK:CHECKPOINT", "No local block for checkpoint", req.Checkpoint)
				continue
			}

			logx.Info("NETWORK:CHECKPOINT", "Sending checkpoint response to", msg.ReceivedFrom.String(), "checkpoint=", req.Checkpoint)
			ln.sendCheckpointResponse(msg.ReceivedFrom, CheckpointHashResponse{
				Checkpoint: req.Checkpoint,
				Slot:       localSlot,
				BlockHash:  localHash,
				PeerID:     ln.host.ID().String(),
			})
		}
	}
}

func (ln *Libp2pNetwork) getCheckpointHash(checkpoint uint64) (uint64, [32]byte, bool) {
	if checkpoint == 0 {
		return 0, [32]byte{}, false
	}
	latest := ln.blockStore.GetLatestFinalizedSlot()
	if latest == 0 {
		return 0, [32]byte{}, false
	}
	if latest < checkpoint {
		return 0, [32]byte{}, false
	}
	blk := ln.blockStore.Block(checkpoint)
	if blk == nil {
		return 0, [32]byte{}, false
	}
	return checkpoint, blk.Hash, true
}

func (ln *Libp2pNetwork) sendCheckpointResponse(targetPeer peer.ID, resp CheckpointHashResponse) {
	stream, err := ln.host.NewStream(context.Background(), targetPeer, CheckpointProtocol)
	if err != nil {
		logx.Error("NETWORK:CHECKPOINT", "Failed to open checkpoint stream:", err)
		return
	}
	defer stream.Close()

	data, err := jsonx.Marshal(resp)
	if err != nil {
		logx.Error("NETWORK:CHECKPOINT", "Failed to marshal checkpoint response:", err)
		return
	}
	if _, err := stream.Write(data); err != nil {
		logx.Error("NETWORK:CHECKPOINT", "Failed to write checkpoint response:", err)
		return
	}
	logx.Info("NETWORK:CHECKPOINT", "Sent checkpoint response to", targetPeer.String(), "checkpoint=", resp.Checkpoint)
}

func (ln *Libp2pNetwork) handleCheckpointStream(s network.Stream) {
	defer s.Close()
	var resp CheckpointHashResponse
	decoder := jsonx.NewDecoder(s)
	if err := decoder.Decode(&resp); err != nil {
		logx.Error("NETWORK:CHECKPOINT", "Failed to decode checkpoint response:", err)
		return
	}

	_, localHash, ok := ln.getCheckpointHash(resp.Checkpoint)
	if !ok {
		return
	}
	if localHash != resp.BlockHash {
		ctx := context.Background()
		if err := ln.RequestSingleBlockSync(ctx, resp.Checkpoint); err != nil {
			logx.Error("NETWORK:CHECKPOINT", "Failed to request single block sync:", err)
		}
	}
}

func (ln *Libp2pNetwork) RequestCheckpointHash(ctx context.Context, checkpoint uint64) error {
	logx.Info("NETWORK:CHECKPOINT", "Broadcasting checkpoint request checkpoint=", checkpoint)
	req := CheckpointHashRequest{
		RequesterID: ln.host.ID().String(),
		Checkpoint:  checkpoint,
		Addrs:       ln.host.Addrs(),
	}
	data, err := jsonx.Marshal(req)
	if err != nil {
		return err
	}
	if ln.topicCheckpointRequest == nil {
		return fmt.Errorf("checkpoint request topic not initialized")
	}
	return ln.topicCheckpointRequest.Publish(ctx, data)
}

func (ln *Libp2pNetwork) SetCallbacks(cbs Callbacks) {
	if cbs.OnBlockReceived != nil {
		ln.onBlockReceived = cbs.OnBlockReceived
	}
	if cbs.OnEmptyBlockReceived != nil {
		ln.onEmptyBlockReceived = cbs.OnEmptyBlockReceived
	}
	if cbs.OnVoteReceived != nil {
		ln.onVoteReceived = cbs.OnVoteReceived
	}
	if cbs.OnTransactionReceived != nil {
		ln.onTransactionReceived = cbs.OnTransactionReceived
	}
	if cbs.OnLatestSlotReceived != nil {
		ln.onLatestSlotReceived = cbs.OnLatestSlotReceived
	}
	if cbs.OnSyncResponseReceived != nil {
		ln.onSyncResponseReceived = cbs.OnSyncResponseReceived
	}
}

func (ln *Libp2pNetwork) logTopicStatus() {
	logx.Info("NETWORK:PUBSUB:STATUS", "=== TOPIC STATUS REPORT ===")
	logx.Info("NETWORK:PUBSUB:STATUS", fmt.Sprintf("Node ID: %s", ln.host.ID().String()))
	logx.Info("NETWORK:PUBSUB:STATUS", fmt.Sprintf("Total connected peers: %d", ln.GetPeersConnected()))

	if ln.topicBlocks != nil {
		meshPeers := ln.topicBlocks.ListPeers()
		logx.Info("NETWORK:PUBSUB:STATUS", fmt.Sprintf("Block Topic: ACTIVE (mesh peers: %d)", len(meshPeers)))
		for i, peer := range meshPeers {
			logx.Info("NETWORK:PUBSUB:STATUS", fmt.Sprintf("Block mesh peer %d: %s", i+1, peer.String()))
		}
	} else {
		logx.Error("NETWORK:PUBSUB:STATUS", "Block Topic: NOT INITIALIZED")
	}

	if ln.topicVotes != nil {
		meshPeers := ln.topicVotes.ListPeers()
		logx.Info("NETWORK:PUBSUB:STATUS", fmt.Sprintf("Vote Topic: ACTIVE (mesh peers: %d)", len(meshPeers)))
		for i, peer := range meshPeers {
			logx.Info("NETWORK:PUBSUB:STATUS", fmt.Sprintf("Vote mesh peer %d: %s", i+1, peer.String()))
		}
	} else {
		logx.Error("NETWORK:PUBSUB:STATUS", "Vote Topic: NOT INITIALIZED")
	}

	if ln.topicTxs != nil {
		meshPeers := ln.topicTxs.ListPeers()
		logx.Info("NETWORK:PUBSUB:STATUS", fmt.Sprintf("Transaction Topic: ACTIVE (mesh peers: %d)", len(meshPeers)))
	} else {
		logx.Error("NETWORK:PUBSUB:STATUS", "Transaction Topic: NOT INITIALIZED")
	}

	if ln.topicCheckpointRequest != nil {
		meshPeers := ln.topicCheckpointRequest.ListPeers()
		logx.Info("NETWORK:PUBSUB:STATUS", fmt.Sprintf("Checkpoint Request Topic: ACTIVE (mesh peers: %d)", len(meshPeers)))
	} else {
		logx.Error("NETWORK:PUBSUB:STATUS", "Checkpoint Request Topic: NOT INITIALIZED")
	}

	logx.Info("NETWORK:PUBSUB:STATUS", "=== END TOPIC STATUS REPORT ===")
}

func (ln *Libp2pNetwork) startRealtimeTopicMonitoring(ctx context.Context) {
	logx.Info("NETWORK:PUBSUB:MONITOR", "Starting realtime topic monitoring...")

	exception.SafeGoWithPanic("RealtimeTopicMonitoring", func() {
		ticker := time.NewTicker(30 * time.Second)
		defer ticker.Stop()

		for {
			select {
			case <-ticker.C:
				ln.logTopicStatus()

				ln.logMeshChanges()

			case <-ctx.Done():
				logx.Info("NETWORK:PUBSUB:MONITOR", "Stopping realtime topic monitoring")
				return
			}
		}
	})
}

func (ln *Libp2pNetwork) logMeshChanges() {
	if ln.topicBlocks != nil {
		currentMeshPeers := ln.topicBlocks.ListPeers()
		logx.Info("NETWORK:PUBSUB:MESH", fmt.Sprintf("Block topic mesh peers: %d", len(currentMeshPeers)))

		if len(currentMeshPeers) == 0 {
			logx.Info("NETWORK:PUBSUB:MESH", "Block topic mesh is EMPTY - this may cause block propagation issues!")
		}
	}

	if ln.topicVotes != nil {
		currentMeshPeers := ln.topicVotes.ListPeers()
		logx.Info("NETWORK:PUBSUB:MESH", fmt.Sprintf("Vote topic mesh peers: %d", len(currentMeshPeers)))

		if len(currentMeshPeers) == 0 {
			logx.Info("NETWORK:PUBSUB:MESH", "Vote topic mesh is EMPTY - this may cause vote propagation issues!")
		}
	}

	if ln.topicBlocks != nil && ln.topicVotes != nil {
		blockMeshSize := len(ln.topicBlocks.ListPeers())
		voteMeshSize := len(ln.topicVotes.ListPeers())

		if blockMeshSize != voteMeshSize {
			logx.Info("NETWORK:PUBSUB:MESH", fmt.Sprintf("Mesh size mismatch: Block=%d, Vote=%d", blockMeshSize, voteMeshSize))
		}
	}
}<|MERGE_RESOLUTION|>--- conflicted
+++ resolved
@@ -181,15 +181,10 @@
 		},
 	})
 
-<<<<<<< HEAD
-	// clean sync request expires every 1 minute
-	go ln.startCleanupRoutine()
-=======
 	// clean sync request expireds every 1 minute
 	exception.SafeGo("StartCleanupRoutine", func() {
 		ln.startCleanupRoutine()
 	})
->>>>>>> c96d0b8e
 }
 
 func (ln *Libp2pNetwork) applyDataToBlock(vote *consensus.Vote, bs store.BlockStore, ld *ledger.Ledger) error {
