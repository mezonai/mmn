--- conflicted
+++ resolved
@@ -33,11 +33,8 @@
 	listenAddr string,
 	bootstrapPeers []string,
 	blockStore store.BlockStore,
-<<<<<<< HEAD
 	joinAfterSync bool,
-=======
 	pohCfg *config.PohConfig,
->>>>>>> 177d7b14
 ) (*Libp2pNetwork, error) {
 
 	privKey, err := crypto.UnmarshalEd25519PrivateKey(selfPrivKey)
