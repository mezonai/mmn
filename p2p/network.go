package p2p

import (
	"context"
	"crypto/ed25519"
	"fmt"
	"strings"
	"time"

<<<<<<< HEAD
=======
	"github.com/mezonai/mmn/block"
	"github.com/mezonai/mmn/config"
	"github.com/mezonai/mmn/jsonx"
	"github.com/mezonai/mmn/poh"
>>>>>>> c66efb60
	"github.com/mezonai/mmn/store"

	"github.com/mezonai/mmn/discovery"
	"github.com/mezonai/mmn/exception"
	"github.com/mezonai/mmn/logx"
	ma "github.com/multiformats/go-multiaddr"

	"github.com/libp2p/go-libp2p"
	dht "github.com/libp2p/go-libp2p-kad-dht"
	pubsub "github.com/libp2p/go-libp2p-pubsub"
	"github.com/libp2p/go-libp2p/core/crypto"
	"github.com/libp2p/go-libp2p/core/host"
	"github.com/libp2p/go-libp2p/core/network"
	"github.com/libp2p/go-libp2p/core/peer"
	"github.com/libp2p/go-libp2p/core/routing"
	rclient "github.com/libp2p/go-libp2p/p2p/protocol/circuitv2/client"
)

func NewNetWork(
	selfPubKey string,
	selfPrivKey ed25519.PrivateKey,
	listenAddr string,
	bootstrapPeers []string,
	blockStore store.BlockStore,
	txStore store.TxStore,
	pohCfg *config.PohConfig,
	isListener bool,
) (*Libp2pNetwork, error) {

	privKey, err := crypto.UnmarshalEd25519PrivateKey(selfPrivKey)
	if err != nil {
		return nil, fmt.Errorf("failed to unmarshal ed25519 private key: %w", err)
	}

	ctx, cancel := context.WithCancel(context.Background())

	var ddht *dht.IpfsDHT

	var relays []peer.AddrInfo
	for _, bootstrapPeer := range bootstrapPeers {
		if bootstrapPeer == "" {
			continue
		}
		infos, err := discovery.ResolveAndParseMultiAddrs([]string{bootstrapPeer})
		if err != nil {
			logx.Error("NETWORK:SETUP", "Invalid bootstrap address for static relay:", bootstrapPeer, ", error:", err)
			continue
		}
		if len(infos) > 0 {
			relays = append(relays, infos[0])
		}
	}

	quicAddr := strings.Replace(listenAddr, "/tcp/", "/udp/", 1) + "/quic-v1"

	h, err := libp2p.New(
		libp2p.Identity(privKey),
		libp2p.ListenAddrStrings(listenAddr, quicAddr),
		libp2p.EnableAutoRelayWithStaticRelays(relays),
		libp2p.EnableRelay(),
		libp2p.EnableHolePunching(),
		libp2p.EnableNATService(),
		libp2p.NATPortMap(),
		libp2p.Routing(func(h host.Host) (routing.PeerRouting, error) {
			ddht, err = dht.New(ctx, h, dht.Mode(dht.ModeServer))
			return ddht, err
		}),
	)

	if err != nil {
		cancel()
		return nil, fmt.Errorf("failed to create libp2p host: %w", err)
	}

	if err := ddht.Bootstrap(ctx); err != nil {
		cancel()
		return nil, fmt.Errorf("failed to bootstrap DHT: %w", err)
	}

	customDiscovery, err := discovery.NewDHTDiscovery(ctx, cancel, h, ddht, discovery.DHTConfig{})
	if err != nil {
		cancel()
		return nil, fmt.Errorf("failed to create custom discovery: %w", err)
	}

	customDiscovery.Advertise(ctx, AdvertiseName)

	ps, err := pubsub.NewGossipSub(ctx, h,
		pubsub.WithDiscovery(customDiscovery.GetRawDiscovery()),
		pubsub.WithMaxMessageSize(5*1024*1024),
		pubsub.WithValidateQueueSize(128),
		pubsub.WithPeerOutboundQueueSize(128),
	)
	if err != nil {
		cancel()
		return nil, fmt.Errorf("failed to create pubsub: %w", err)
	}

	ln := &Libp2pNetwork{
<<<<<<< HEAD
		host:               h,
		pubsub:             ps,
		selfPubKey:         selfPubKey,
		selfPrivKey:        selfPrivKey,
		peers:              make(map[peer.ID]*PeerInfo),
		syncStreams:        make(map[peer.ID]network.Stream),
		blockStore:         blockStore,
		maxPeers:           int(P2pMaxPeerConnections),
		activeSyncRequests: make(map[string]*SyncRequestInfo),
		syncRequests:       make(map[string]*SyncRequestTracker),
		authenticatedPeers: make(map[peer.ID]*AuthenticatedPeer),
		pendingChallenges:  make(map[peer.ID][]byte),
		allowlist:          make(map[peer.ID]bool),
		blacklist:          make(map[peer.ID]bool),
		allowlistEnabled:   false,
		blacklistEnabled:   true,
		syncCompleted:      false,
		activeSyncCount:    0,
		ctx:                ctx,
		cancel:             cancel,
=======
		host:                   h,
		pubsub:                 ps,
		selfPubKey:             selfPubKey,
		selfPrivKey:            selfPrivKey,
		peers:                  make(map[peer.ID]*PeerInfo),
		bootstrapPeerIDs:       make(map[peer.ID]struct{}),
		blockStore:             blockStore,
		txStore:                txStore,
		maxPeers:               int(MaxPeers),
		activeSyncRequests:     make(map[string]*SyncRequestInfo),
		syncRequests:           make(map[string]*SyncRequestTracker),
		missingBlocksTracker:   make(map[uint64]*MissingBlockInfo),
		lastScannedSlot:        0,
		recentlyRequestedSlots: make(map[uint64]time.Time),
		ctx:                    ctx,
		cancel:                 cancel,
		worldLatestSlot:        0,
		worldLatestPohSlot:     0,
		blockOrderingQueue:     make(map[uint64]*block.BroadcastedBlock),
		nextExpectedSlot:       0,
		pohCfg:                 pohCfg,
		isListener:             isListener,
>>>>>>> c66efb60
	}

	ln.peerScoringManager = NewPeerScoringManager(ln, DefaultPeerScoringConfig())

	ln.InitializeAccessControl()

	if err := ln.setupHandlers(ctx, bootstrapPeers); err != nil {
		cancel()
		h.Close()
		return nil, fmt.Errorf("failed to setup handlers: %w", err)
	}

	exception.SafeGoWithPanic("Discovery", func() {
		ln.Discovery(customDiscovery, ctx, h)
	})

	logx.Info("NETWORK", fmt.Sprintf("Libp2p network started with ID: %s", h.ID().String()))
	for _, addr := range h.Addrs() {
		logx.Info("NETWORK", "Listening on:", addr.String())
	}

	return ln, nil
}

func (ln *Libp2pNetwork) setupHandlers(ctx context.Context, bootstrapPeers []string) error {
	ln.host.SetStreamHandler(AuthProtocol, ln.handleAuthStream)
	ln.host.SetStreamHandler(NodeInfoProtocol, ln.handleNodeInfoStream)
<<<<<<< HEAD

	ln.host.SetStreamHandler(RequestBlockSyncStream, ln.AuthMiddleware(ln.handleBlockSyncRequestStream))
	ln.host.SetStreamHandler(LatestSlotProtocol, ln.AuthMiddleware(ln.handleLatestSlotStream))

	ln.SetupPubSubTopics(ctx)
	ln.setupConnectionAuthentication(ctx)
=======
	ln.host.SetStreamHandler(RequestBlockSyncStream, ln.handleBlockSyncRequestStream)
	ln.host.SetStreamHandler(LatestSlotProtocol, ln.handleLatestSlotStream)
	ln.host.SetStreamHandler(CheckpointProtocol, ln.handleCheckpointStream)

	// Start latest slot request mechanism
	ln.startLatestSlotRequestMechanism()
>>>>>>> c66efb60

	bootstrapConnected := false
	for _, bootstrapPeer := range bootstrapPeers {
		if bootstrapPeer == "" {
			continue
		}

		// Use DNS resolution for bootstrap addresses
		infos, err := discovery.ResolveAndParseMultiAddrs([]string{bootstrapPeer})
		if err != nil {
<<<<<<< HEAD
			logx.Error("NETWORK:SETUP", "Invalid bootstrap address: ", bootstrapPeer, " error: ", err)
=======
			logx.Error("NETWORK:SETUP", "Invalid bootstrap address:", bootstrapPeer, ", error:", err)
>>>>>>> c66efb60
			continue
		}

		if len(infos) == 0 {
			logx.Error("NETWORK:SETUP", "No valid addresses resolved for:", bootstrapPeer)
			continue
		}

		info := infos[0] // Use the first resolved address
		if err := ln.host.Connect(ctx, info); err != nil {
			logx.Error("NETWORK:SETUP", "Failed to connect to bootstrap:", bootstrapPeer, err.Error())
			continue
		}

		logx.Info("NETWORK:SETUP", "Connected to bootstrap peer:", bootstrapPeer)
		bootstrapConnected = true

		ln.bootstrapPeerIDs[info.ID] = struct{}{}
		exception.SafeGoWithPanic("RequestNodeInfo", func() {
			ln.RequestNodeInfo(bootstrapPeer, &info)
		})

		break
	}

	// If we have bootstrap peers configured but couldn't connect to any, return error
	if len(bootstrapPeers) > 0 && !bootstrapConnected {
		// Check if any bootstrap peer is non-empty
		hasNonEmptyBootstrap := false
		for _, peer := range bootstrapPeers {
			if peer != "" {
				hasNonEmptyBootstrap = true
				break
			}
		}
		if hasNonEmptyBootstrap {
			logx.Error("NETWORK:SETUP", "Failed to connect to any bootstrap peer. Stopping P2P server.")
			return fmt.Errorf("failed to connect to any bootstrap peer")
		}
	}

	logx.Info("NETWORK:SETUP", fmt.Sprintf("Libp2p network started with ID: %s", ln.host.ID().String()))
	logx.Info("NETWORK:SETUP", fmt.Sprintf("Listening on addresses: %v", ln.host.Addrs()))
	logx.Info("NETWORK:SETUP", fmt.Sprintf("Self public key: %s", ln.selfPubKey))

	return nil
}

func isProtocolNotSupportedError(err error) bool {
	if err == nil {
		return false
	}
	errorStr := err.Error()
	return strings.Contains(errorStr, "protocols not supported") ||
		strings.Contains(errorStr, "protocol not supported") ||
		strings.Contains(errorStr, "negotiate protocol")
}

func (ln *Libp2pNetwork) setupConnectionAuthentication(ctx context.Context) {
	ln.host.Network().Notify(&network.NotifyBundle{
		ConnectedF: func(n network.Network, conn network.Conn) {
			peerID := conn.RemotePeer()
			logx.Info("AUTH:CONNECTION", "New connection from peer: ", peerID.String())

			ln.listMu.RLock()
			allowlistEmpty := ln.allowlistEnabled && len(ln.allowlist) == 0
			ln.listMu.RUnlock()

			if allowlistEmpty {
				logx.Info("AUTH:CONNECTION", "Allowing bootnode connection when allowlist is empty:", peerID.String())
			} else if !ln.IsAllowed(peerID) {
				logx.Info("AUTH:CONNECTION", "Rejecting connection from peer not allowed by access control:", peerID.String())
				conn.Close()
				return
			}

			ln.UpdatePeerScore(peerID, "connection", nil)

			exception.SafeGoWithPanic("Discovery", func() {
				authCtx, cancel := context.WithTimeout(ctx, 30*time.Second)
				defer cancel()

				if err := ln.InitiateAuthentication(authCtx, peerID); err != nil {
					if isProtocolNotSupportedError(err) {
						logx.Warn("AUTH:CONNECTION", "Peer doesn't support authentication protocol - this is normal for older peers")
					} else {
						ln.UpdatePeerScore(peerID, "auth_failure", nil)
					}
				} else {
					ln.UpdatePeerScore(peerID, "auth_success", nil)
					ln.AutoAddToAllowlistIfBootstrap(peerID)
				}
			})

		},
		DisconnectedF: func(n network.Network, conn network.Conn) {
			peerID := conn.RemotePeer()
			// Avoid penalizing disconnections for peers currently not allowed (e.g., blacklisted)
			if ln.IsAllowed(peerID) {
				ln.UpdatePeerScore(peerID, "disconnection", nil)
			}

			ln.authMu.Lock()
			delete(ln.authenticatedPeers, peerID)
			ln.authMu.Unlock()

			ln.challengeMu.Lock()
			delete(ln.pendingChallenges, peerID)
			ln.challengeMu.Unlock()
		},
	})
}

func (ln *Libp2pNetwork) Close() {
	if ln.peerScoringManager != nil {
		ln.peerScoringManager.Stop()
	}

	ln.cancel()
	ln.host.Close()
}

// IncrementActiveSyncCount increments the active sync count
func (ln *Libp2pNetwork) IncrementActiveSyncCount() {
	ln.activeSyncCountMu.Lock()
	defer ln.activeSyncCountMu.Unlock()
	ln.activeSyncCount++
	logx.Info("NETWORK:SYNC", "Active sync count incremented to:", ln.activeSyncCount)
}

// DecrementActiveSyncCount decrements the active sync count and enables allowlist if all syncs are done
func (ln *Libp2pNetwork) DecrementActiveSyncCount() {
	ln.activeSyncCountMu.Lock()
	defer ln.activeSyncCountMu.Unlock()

	if ln.activeSyncCount > 0 {
		ln.activeSyncCount--
		logx.Info("NETWORK:SYNC", "Active sync count decremented to:", ln.activeSyncCount)

		// If no more active syncs, enable allowlist
		if ln.activeSyncCount == 0 && !ln.IsAllowlistEnabled() {
			ln.EnableAllowlist(true)
			logx.Info("NETWORK:SYNC", "All syncs completed - Allowlist enabled for enhanced security")
		}
	}
}

// GetActiveSyncCount returns the current active sync count
func (ln *Libp2pNetwork) GetActiveSyncCount() int {
	ln.activeSyncCountMu.RLock()
	defer ln.activeSyncCountMu.RUnlock()
	return ln.activeSyncCount
}

func (ln *Libp2pNetwork) GetPeersConnected() int {
	// Minus by 1 to exclude self node in the peer list
	return len(ln.host.Network().Peers()) - 1
}

func (ln *Libp2pNetwork) handleNodeInfoStream(s network.Stream) {
	defer s.Close()

	buf := make([]byte, 2048)
	n, err := s.Read(buf)
	if err != nil {
		logx.Error("NETWORK:HANDLE NODE INFOR STREAM", "Failed to read from bootstrap: ", err)
		return
	}

	var msg map[string]interface{}
	if err := jsonx.Unmarshal(buf[:n], &msg); err != nil {
		logx.Error("NETWORK:HANDLE NODE INFOR STREAM", "Failed to unmarshal peer info: ", err)
		return
	}

	newPeerIDStr := msg["new_peer_id"].(string)
	newPeerID, err := peer.Decode(newPeerIDStr)
	if err != nil {
		logx.Error("NETWORK:HANDLE NODE INFOR STREAM", "Invalid peer ID: ", newPeerIDStr)
		return
	}

	addrStrs := msg["addrs"].([]interface{})
	var addrs []ma.Multiaddr
	for _, a := range addrStrs {
		maddr, err := ma.NewMultiaddr(a.(string))
		if err == nil {
			addrs = append(addrs, maddr)
		}
	}

	peerInfo := peer.AddrInfo{
		ID:    newPeerID,
		Addrs: addrs,
	}

	for _, maddr := range addrs {
		addrStr := maddr.String()
		idx := strings.Index(addrStr, "/p2p-circuit/p2p/")
		if idx <= 0 {
			continue
		}
		hopStr := addrStr[:idx]
		hopMaddr, err := ma.NewMultiaddr(hopStr)
		if err != nil {
			continue
		}
		relayInfo, err := peer.AddrInfoFromP2pAddr(hopMaddr)
		if err != nil {
			continue
		}
		ctx, cancel := context.WithTimeout(context.Background(), 10*time.Second)
		if _, err := rclient.Reserve(ctx, ln.host, *relayInfo); err != nil {
			logx.Warn("RELAYER", "Reserve via hop failed:", err)
		} else {
			logx.Info("RELAYER", "Reserved via hop relay:", relayInfo.ID.String())
		}
		cancel()
		break
	}

	err = ln.host.Connect(context.Background(), peerInfo)
	if err != nil {
		logx.Error("NETWORK:HANDLE NODE INFOR STREAM", peerInfo.Addrs, "Failed to connect to new peer:", err)
		return
	}
}

// ApplyLeaderSchedule stores the schedule locally for leader checks inside p2p
func (ln *Libp2pNetwork) ApplyLeaderSchedule(ls *poh.LeaderSchedule) {
	ln.leaderSchedule = ls
}

func (ln *Libp2pNetwork) IsNodeReady() bool {
	return ln.ready.Load()
}

func (ln *Libp2pNetwork) setNodeReady() {
	ln.ready.Store(true)
}

// startCoreServices starts PoH and Validator (if callbacks provided), sets up pubsub topics, and marks node ready
func (ln *Libp2pNetwork) startCoreServices(ctx context.Context, withPubsub bool) {
	if ln.OnStartPoh != nil {
		ln.OnStartPoh()
	}
	if ln.OnStartValidator != nil {
		ln.OnStartValidator()
	}
	if withPubsub {
		ln.SetupPubSubTopics(ctx)
	}
	ln.setNodeReady()
}

func (ln *Libp2pNetwork) startLatestSlotRequestMechanism() {
	// Request latest slot after a delay to allow peers to connect
	exception.SafeGo("LatestSlotRequest(Initial)", func() {
		time.Sleep(3 * time.Second) // Wait for peers to connect
		ln.RequestLatestSlotFromPeers(ln.ctx)
	})

	// Periodic latest slot request every 30 seconds
	exception.SafeGo("LatestSlotRequest(Periodic)", func() {
		ticker := time.NewTicker(30 * time.Second)
		defer ticker.Stop()
		for {
			select {
			case <-ticker.C:
				ln.RequestLatestSlotFromPeers(ln.ctx)
			case <-ln.ctx.Done():
				return
			}
		}
	})
}<|MERGE_RESOLUTION|>--- conflicted
+++ resolved
@@ -7,13 +7,10 @@
 	"strings"
 	"time"
 
-<<<<<<< HEAD
-=======
 	"github.com/mezonai/mmn/block"
 	"github.com/mezonai/mmn/config"
 	"github.com/mezonai/mmn/jsonx"
 	"github.com/mezonai/mmn/poh"
->>>>>>> c66efb60
 	"github.com/mezonai/mmn/store"
 
 	"github.com/mezonai/mmn/discovery"
@@ -113,28 +110,6 @@
 	}
 
 	ln := &Libp2pNetwork{
-<<<<<<< HEAD
-		host:               h,
-		pubsub:             ps,
-		selfPubKey:         selfPubKey,
-		selfPrivKey:        selfPrivKey,
-		peers:              make(map[peer.ID]*PeerInfo),
-		syncStreams:        make(map[peer.ID]network.Stream),
-		blockStore:         blockStore,
-		maxPeers:           int(P2pMaxPeerConnections),
-		activeSyncRequests: make(map[string]*SyncRequestInfo),
-		syncRequests:       make(map[string]*SyncRequestTracker),
-		authenticatedPeers: make(map[peer.ID]*AuthenticatedPeer),
-		pendingChallenges:  make(map[peer.ID][]byte),
-		allowlist:          make(map[peer.ID]bool),
-		blacklist:          make(map[peer.ID]bool),
-		allowlistEnabled:   false,
-		blacklistEnabled:   true,
-		syncCompleted:      false,
-		activeSyncCount:    0,
-		ctx:                ctx,
-		cancel:             cancel,
-=======
 		host:                   h,
 		pubsub:                 ps,
 		selfPubKey:             selfPubKey,
@@ -157,7 +132,14 @@
 		nextExpectedSlot:       0,
 		pohCfg:                 pohCfg,
 		isListener:             isListener,
->>>>>>> c66efb60
+		authenticatedPeers:     make(map[peer.ID]*AuthenticatedPeer),
+		pendingChallenges:      make(map[peer.ID][]byte),
+		allowlist:              make(map[peer.ID]bool),
+		blacklist:              make(map[peer.ID]bool),
+		allowlistEnabled:       false,
+		blacklistEnabled:       true,
+		syncCompleted:          false,
+		activeSyncCount:        0,
 	}
 
 	ln.peerScoringManager = NewPeerScoringManager(ln, DefaultPeerScoringConfig())
@@ -185,21 +167,16 @@
 func (ln *Libp2pNetwork) setupHandlers(ctx context.Context, bootstrapPeers []string) error {
 	ln.host.SetStreamHandler(AuthProtocol, ln.handleAuthStream)
 	ln.host.SetStreamHandler(NodeInfoProtocol, ln.handleNodeInfoStream)
-<<<<<<< HEAD
-
-	ln.host.SetStreamHandler(RequestBlockSyncStream, ln.AuthMiddleware(ln.handleBlockSyncRequestStream))
-	ln.host.SetStreamHandler(LatestSlotProtocol, ln.AuthMiddleware(ln.handleLatestSlotStream))
-
-	ln.SetupPubSubTopics(ctx)
-	ln.setupConnectionAuthentication(ctx)
-=======
 	ln.host.SetStreamHandler(RequestBlockSyncStream, ln.handleBlockSyncRequestStream)
 	ln.host.SetStreamHandler(LatestSlotProtocol, ln.handleLatestSlotStream)
 	ln.host.SetStreamHandler(CheckpointProtocol, ln.handleCheckpointStream)
-
+	ln.host.SetStreamHandler(RequestBlockSyncStream, ln.AuthMiddleware(ln.handleBlockSyncRequestStream))
+	ln.host.SetStreamHandler(LatestSlotProtocol, ln.AuthMiddleware(ln.handleLatestSlotStream))
+
+	ln.SetupPubSubTopics(ctx)
+	ln.setupConnectionAuthentication(ctx)
 	// Start latest slot request mechanism
 	ln.startLatestSlotRequestMechanism()
->>>>>>> c66efb60
 
 	bootstrapConnected := false
 	for _, bootstrapPeer := range bootstrapPeers {
@@ -210,11 +187,7 @@
 		// Use DNS resolution for bootstrap addresses
 		infos, err := discovery.ResolveAndParseMultiAddrs([]string{bootstrapPeer})
 		if err != nil {
-<<<<<<< HEAD
-			logx.Error("NETWORK:SETUP", "Invalid bootstrap address: ", bootstrapPeer, " error: ", err)
-=======
 			logx.Error("NETWORK:SETUP", "Invalid bootstrap address:", bootstrapPeer, ", error:", err)
->>>>>>> c66efb60
 			continue
 		}
 
