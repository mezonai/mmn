package p2p

import (
	"context"
	"crypto/ed25519"
	"fmt"
	"os"
	"time"

	"github.com/mezonai/mmn/poh"
	"github.com/mezonai/mmn/store"
	"github.com/mezonai/mmn/jsonx"

	"github.com/mezonai/mmn/db"
	"github.com/mezonai/mmn/discovery"
	"github.com/mezonai/mmn/exception"
	"github.com/mezonai/mmn/logx"
	"github.com/mezonai/mmn/snapshot"
	ma "github.com/multiformats/go-multiaddr"

	"github.com/libp2p/go-libp2p"
	dht "github.com/libp2p/go-libp2p-kad-dht"
	pubsub "github.com/libp2p/go-libp2p-pubsub"
	"github.com/libp2p/go-libp2p/core/crypto"
	"github.com/libp2p/go-libp2p/core/host"
	"github.com/libp2p/go-libp2p/core/network"
	"github.com/libp2p/go-libp2p/core/peer"
	"github.com/libp2p/go-libp2p/core/routing"
)

func NewNetWork(
	selfPubKey string,
	selfPrivKey ed25519.PrivateKey,
	listenAddr string,
	bootstrapPeers []string,
	blockStore store.BlockStore,
) (*Libp2pNetwork, error) {

	privKey, err := crypto.UnmarshalEd25519PrivateKey(selfPrivKey)
	if err != nil {
		return nil, fmt.Errorf("failed to unmarshal ed25519 private key: %w", err)
	}

	ctx, cancel := context.WithCancel(context.Background())
	defer cancel()

	var ddht *dht.IpfsDHT

	h, err := libp2p.New(
		libp2p.Identity(privKey),
		libp2p.ListenAddrStrings(listenAddr),
		libp2p.NATPortMap(),
		libp2p.EnableNATService(),
		libp2p.Routing(func(h host.Host) (routing.PeerRouting, error) {
			ddht, err = dht.New(ctx, h, dht.Mode(dht.ModeServer))
			return ddht, err
		}),
	)

	if err != nil {
		cancel()
		return nil, fmt.Errorf("failed to create libp2p host: %w", err)
	}

	if err := ddht.Bootstrap(ctx); err != nil {
		cancel()
		return nil, fmt.Errorf("failed to bootstrap DHT: %w", err)
	}

	customDiscovery, err := discovery.NewDHTDiscovery(ctx, cancel, h, ddht, discovery.DHTConfig{})
	if err != nil {
		cancel()
		return nil, fmt.Errorf("failed to create custom discovery: %w", err)
	}

	customDiscovery.Advertise(ctx, AdvertiseName)

	ps, err := pubsub.NewGossipSub(ctx, h, pubsub.WithDiscovery(customDiscovery.GetRawDiscovery()))
	if err != nil {
		cancel()
		return nil, fmt.Errorf("failed to create pubsub: %w", err)
	}

	ln := &Libp2pNetwork{
		host:                   h,
		pubsub:                 ps,
		selfPubKey:             selfPubKey,
		selfPrivKey:            selfPrivKey,
		peers:                  make(map[peer.ID]*PeerInfo),
		bootstrapPeerIDs:       make(map[peer.ID]struct{}),
		blockStore:             blockStore,
		maxPeers:               int(MaxPeers),
		activeSyncRequests:     make(map[string]*SyncRequestInfo),
		syncRequests:           make(map[string]*SyncRequestTracker),
		missingBlocksTracker:   make(map[uint64]*MissingBlockInfo),
		lastScannedSlot:        0,
		recentlyRequestedSlots: make(map[uint64]time.Time),
		ctx:                    ctx,
		cancel:                 cancel,
		snapshotDownloader:     nil, // Will be initialized in setUpSyncNode
	}

	if err := ln.setUpSyncNode(ctx, bootstrapPeers); err != nil {
		cancel()
		h.Close()
		return nil, fmt.Errorf("failed to setup handlers: %w", err)
	}

	exception.SafeGoWithPanic("Discovery", func() {
		ln.Discovery(customDiscovery, ctx, h)
	})

	logx.Info("NETWORK", fmt.Sprintf("Libp2p network started with ID: %s", h.ID().String()))
	for _, addr := range h.Addrs() {
		logx.Info("NETWORK", "Listening on:", addr.String())
	}

	return ln, nil
}

func (ln *Libp2pNetwork) setUpSyncNode(ctx context.Context, bootstrapPeers []string) error {
	ln.host.SetStreamHandler(NodeInfoProtocol, ln.handleNodeInfoStream)
	ln.host.SetStreamHandler(RequestBlockSyncStream, ln.handleBlockSyncRequestStream)
	ln.host.SetStreamHandler(LatestSlotProtocol, ln.handleLatestSlotStream)

	// Initialize snapshot downloader
	snapshotDir := "/data/snapshots"
	if err := os.MkdirAll(snapshotDir, 0755); err != nil {
		logx.Error("NETWORK:SETUP", "Failed to create snapshot directory:", err)
	}

	// Get database provider from store if available
	var dbProvider db.DatabaseProvider
	if ln.blockStore != nil {
		if accountStore, ok := ln.blockStore.(store.AccountStore); ok {
			dbProvider = accountStore.GetDatabaseProvider()
		}
	}

	ln.snapshotDownloader = snapshot.NewSnapshotDownloader(dbProvider, snapshotDir)

	ln.setupSyncNodeTopics(ctx)

	// Start automatic snapshot discovery and sync
	go ln.startSnapshotDiscovery(ctx)

	bootstrapConnected := false
	for _, bootstrapPeer := range bootstrapPeers {
		if bootstrapPeer == "" {
			continue
		}

		// Use DNS resolution for bootstrap addresses
		infos, err := discovery.ResolveAndParseMultiAddrs([]string{bootstrapPeer})
		if err != nil {
			logx.Error("NETWORK:SETUP", "Invalid bootstrap address:", bootstrapPeer, ", error:", err)
			continue
		}

		if len(infos) == 0 {
			logx.Error("NETWORK:SETUP", "No valid addresses resolved for:", bootstrapPeer)
			continue
		}

		info := infos[0] // Use the first resolved address
		if err := ln.host.Connect(ctx, info); err != nil {
			logx.Error("NETWORK:SETUP", "Failed to connect to bootstrap:", bootstrapPeer, err.Error())
			continue
		}

		logx.Info("NETWORK:SETUP", "Connected to bootstrap peer:", bootstrapPeer)
		bootstrapConnected = true

		// Record bootstrap peer ID for filtering later
		ln.bootstrapPeerIDs[info.ID] = struct{}{}

		exception.SafeGoWithPanic("RequestNodeInfo", func() {
			ln.RequestNodeInfo(bootstrapPeer, &info)
		})

		break
	}

	// If we have bootstrap peers configured but couldn't connect to any, return error
	if len(bootstrapPeers) > 0 && !bootstrapConnected {
		// Check if any bootstrap peer is non-empty
		hasNonEmptyBootstrap := false
		for _, peer := range bootstrapPeers {
			if peer != "" {
				hasNonEmptyBootstrap = true
				break
			}
		}
		if hasNonEmptyBootstrap {
			logx.Error("NETWORK:SETUP", "Failed to connect to any bootstrap peer. Stopping P2P server.")
			return fmt.Errorf("failed to connect to any bootstrap peer")
		}
	}

	logx.Info("NETWORK:SETUP", fmt.Sprintf("Libp2p network started with ID: %s", ln.host.ID().String()))
	logx.Info("NETWORK:SETUP", fmt.Sprintf("Listening on addresses: %v", ln.host.Addrs()))
	logx.Info("NETWORK:SETUP", fmt.Sprintf("Self public key: %s", ln.selfPubKey))
	return nil
}

// this func will call if node shutdown for now just cancle when error
func (ln *Libp2pNetwork) Close() {
	ln.cancel()
	ln.host.Close()
}

func (ln *Libp2pNetwork) GetPeersConnected() int {
	// Minus by 1 to exclude self node in the peer list
	return len(ln.host.Network().Peers()) - 1
}

func (ln *Libp2pNetwork) handleNodeInfoStream(s network.Stream) {
	defer s.Close()

	buf := make([]byte, 2048)
	n, err := s.Read(buf)
	if err != nil {
		logx.Error("NETWORK:HANDLE NODE INFOR STREAM", "Failed to read from peer: ", err)
		return
	}

	var msg map[string]interface{}
<<<<<<< HEAD
	if err := json.Unmarshal(buf[:n], &msg); err != nil {
		logx.Error("NETWORK:HANDLE NODE INFOR STREAM", "Failed to unmarshal message: ", err)
=======
	if err := jsonx.Unmarshal(buf[:n], &msg); err != nil {
		logx.Error("NETWORK:HANDLE NODE INFOR STREAM", "Failed to unmarshal peer info: ", err)
>>>>>>> 7863afa2
		return
	}

	// Handle different message types
	if msgType, ok := msg["type"].(string); ok {
		switch msgType {
		case "snapshot_info_request":
			ln.handleSnapshotInfoRequest(msg, s)
			return
		case "snapshot_info_response":
			ln.handleSnapshotInfoResponse(msg)
			return
		case "snapshot_offer":
			ln.handleSnapshotOffer(msg)
			return
		}
	}

	// Handle regular node info (existing logic)
	newPeerIDStr := msg["new_peer_id"].(string)
	newPeerID, err := peer.Decode(newPeerIDStr)
	if err != nil {
		logx.Error("NETWORK:HANDLE NODE INFOR STREAM", "Invalid peer ID: ", newPeerIDStr)
		return
	}

	addrStrs := msg["addrs"].([]interface{})
	var addrs []ma.Multiaddr
	for _, a := range addrStrs {
		maddr, err := ma.NewMultiaddr(a.(string))
		if err == nil {
			addrs = append(addrs, maddr)
		}
	}

	peerInfo := peer.AddrInfo{
		ID:    newPeerID,
		Addrs: addrs,
	}

	err = ln.host.Connect(context.Background(), peerInfo)
	if err != nil {
		logx.Error("NETWORK:HANDLE NODE INFOR STREAM", "Failed to connect to new peer: ", err)
	}
}

// handleSnapshotOffer handles snapshot offers from bootstrap nodes
func (ln *Libp2pNetwork) handleSnapshotOffer(msg map[string]interface{}) {
	logx.Info("NETWORK:SNAPSHOT", "Received snapshot offer from bootstrap node")

	// Check if we need snapshot sync
	if ln.needsSnapshotSync() {
		peerIDStr := msg["peer_id"].(string)
		peerID, err := peer.Decode(peerIDStr)
		if err != nil {
			logx.Error("NETWORK:SNAPSHOT", "Invalid peer ID in snapshot offer:", err)
			return
		}

		// Get peer address
		peerInfo := ln.host.Peerstore().PeerInfo(peerID)
		if len(peerInfo.Addrs) == 0 {
			logx.Error("NETWORK:SNAPSHOT", "No address found for peer:", peerID.String())
			return
		}

		// Extract IP and port for UDP
		peerAddr := ln.extractUDPAddr(peerInfo.Addrs[0])
		if peerAddr == "" {
			logx.Error("NETWORK:SNAPSHOT", "Could not extract UDP address from peer")
			return
		}

		logx.Info("NETWORK:SNAPSHOT", "Starting snapshot download from:", peerAddr)

		// Start snapshot download
		go ln.downloadSnapshotFromPeer(peerAddr, peerID.String())
	} else {
		logx.Info("NETWORK:SNAPSHOT", "Snapshot sync not needed")
	}
}

// needsSnapshotSync checks if the node needs to sync snapshot
func (ln *Libp2pNetwork) needsSnapshotSync() bool {
	// Check if we have any existing data
	if ln.blockStore != nil {
		if _, ok := ln.blockStore.(store.AccountStore); ok {
			// Check if we have any accounts
			// This is a simple heuristic - in production you might want more sophisticated logic
			return false // For now, assume we don't need sync
		}
	}

	// Check if snapshot file exists
	snapshotPath := "/data/snapshots/snapshot-latest.json"
	if _, err := os.Stat(snapshotPath); err == nil {
		return false // We already have a snapshot
	}

	return true
}

// extractUDPAddr extracts UDP address from multiaddr
func (ln *Libp2pNetwork) extractUDPAddr(addr ma.Multiaddr) string {
	// Extract IP and port from multiaddr
	ip := ""
	port := ""

	ma.ForEach(addr, func(c ma.Component) bool {
		if c.Protocol().Code == ma.P_IP4 || c.Protocol().Code == ma.P_IP6 {
			ip = c.Value()
		}
		if c.Protocol().Code == ma.P_TCP {
			port = c.Value()
		}
		return true
	})

	if ip != "" && port != "" {
		return fmt.Sprintf("%s:%s", ip, port)
	}

	return ""
}

// downloadSnapshotFromPeer downloads snapshot from a peer
func (ln *Libp2pNetwork) downloadSnapshotFromPeer(peerAddr, peerID string) {
	if ln.snapshotDownloader == nil {
		logx.Error("NETWORK:SNAPSHOT", "Snapshot downloader not initialized")
		return
	}

	// Start download
	task, err := ln.snapshotDownloader.DownloadSnapshotFromPeer(context.Background(), peerAddr, peerID, 0, 16*1024)
	if err != nil {
		logx.Error("NETWORK:SNAPSHOT", "Failed to start snapshot download:", err)
		return
	}

	logx.Info("NETWORK:SNAPSHOT", "Snapshot download started, task ID:", task.ID)

	// Monitor download progress
	go ln.monitorSnapshotDownload(task)
}

// monitorSnapshotDownload monitors the progress of snapshot download
func (ln *Libp2pNetwork) monitorSnapshotDownload(task *snapshot.DownloadTask) {
	ticker := time.NewTicker(5 * time.Second)
	defer ticker.Stop()

	for {
		select {
		case <-ticker.C:
			status, exists := ln.snapshotDownloader.GetDownloadStatus(task.ID)
			if !exists {
				logx.Info("NETWORK:SNAPSHOT", "Download task not found:", task.ID)
				return
			}

			switch status.Status {
			case snapshot.TransferStatusComplete:
				logx.Info("NETWORK:SNAPSHOT", "Snapshot download completed successfully")
				return
			case snapshot.TransferStatusFailed:
				logx.Error("NETWORK:SNAPSHOT", "Snapshot download failed")
				return
			case snapshot.TransferStatusCancelled:
				logx.Info("NETWORK:SNAPSHOT", "Snapshot download cancelled")
				return
			default:
				logx.Info("NETWORK:SNAPSHOT", "Download progress:", status.Progress, "%")
			}
		}
	}
}

func (ln *Libp2pNetwork) setupHandlers(ctx context.Context, bootstrapPeers []string) error {
	ln.SetupPubSubTopics(ctx)
	return nil
}

func (ln *Libp2pNetwork) IsNodeReady() bool {
	return ln.ready.Load()
}

func (ln *Libp2pNetwork) setNodeReady() {
	ln.ready.Store(true)
}

// SetApplyLeaderSchedule sets a callback for applying leader schedules at runtime
func (ln *Libp2pNetwork) SetApplyLeaderSchedule(fn func(*poh.LeaderSchedule)) {
	ln.applyLeaderSchedule = fn
}

// startSnapshotDiscovery continuously looks for peers with snapshots and syncs if needed
func (ln *Libp2pNetwork) startSnapshotDiscovery(ctx context.Context) {
	ticker := time.NewTicker(30 * time.Second) // Check every 30 seconds
	defer ticker.Stop()

	for {
		select {
		case <-ctx.Done():
			return
		case <-ticker.C:
			if ln.needsSnapshotSync() {
				ln.discoverAndSyncSnapshot(ctx)
			}
		}
	}
}

// discoverAndSyncSnapshot finds peers with snapshots and initiates sync
func (ln *Libp2pNetwork) discoverAndSyncSnapshot(ctx context.Context) {
	logx.Info("NETWORK:SNAPSHOT", "Starting snapshot discovery...")

	// Get all connected peers
	peers := ln.host.Network().Peers()
	if len(peers) == 0 {
		logx.Info("NETWORK:SNAPSHOT", "No peers connected, waiting...")
		return
	}

	// Request snapshot info from all peers
	for _, peerID := range peers {
		if peerID == ln.host.ID() {
			continue // Skip self
		}

		// Check if we already have an active sync with this peer
		if ln.hasActiveSnapshotSync(peerID) {
			continue
		}

		go ln.requestSnapshotInfo(ctx, peerID)
	}
}

// requestSnapshotInfo requests snapshot information from a specific peer
func (ln *Libp2pNetwork) requestSnapshotInfo(ctx context.Context, peerID peer.ID) {
	// Create snapshot info request
	req := map[string]interface{}{
		"type":         "snapshot_info_request",
		"requester_id": ln.host.ID().String(),
	}

	data, err := json.Marshal(req)
	if err != nil {
		logx.Error("NETWORK:SNAPSHOT", "Failed to marshal snapshot info request:", err)
		return
	}

	// Send request via stream
	stream, err := ln.host.NewStream(ctx, peerID, NodeInfoProtocol)
	if err != nil {
		logx.Error("NETWORK:SNAPSHOT", "Failed to open stream for snapshot info request:", err)
		return
	}
	defer stream.Close()

	stream.Write(data)
	logx.Info("NETWORK:SNAPSHOT", "Sent snapshot info request to peer:", peerID.String())
}

// hasActiveSnapshotSync checks if we already have an active snapshot sync with a peer
func (ln *Libp2pNetwork) hasActiveSnapshotSync(peerID peer.ID) bool {
	if ln.snapshotDownloader == nil {
		return false
	}

	activeDownloads := ln.snapshotDownloader.GetActiveDownloads()
	for _, task := range activeDownloads {
		if task.PeerID == peerID.String() && task.Status == snapshot.TransferStatusActive {
			return true
		}
	}
	return false
}

// handleSnapshotInfoRequest handles requests for snapshot information
func (ln *Libp2pNetwork) handleSnapshotInfoRequest(msg map[string]interface{}, stream network.Stream) {
	logx.Info("NETWORK:SNAPSHOT", "Received snapshot info request")

	// Check if we have a snapshot to offer
	snapshotPath := "/data/snapshots/snapshot-latest.json"
	snapshotInfo := map[string]interface{}{
		"type":         "snapshot_info_response",
		"has_snapshot": false,
	}

	if _, err := os.Stat(snapshotPath); err == nil {
		// We have a snapshot, offer it
		snapshotInfo["has_snapshot"] = true
		snapshotInfo["snapshot_path"] = snapshotPath
		snapshotInfo["peer_id"] = ln.host.ID().String()

		// Get file info
		if fileInfo, err := os.Stat(snapshotPath); err == nil {
			snapshotInfo["file_size"] = fileInfo.Size()
			snapshotInfo["modified_time"] = fileInfo.ModTime().Unix()
		}
	}

	// Send response
	data, _ := json.Marshal(snapshotInfo)
	stream.Write(data)
	logx.Info("NETWORK:SNAPSHOT", "Sent snapshot info response")
}

// handleSnapshotInfoResponse handles responses to snapshot info requests
func (ln *Libp2pNetwork) handleSnapshotInfoResponse(msg map[string]interface{}) {
	logx.Info("NETWORK:SNAPSHOT", "Received snapshot info response")

	hasSnapshot, _ := msg["has_snapshot"].(bool)
	if !hasSnapshot {
		return
	}

	peerIDStr := msg["peer_id"].(string)
	peerID, err := peer.Decode(peerIDStr)
	if err != nil {
		logx.Error("NETWORK:SNAPSHOT", "Invalid peer ID in snapshot info response:", err)
		return
	}

	// Check if we need snapshot sync
	if ln.needsSnapshotSync() {
		logx.Info("NETWORK:SNAPSHOT", "Peer has snapshot, initiating download from:", peerID.String())

		// Get peer address for UDP
		peerInfo := ln.host.Peerstore().PeerInfo(peerID)
		if len(peerInfo.Addrs) == 0 {
			logx.Error("NETWORK:SNAPSHOT", "No address found for peer:", peerID.String())
			return
		}

		// Extract IP and port for UDP
		peerAddr := ln.extractUDPAddr(peerInfo.Addrs[0])
		if peerAddr == "" {
			logx.Error("NETWORK:SNAPSHOT", "Could not extract UDP address from peer")
			return
		}

		// Start snapshot download
		go ln.downloadSnapshotFromPeer(peerAddr, peerID.String())
	}
}<|MERGE_RESOLUTION|>--- conflicted
+++ resolved
@@ -3,13 +3,14 @@
 import (
 	"context"
 	"crypto/ed25519"
+	"encoding/json"
 	"fmt"
 	"os"
 	"time"
 
+	"github.com/mezonai/mmn/jsonx"
 	"github.com/mezonai/mmn/poh"
 	"github.com/mezonai/mmn/store"
-	"github.com/mezonai/mmn/jsonx"
 
 	"github.com/mezonai/mmn/db"
 	"github.com/mezonai/mmn/discovery"
@@ -225,13 +226,8 @@
 	}
 
 	var msg map[string]interface{}
-<<<<<<< HEAD
-	if err := json.Unmarshal(buf[:n], &msg); err != nil {
-		logx.Error("NETWORK:HANDLE NODE INFOR STREAM", "Failed to unmarshal message: ", err)
-=======
 	if err := jsonx.Unmarshal(buf[:n], &msg); err != nil {
 		logx.Error("NETWORK:HANDLE NODE INFOR STREAM", "Failed to unmarshal peer info: ", err)
->>>>>>> 7863afa2
 		return
 	}
 
