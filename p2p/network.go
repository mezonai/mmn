package p2p

import (
	"context"
	"crypto/ed25519"
	"encoding/json"
	"fmt"
<<<<<<< HEAD
	"strings"
	"time"
=======
	"github.com/mezonai/mmn/store"
>>>>>>> 6a3898bb

	"github.com/mezonai/mmn/discovery"
	"github.com/mezonai/mmn/exception"
	"github.com/mezonai/mmn/logx"
	ma "github.com/multiformats/go-multiaddr"

	"github.com/libp2p/go-libp2p"
	dht "github.com/libp2p/go-libp2p-kad-dht"
	pubsub "github.com/libp2p/go-libp2p-pubsub"
	"github.com/libp2p/go-libp2p/core/crypto"
	"github.com/libp2p/go-libp2p/core/host"
	"github.com/libp2p/go-libp2p/core/network"
	"github.com/libp2p/go-libp2p/core/peer"
	"github.com/libp2p/go-libp2p/core/routing"
)

func NewNetWork(
	selfPubKey string,
	selfPrivKey ed25519.PrivateKey,
	listenAddr string,
	bootstrapPeers []string,
	blockStore store.BlockStore,
) (*Libp2pNetwork, error) {

	privKey, err := crypto.UnmarshalEd25519PrivateKey(selfPrivKey)
	if err != nil {
		return nil, fmt.Errorf("failed to unmarshal ed25519 private key: %w", err)
	}

	ctx, cancel := context.WithCancel(context.Background())

	var ddht *dht.IpfsDHT

	h, err := libp2p.New(
		libp2p.Identity(privKey),
		libp2p.ListenAddrStrings(listenAddr),
		libp2p.NATPortMap(),
		libp2p.EnableNATService(),
		libp2p.Routing(func(h host.Host) (routing.PeerRouting, error) {
			ddht, err = dht.New(ctx, h, dht.Mode(dht.ModeServer))
			return ddht, err
		}),
	)

	if err != nil {
		cancel()
		return nil, fmt.Errorf("failed to create libp2p host: %w", err)
	}

	if err := ddht.Bootstrap(ctx); err != nil {
		cancel()
		return nil, fmt.Errorf("failed to bootstrap DHT: %w", err)
	}

	customDiscovery, err := discovery.NewDHTDiscovery(ctx, cancel, h, ddht, discovery.DHTConfig{})
	if err != nil {
		cancel()
		return nil, fmt.Errorf("failed to create custom discovery: %w", err)
	}

	customDiscovery.Advertise(ctx, AdvertiseName)

	ps, err := pubsub.NewGossipSub(ctx, h, pubsub.WithDiscovery(customDiscovery.GetRawDiscovery()))
	if err != nil {
		cancel()
		return nil, fmt.Errorf("failed to create pubsub: %w", err)
	}

	ln := &Libp2pNetwork{
		host:               h,
		pubsub:             ps,
		selfPubKey:         selfPubKey,
		selfPrivKey:        selfPrivKey,
		peers:              make(map[peer.ID]*PeerInfo),
		syncStreams:        make(map[peer.ID]network.Stream),
		blockStore:         blockStore,
		maxPeers:           int(P2pMaxPeerConnections),
		activeSyncRequests: make(map[string]*SyncRequestInfo),
		syncRequests:       make(map[string]*SyncRequestTracker),
		authenticatedPeers: make(map[peer.ID]*AuthenticatedPeer),
		pendingChallenges:  make(map[peer.ID][]byte),
		allowlist:          make(map[peer.ID]bool),
		blacklist:          make(map[peer.ID]bool),
		allowlistEnabled:   false,
		blacklistEnabled:   true,
		syncCompleted:      false,
		activeSyncCount:    0,
		ctx:                ctx,
		cancel:             cancel,
	}

	ln.peerScoringManager = NewPeerScoringManager(ln, DefaultPeerScoringConfig())

	ln.InitializeAccessControl()

	if err := ln.setupHandlers(ctx, bootstrapPeers); err != nil {
		cancel()
		h.Close()
		return nil, fmt.Errorf("failed to setup handlers: %w", err)
	}

	exception.SafeGoWithPanic("Discovery", func() {
		ln.Discovery(customDiscovery, ctx, h)
	})

	logx.Info("NETWORK", fmt.Sprintf("Libp2p network started with ID: %s", h.ID().String()))
	for _, addr := range h.Addrs() {
		logx.Info("NETWORK", "Listening on:", addr.String())
	}

	return ln, nil
}

func (ln *Libp2pNetwork) setupHandlers(ctx context.Context, bootstrapPeers []string) error {
	ln.host.SetStreamHandler(AuthProtocol, ln.handleAuthStream)
	ln.host.SetStreamHandler(NodeInfoProtocol, ln.handleNodeInfoStream)

	ln.host.SetStreamHandler(RequestBlockSyncStream, ln.AuthMiddleware(ln.handleBlockSyncRequestStream))
	ln.host.SetStreamHandler(LatestSlotProtocol, ln.AuthMiddleware(ln.handleLatestSlotStream))

	ln.SetupPubSubTopics(ctx)
	ln.setupConnectionAuthentication(ctx)

	bootstrapConnected := false
	for _, bootstrapPeer := range bootstrapPeers {
		if bootstrapPeer == "" {
			continue
		}

		// Use DNS resolution for bootstrap addresses
		infos, err := discovery.ResolveAndParseMultiAddrs([]string{bootstrapPeer})
		if err != nil {
			logx.Error("NETWORK:SETUP", "Invalid bootstrap address: ", bootstrapPeer, " error: ", err)
			continue
		}

		if len(infos) == 0 {
			logx.Error("NETWORK:SETUP", "No valid addresses resolved for:", bootstrapPeer)
			continue
		}

		info := infos[0] // Use the first resolved address
		if err := ln.host.Connect(ctx, info); err != nil {
			logx.Error("NETWORK:SETUP", "Failed to connect to bootstrap:", bootstrapPeer, err.Error())
			continue
		}

		logx.Info("NETWORK:SETUP", "Connected to bootstrap peer:", bootstrapPeer)
		bootstrapConnected = true

		exception.SafeGoWithPanic("RequestNodeInfo", func() {
			ln.RequestNodeInfo(bootstrapPeer, &info)
		})

		break
	}

	// If we have bootstrap peers configured but couldn't connect to any, return error
	if len(bootstrapPeers) > 0 && !bootstrapConnected {
		// Check if any bootstrap peer is non-empty
		hasNonEmptyBootstrap := false
		for _, peer := range bootstrapPeers {
			if peer != "" {
				hasNonEmptyBootstrap = true
				break
			}
		}
		if hasNonEmptyBootstrap {
			logx.Error("NETWORK:SETUP", "Failed to connect to any bootstrap peer. Stopping P2P server.")
			return fmt.Errorf("failed to connect to any bootstrap peer")
		}
	}

	logx.Info("NETWORK:SETUP", fmt.Sprintf("Libp2p network started with ID: %s", ln.host.ID().String()))
	logx.Info("NETWORK:SETUP", fmt.Sprintf("Listening on addresses: %v", ln.host.Addrs()))
	logx.Info("NETWORK:SETUP", fmt.Sprintf("Self public key: %s", ln.selfPubKey))

	return nil
}

func isProtocolNotSupportedError(err error) bool {
	if err == nil {
		return false
	}
	errorStr := err.Error()
	return strings.Contains(errorStr, "protocols not supported") ||
		strings.Contains(errorStr, "protocol not supported") ||
		strings.Contains(errorStr, "negotiate protocol")
}

func (ln *Libp2pNetwork) setupConnectionAuthentication(ctx context.Context) {
	ln.host.Network().Notify(&network.NotifyBundle{
		ConnectedF: func(n network.Network, conn network.Conn) {
			peerID := conn.RemotePeer()
			logx.Info("AUTH:CONNECTION", "New connection from peer: ", peerID.String())

			ln.listMu.RLock()
			allowlistEmpty := ln.allowlistEnabled && len(ln.allowlist) == 0
			ln.listMu.RUnlock()

			if allowlistEmpty {
				logx.Info("AUTH:CONNECTION", "Allowing bootnode connection when allowlist is empty:", peerID.String())
			} else if !ln.IsAllowed(peerID) {
				logx.Info("AUTH:CONNECTION", "Rejecting connection from peer not allowed by access control:", peerID.String())
				conn.Close()
				return
			}

			ln.UpdatePeerScore(peerID, "connection", nil)

			exception.SafeGoWithPanic("Discovery", func() {
				authCtx, cancel := context.WithTimeout(ctx, 30*time.Second)
				defer cancel()

				if err := ln.InitiateAuthentication(authCtx, peerID); err != nil {
					if isProtocolNotSupportedError(err) {
						logx.Warn("AUTH:CONNECTION", "Peer doesn't support authentication protocol - this is normal for older peers")
					} else {
						ln.UpdatePeerScore(peerID, "auth_failure", nil)
					}
				} else {
					ln.UpdatePeerScore(peerID, "auth_success", nil)
					ln.AutoAddToAllowlistIfBootstrap(peerID)
				}
			})

		},
		DisconnectedF: func(n network.Network, conn network.Conn) {
			peerID := conn.RemotePeer()
			// Avoid penalizing disconnections for peers currently not allowed (e.g., blacklisted)
			if ln.IsAllowed(peerID) {
				ln.UpdatePeerScore(peerID, "disconnection", nil)
			}

			ln.authMu.Lock()
			delete(ln.authenticatedPeers, peerID)
			ln.authMu.Unlock()

			ln.challengeMu.Lock()
			delete(ln.pendingChallenges, peerID)
			ln.challengeMu.Unlock()
		},
	})
}

func (ln *Libp2pNetwork) Close() {
	if ln.peerScoringManager != nil {
		ln.peerScoringManager.Stop()
	}

	ln.cancel()
	ln.host.Close()
}

// IncrementActiveSyncCount increments the active sync count
func (ln *Libp2pNetwork) IncrementActiveSyncCount() {
	ln.activeSyncCountMu.Lock()
	defer ln.activeSyncCountMu.Unlock()
	ln.activeSyncCount++
	logx.Info("NETWORK:SYNC", "Active sync count incremented to:", ln.activeSyncCount)
}

// DecrementActiveSyncCount decrements the active sync count and enables allowlist if all syncs are done
func (ln *Libp2pNetwork) DecrementActiveSyncCount() {
	ln.activeSyncCountMu.Lock()
	defer ln.activeSyncCountMu.Unlock()

	if ln.activeSyncCount > 0 {
		ln.activeSyncCount--
		logx.Info("NETWORK:SYNC", "Active sync count decremented to:", ln.activeSyncCount)

		// If no more active syncs, enable allowlist
		if ln.activeSyncCount == 0 && !ln.IsAllowlistEnabled() {
			ln.EnableAllowlist(true)
			logx.Info("NETWORK:SYNC", "All syncs completed - Allowlist enabled for enhanced security")
		}
	}
}

// GetActiveSyncCount returns the current active sync count
func (ln *Libp2pNetwork) GetActiveSyncCount() int {
	ln.activeSyncCountMu.RLock()
	defer ln.activeSyncCountMu.RUnlock()
	return ln.activeSyncCount
}

func (ln *Libp2pNetwork) GetPeersConnected() int {
	return len(ln.peers)
}

func (ln *Libp2pNetwork) handleNodeInfoStream(s network.Stream) {
	defer s.Close()

	buf := make([]byte, 2048)
	n, err := s.Read(buf)
	if err != nil {
		logx.Error("NETWORK:HANDLE NODE INFOR STREAM", "Failed to read from bootstrap: ", err)
		return
	}

	var msg map[string]interface{}
	if err := json.Unmarshal(buf[:n], &msg); err != nil {
		logx.Error("NETWORK:HANDLE NODE INFOR STREAM", "Failed to unmarshal peer info: ", err)
		return
	}

	newPeerIDStr := msg["new_peer_id"].(string)
	newPeerID, err := peer.Decode(newPeerIDStr)
	if err != nil {
		logx.Error("NETWORK:HANDLE NODE INFOR STREAM", "Invalid peer ID: ", newPeerIDStr)
		return
	}

	addrStrs := msg["addrs"].([]interface{})
	var addrs []ma.Multiaddr
	for _, a := range addrStrs {
		maddr, err := ma.NewMultiaddr(a.(string))
		if err == nil {
			addrs = append(addrs, maddr)
		}
	}

	peerInfo := peer.AddrInfo{
		ID:    newPeerID,
		Addrs: addrs,
	}

	err = ln.host.Connect(context.Background(), peerInfo)
	if err != nil {
		logx.Error("NETWORK:HANDLE NODE INFOR STREAM", "Failed to connect to new peer: ", err)
	}
}<|MERGE_RESOLUTION|>--- conflicted
+++ resolved
@@ -5,12 +5,10 @@
 	"crypto/ed25519"
 	"encoding/json"
 	"fmt"
-<<<<<<< HEAD
 	"strings"
 	"time"
-=======
+
 	"github.com/mezonai/mmn/store"
->>>>>>> 6a3898bb
 
 	"github.com/mezonai/mmn/discovery"
 	"github.com/mezonai/mmn/exception"
