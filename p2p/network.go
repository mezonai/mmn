--- conflicted
+++ resolved
@@ -138,12 +138,6 @@
 		nextExpectedSlot:       0,
 		pohCfg:                 pohCfg,
 		isListener:             isListener,
-		authenticatedPeers:     make(map[peer.ID]*AuthenticatedPeer),
-		pendingChallenges:      make(map[peer.ID][]byte),
-		allowlist:              make(map[peer.ID]bool),
-		blacklist:              make(map[peer.ID]bool),
-		allowlistEnabled:       false,
-		blacklistEnabled:       true,
 		syncCompleted:          false,
 		activeSyncCount:        0,
 	}
@@ -171,17 +165,10 @@
 }
 
 func (ln *Libp2pNetwork) setupHandlers(ctx context.Context, bootstrapPeers []string) error {
-<<<<<<< HEAD
-	ln.host.SetStreamHandler(NodeInfoProtocol, ln.AuthMiddleware(ln.handleNodeInfoStream))
-	ln.host.SetStreamHandler(AuthProtocol, ln.AuthMiddleware(ln.handleAuthStream))
-	ln.host.SetStreamHandler(RequestBlockSyncStream, ln.AuthMiddleware(ln.handleBlockSyncRequestStream))
-	ln.host.SetStreamHandler(LatestSlotProtocol, ln.AuthMiddleware(ln.handleLatestSlotStream))
-=======
 	ln.host.SetStreamHandler(AuthProtocol, ln.handleAuthStream)
 	ln.host.SetStreamHandler(NodeInfoProtocol, ln.handleNodeInfoStream)
 	ln.host.SetStreamHandler(RequestBlockSyncStream, ln.handleBlockSyncRequestStream)
 	ln.host.SetStreamHandler(LatestSlotProtocol, ln.handleLatestSlotStream)
->>>>>>> 9acbaf0d
 	ln.host.SetStreamHandler(CheckpointProtocol, ln.handleCheckpointStream)
 	ln.host.SetStreamHandler(RequestBlockSyncStream, ln.AuthMiddleware(ln.handleBlockSyncRequestStream))
 	ln.host.SetStreamHandler(LatestSlotProtocol, ln.AuthMiddleware(ln.handleLatestSlotStream))
@@ -191,12 +178,6 @@
 	// Start latest slot request mechanism
 	ln.startLatestSlotRequestMechanism()
 
-<<<<<<< HEAD
-	ln.SetupPubSubSyncTopics(ctx)
-	ln.setupConnectionAuthentication(ctx)
-
-=======
->>>>>>> 9acbaf0d
 	bootstrapConnected := false
 	for _, bootstrapPeer := range bootstrapPeers {
 		if bootstrapPeer == "" {
