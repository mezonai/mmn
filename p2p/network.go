--- conflicted
+++ resolved
@@ -86,21 +86,15 @@
 		cancel:       cancel,
 	}
 
-<<<<<<< HEAD
-	ln.setupHandlers(ctx, bootstrapPeers) // ✅ truyền ctx xuống
-
-	exception.SafeGoWithPanic("Discovery", func() {
-		ln.Discovery(customDiscovery, ctx, h)
-	})
-=======
 	if err := ln.setupHandlers(ctx, bootstrapPeers); err != nil {
 		cancel()
 		h.Close()
 		return nil, fmt.Errorf("failed to setup handlers: %w", err)
 	}
 
-	go ln.Discovery(customDiscovery, ctx, h)
->>>>>>> 8b2dfecd
+	exception.SafeGoWithPanic("Discovery", func() {
+		ln.Discovery(customDiscovery, ctx, h)
+	})
 
 	logx.Info("NETWORK", fmt.Sprintf("Libp2p network started with ID: %s", h.ID().String()))
 	for _, addr := range h.Addrs() {
@@ -132,11 +126,6 @@
 			continue
 		}
 
-<<<<<<< HEAD
-		exception.SafeGoWithPanic("RequestNodeInfo", func() {
-			ln.RequestNodeInfo(bootstrapPeer, info)
-		})
-=======
 		info := infos[0] // Use the first resolved address
 		if err := ln.host.Connect(ctx, info); err != nil {
 			logx.Error("NETWORK:SETUP", "Failed to connect to bootstrap:", bootstrapPeer, err.Error())
@@ -146,9 +135,9 @@
 		logx.Info("NETWORK:SETUP", "Connected to bootstrap peer:", bootstrapPeer)
 		bootstrapConnected = true
 
-		go ln.RequestNodeInfo(bootstrapPeer, &info)
-		// go ln.RequestBlockSync(ln.blockStore.LatestSlot() + 1)
->>>>>>> 8b2dfecd
+		exception.SafeGoWithPanic("RequestNodeInfo", func() {
+			ln.RequestNodeInfo(bootstrapPeer, &info)
+		})
 
 		break
 	}
