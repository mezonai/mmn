package p2p

import (
	"context"
	"crypto/ed25519"
	"encoding/json"
	"fmt"
	"strings"
	"time"

	"github.com/mezonai/mmn/blockstore"
	"github.com/mezonai/mmn/discovery"
	"github.com/mezonai/mmn/exception"
	"github.com/mezonai/mmn/logx"
	ma "github.com/multiformats/go-multiaddr"

	"github.com/libp2p/go-libp2p"
	dht "github.com/libp2p/go-libp2p-kad-dht"
	pubsub "github.com/libp2p/go-libp2p-pubsub"
	"github.com/libp2p/go-libp2p/core/crypto"
	"github.com/libp2p/go-libp2p/core/host"
	"github.com/libp2p/go-libp2p/core/network"
	"github.com/libp2p/go-libp2p/core/peer"
	"github.com/libp2p/go-libp2p/core/routing"
)

func NewNetWork(
	selfPubKey string,
	selfPrivKey ed25519.PrivateKey,
	listenAddr string,
	bootstrapPeers []string,
	blockStore blockstore.Store,
) (*Libp2pNetwork, error) {

	privKey, err := crypto.UnmarshalEd25519PrivateKey(selfPrivKey)
	if err != nil {
		return nil, fmt.Errorf("failed to unmarshal ed25519 private key: %w", err)
	}

	ctx, cancel := context.WithCancel(context.Background())

	var ddht *dht.IpfsDHT

	h, err := libp2p.New(
		libp2p.Identity(privKey),
		libp2p.ListenAddrStrings(listenAddr),
		libp2p.NATPortMap(),
		libp2p.EnableNATService(),
		libp2p.Routing(func(h host.Host) (routing.PeerRouting, error) {
			ddht, err = dht.New(ctx, h, dht.Mode(dht.ModeServer))
			return ddht, err
		}),
	)

	if err != nil {
		cancel()
		return nil, fmt.Errorf("failed to create libp2p host: %w", err)
	}

	if err := ddht.Bootstrap(ctx); err != nil {
		cancel()
		return nil, fmt.Errorf("failed to bootstrap DHT: %w", err)
	}

	customDiscovery, err := discovery.NewDHTDiscovery(ctx, cancel, h, ddht, discovery.DHTConfig{})
	if err != nil {
		cancel()
		return nil, fmt.Errorf("failed to create custom discovery: %w", err)
	}

	customDiscovery.Advertise(ctx, AdvertiseName)

	ps, err := pubsub.NewGossipSub(ctx, h, pubsub.WithDiscovery(customDiscovery.GetRawDiscovery()))
	if err != nil {
		cancel()
		return nil, fmt.Errorf("failed to create pubsub: %w", err)
	}

	ln := &Libp2pNetwork{
		host:               h,
		pubsub:             ps,
		selfPubKey:         selfPubKey,
		selfPrivKey:        selfPrivKey,
		peers:              make(map[peer.ID]*PeerInfo),
		syncStreams:        make(map[peer.ID]network.Stream),
		blockStore:         blockStore,
		maxPeers:           int(P2pMaxPeerConnections),
		activeSyncRequests: make(map[string]*SyncRequestInfo),
		syncRequests:       make(map[string]*SyncRequestTracker),
		authenticatedPeers: make(map[peer.ID]*AuthenticatedPeer),
		pendingChallenges:  make(map[peer.ID][]byte),
		allowlist:          make(map[peer.ID]bool),
		blacklist:          make(map[peer.ID]bool),
		allowlistEnabled:   false,
		blacklistEnabled:   true,
		syncCompleted:      false,
		activeSyncCount:    0,
		ctx:                ctx,
		cancel:             cancel,
	}

	ln.peerScoringManager = NewPeerScoringManager(ln, DefaultPeerScoringConfig())

	ln.InitializeAccessControl()

	if err := ln.setupHandlers(ctx, bootstrapPeers); err != nil {
		cancel()
		h.Close()
		return nil, fmt.Errorf("failed to setup handlers: %w", err)
	}

	exception.SafeGoWithPanic("Discovery", func() {
		ln.Discovery(customDiscovery, ctx, h)
	})

	logx.Info("NETWORK", fmt.Sprintf("Libp2p network started with ID: %s", h.ID().String()))
	for _, addr := range h.Addrs() {
		logx.Info("NETWORK", "Listening on:", addr.String())
	}

	return ln, nil
}

func (ln *Libp2pNetwork) setupHandlers(ctx context.Context, bootstrapPeers []string) error {
	ln.host.SetStreamHandler(NodeInfoProtocol, ln.AuthMiddleware(ln.handleNodeInfoStream))
	ln.host.SetStreamHandler(AuthProtocol, ln.AuthMiddleware(ln.handleAuthStream))
	ln.host.SetStreamHandler(RequestBlockSyncStream, ln.AuthMiddleware(ln.handleBlockSyncRequestStream))
	ln.host.SetStreamHandler(LatestSlotProtocol, ln.AuthMiddleware(ln.handleLatestSlotStream))

	ln.SetupPubSubTopics(ctx)
	ln.setupConnectionAuthentication(ctx)

	bootstrapConnected := false
	for _, bootstrapPeer := range bootstrapPeers {
		if bootstrapPeer == "" {
			continue
		}

		// Use DNS resolution for bootstrap addresses
		infos, err := discovery.ResolveAndParseMultiAddrs([]string{bootstrapPeer})
		if err != nil {
			logx.Error("NETWORK:SETUP", "Invalid bootstrap address: ", bootstrapPeer, " error: ", err)
			continue
		}

		if len(infos) == 0 {
			logx.Error("NETWORK:SETUP", "No valid addresses resolved for:", bootstrapPeer)
			continue
		}

		info := infos[0] // Use the first resolved address
		if err := ln.host.Connect(ctx, info); err != nil {
			logx.Error("NETWORK:SETUP", "Failed to connect to bootstrap:", bootstrapPeer, err.Error())
			continue
		}

		logx.Info("NETWORK:SETUP", "Connected to bootstrap peer:", bootstrapPeer)
		bootstrapConnected = true

		exception.SafeGoWithPanic("RequestNodeInfo", func() {
			ln.RequestNodeInfo(bootstrapPeer, &info)
		})

		break
	}

	// If we have bootstrap peers configured but couldn't connect to any, return error
	if len(bootstrapPeers) > 0 && !bootstrapConnected {
		// Check if any bootstrap peer is non-empty
		hasNonEmptyBootstrap := false
		for _, peer := range bootstrapPeers {
			if peer != "" {
				hasNonEmptyBootstrap = true
				break
			}
		}
		if hasNonEmptyBootstrap {
			logx.Error("NETWORK:SETUP", "Failed to connect to any bootstrap peer. Stopping P2P server.")
			return fmt.Errorf("failed to connect to any bootstrap peer")
		}
	}

	logx.Info("NETWORK:SETUP", fmt.Sprintf("Libp2p network started with ID: %s", ln.host.ID().String()))
	logx.Info("NETWORK:SETUP", fmt.Sprintf("Listening on addresses: %v", ln.host.Addrs()))
	logx.Info("NETWORK:SETUP", fmt.Sprintf("Self public key: %s", ln.selfPubKey))

	return nil
}

func isProtocolNotSupportedError(err error) bool {
	if err == nil {
		return false
	}
	errorStr := err.Error()
	return strings.Contains(errorStr, "protocols not supported") ||
		strings.Contains(errorStr, "protocol not supported") ||
		strings.Contains(errorStr, "negotiate protocol")
}

func (ln *Libp2pNetwork) setupConnectionAuthentication(ctx context.Context) {
	ln.host.Network().Notify(&network.NotifyBundle{
		ConnectedF: func(n network.Network, conn network.Conn) {
			peerID := conn.RemotePeer()
			logx.Info("AUTH:CONNECTION", "New connection from peer: ", peerID.String())

			ln.listMu.RLock()
			allowlistEmpty := ln.allowlistEnabled && len(ln.allowlist) == 0
			ln.listMu.RUnlock()

			if allowlistEmpty {
				logx.Info("AUTH:CONNECTION", "Allowing bootnode connection when allowlist is empty:", peerID.String())
			} else if !ln.IsAllowed(peerID) {
				logx.Info("AUTH:CONNECTION", "Rejecting connection from peer not allowed by access control:", peerID.String())
				conn.Close()
				return
			}

			ln.dedupePeerConnections(n, peerID)

			ln.UpdatePeerScore(peerID, "connection", nil)

			exception.SafeGoWithPanic("Discovery", func() {
				authCtx, cancel := context.WithTimeout(ctx, 30*time.Second)
				defer cancel()

				if err := ln.InitiateAuthentication(authCtx, peerID); err != nil {
					if isProtocolNotSupportedError(err) {
						logx.Warn("AUTH:CONNECTION", "Peer doesn't support authentication protocol - this is normal for older peers")
					} else {
						ln.UpdatePeerScore(peerID, "auth_failure", nil)
					}
				} else {
					ln.UpdatePeerScore(peerID, "auth_success", nil)
					ln.AutoAddToAllowlistIfBootstrap(peerID)
				}
			})

		},
		DisconnectedF: func(n network.Network, conn network.Conn) {
			peerID := conn.RemotePeer()
			// Avoid penalizing disconnections for peers currently not allowed (e.g., blacklisted)
			if ln.IsAllowed(peerID) {
				ln.UpdatePeerScore(peerID, "disconnection", nil)
			}

			ln.authMu.Lock()
			delete(ln.authenticatedPeers, peerID)
			ln.authMu.Unlock()

			ln.challengeMu.Lock()
			delete(ln.pendingChallenges, peerID)
			ln.challengeMu.Unlock()
		},
	})
}

func (ln *Libp2pNetwork) Close() {
	if ln.peerScoringManager != nil {
		ln.peerScoringManager.Stop()
	}

	ln.cancel()
	ln.host.Close()
}

<<<<<<< HEAD
func (ln *Libp2pNetwork) dedupePeerConnections(n network.Network, peerID peer.ID) {
	conns := n.ConnsToPeer(peerID)
	if len(conns) <= 1 {
		return
	}

	preferred := ln.pickPreferredConnection(conns, peerID)
	closed := 0
	for _, c := range conns {
		if c == preferred {
			continue
		}
		_ = c.Close()
		closed++
	}
	if closed > 0 {
		logx.Info("AUTH:CONNECTION", fmt.Sprintf("Closed %d duplicate connection(s) to %s", closed, peerID.String()))
	}
}

// outbound > inbound
// If same direction, prefer the most recently opened connection
func (ln *Libp2pNetwork) pickPreferredConnection(conns []network.Conn, remote peer.ID) network.Conn {
	var preferred network.Conn
	preferOutbound := ln.host.ID() < remote

	for _, c := range conns {
		if preferred == nil {
			preferred = c
			continue
		}

		curDir := c.Stat().Direction
		prefDir := preferred.Stat().Direction

		if preferOutbound {
			if curDir == network.DirOutbound && prefDir != network.DirOutbound {
				preferred = c
				continue
			}
		} else {
			if curDir == network.DirInbound && prefDir != network.DirInbound {
				preferred = c
				continue
			}
		}

		if c.Stat().Opened.After(preferred.Stat().Opened) {
			preferred = c
		}
	}
	return preferred
=======
// IncrementActiveSyncCount increments the active sync count
func (ln *Libp2pNetwork) IncrementActiveSyncCount() {
	ln.activeSyncCountMu.Lock()
	defer ln.activeSyncCountMu.Unlock()
	ln.activeSyncCount++
	logx.Info("NETWORK:SYNC", "Active sync count incremented to:", ln.activeSyncCount)
}

// DecrementActiveSyncCount decrements the active sync count and enables allowlist if all syncs are done
func (ln *Libp2pNetwork) DecrementActiveSyncCount() {
	ln.activeSyncCountMu.Lock()
	defer ln.activeSyncCountMu.Unlock()

	if ln.activeSyncCount > 0 {
		ln.activeSyncCount--
		logx.Info("NETWORK:SYNC", "Active sync count decremented to:", ln.activeSyncCount)

		// If no more active syncs, enable allowlist
		if ln.activeSyncCount == 0 && !ln.IsAllowlistEnabled() {
			ln.EnableAllowlist(true)
			logx.Info("NETWORK:SYNC", "All syncs completed - Allowlist enabled for enhanced security")
		}
	}
}

// GetActiveSyncCount returns the current active sync count
func (ln *Libp2pNetwork) GetActiveSyncCount() int {
	ln.activeSyncCountMu.RLock()
	defer ln.activeSyncCountMu.RUnlock()
	return ln.activeSyncCount
}

func (ln *Libp2pNetwork) GetPeersConnected() int {
	return len(ln.peers)
}

func (ln *Libp2pNetwork) handleNodeInfoStream(s network.Stream) {
	defer s.Close()

	buf := make([]byte, 2048)
	n, err := s.Read(buf)
	if err != nil {
		logx.Error("NETWORK:HANDLE NODE INFOR STREAM", "Failed to read from bootstrap: ", err)
		return
	}

	var msg map[string]interface{}
	if err := json.Unmarshal(buf[:n], &msg); err != nil {
		logx.Error("NETWORK:HANDLE NODE INFOR STREAM", "Failed to unmarshal peer info: ", err)
		return
	}

	newPeerIDStr := msg["new_peer_id"].(string)
	newPeerID, err := peer.Decode(newPeerIDStr)
	if err != nil {
		logx.Error("NETWORK:HANDLE NODE INFOR STREAM", "Invalid peer ID: ", newPeerIDStr)
		return
	}

	addrStrs := msg["addrs"].([]interface{})
	var addrs []ma.Multiaddr
	for _, a := range addrStrs {
		maddr, err := ma.NewMultiaddr(a.(string))
		if err == nil {
			addrs = append(addrs, maddr)
		}
	}

	peerInfo := peer.AddrInfo{
		ID:    newPeerID,
		Addrs: addrs,
	}

	err = ln.host.Connect(context.Background(), peerInfo)
	if err != nil {
		logx.Error("NETWORK:HANDLE NODE INFOR STREAM", "Failed to connect to new peer: ", err)
	}
>>>>>>> 6f791c15
}<|MERGE_RESOLUTION|>--- conflicted
+++ resolved
@@ -262,8 +262,6 @@
 	ln.cancel()
 	ln.host.Close()
 }
-
-<<<<<<< HEAD
 func (ln *Libp2pNetwork) dedupePeerConnections(n network.Network, peerID peer.ID) {
 	conns := n.ConnsToPeer(peerID)
 	if len(conns) <= 1 {
@@ -316,7 +314,8 @@
 		}
 	}
 	return preferred
-=======
+}
+
 // IncrementActiveSyncCount increments the active sync count
 func (ln *Libp2pNetwork) IncrementActiveSyncCount() {
 	ln.activeSyncCountMu.Lock()
@@ -394,5 +393,4 @@
 	if err != nil {
 		logx.Error("NETWORK:HANDLE NODE INFOR STREAM", "Failed to connect to new peer: ", err)
 	}
->>>>>>> 6f791c15
 }