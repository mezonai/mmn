package p2p

import (
	"context"
	"crypto/ed25519"
	"fmt"

	"github.com/mezonai/mmn/blockstore"
	"github.com/mezonai/mmn/discovery"
	"github.com/mezonai/mmn/logx"

	"github.com/libp2p/go-libp2p"
	dht "github.com/libp2p/go-libp2p-kad-dht"
	pubsub "github.com/libp2p/go-libp2p-pubsub"
	"github.com/libp2p/go-libp2p/core/crypto"
	"github.com/libp2p/go-libp2p/core/host"
	"github.com/libp2p/go-libp2p/core/network"
	"github.com/libp2p/go-libp2p/core/peer"
	"github.com/libp2p/go-libp2p/core/routing"
)

func NewNetWork(
	selfPubKey string,
	selfPrivKey ed25519.PrivateKey,
	listenAddr string,
	bootstrapPeers []string,
	blockStore blockstore.Store,
) (*Libp2pNetwork, error) {

	privKey, err := crypto.UnmarshalEd25519PrivateKey(selfPrivKey)
	if err != nil {
		return nil, fmt.Errorf("failed to unmarshal ed25519 private key: %w", err)
	}

	ctx, cancel := context.WithCancel(context.Background())

	var ddht *dht.IpfsDHT

	h, err := libp2p.New(
		libp2p.Identity(privKey),
		libp2p.ListenAddrStrings(listenAddr),
		libp2p.NATPortMap(),
		libp2p.EnableNATService(),
		libp2p.Routing(func(h host.Host) (routing.PeerRouting, error) {
			ddht, err = dht.New(ctx, h, dht.Mode(dht.ModeServer))
			return ddht, err
		}),
	)

	if err != nil {
		cancel()
		return nil, fmt.Errorf("failed to create libp2p host: %w", err)
	}

	if err := ddht.Bootstrap(ctx); err != nil {
		cancel()
		return nil, fmt.Errorf("failed to bootstrap DHT: %w", err)
	}

	customDiscovery, err := discovery.NewDHTDiscovery(ctx, cancel, h, ddht, discovery.DHTConfig{})
	if err != nil {
		cancel()
		return nil, fmt.Errorf("failed to create custom discovery: %w", err)
	}

	customDiscovery.Advertise(ctx, AdvertiseName)

	ps, err := pubsub.NewGossipSub(ctx, h, pubsub.WithDiscovery(customDiscovery.GetRawDiscovery()))
	if err != nil {
		cancel()
		return nil, fmt.Errorf("failed to create pubsub: %w", err)
	}

	ln := &Libp2pNetwork{
		host:               h,
		pubsub:             ps,
		selfPubKey:         selfPubKey,
		selfPrivKey:        selfPrivKey,
		peers:              make(map[peer.ID]*PeerInfo),
		syncStreams:        make(map[peer.ID]network.Stream),
		blockStore:         blockStore,
		maxPeers:           int(MaxPeers),
		activeSyncRequests: make(map[string]*SyncRequestInfo),
		ctx:                ctx,
		cancel:             cancel,
	}

<<<<<<< HEAD
	ln.setupHandlers(ctx, bootstrapPeers)
=======
	if err := ln.setupHandlers(ctx, bootstrapPeers); err != nil {
		cancel()
		h.Close()
		return nil, fmt.Errorf("failed to setup handlers: %w", err)
	}

>>>>>>> 8b2dfecd
	go ln.Discovery(customDiscovery, ctx, h)

	logx.Info("NETWORK", fmt.Sprintf("Libp2p network started with ID: %s", h.ID().String()))
	for _, addr := range h.Addrs() {
		logx.Info("NETWORK", "Listening on:", addr.String())
	}

	return ln, nil
}

func (ln *Libp2pNetwork) setupHandlers(ctx context.Context, bootstrapPeers []string) error {
	ln.host.SetStreamHandler(NodeInfoProtocol, ln.handleNodeInfoStream)
	ln.host.SetStreamHandler(BlockSyncProtocol, ln.handleBlockSyncStream)

	ln.SetupPubSubTopics(ctx)

	bootstrapConnected := false
	for _, bootstrapPeer := range bootstrapPeers {
		if bootstrapPeer == "" {
			continue
		}

		// Use DNS resolution for bootstrap addresses
		infos, err := discovery.ResolveAndParseMultiAddrs([]string{bootstrapPeer})
		if err != nil {
			logx.Error("NETWORK:SETUP", "Invalid bootstrap address: %s, error: %v", bootstrapPeer, err)
			continue
		}

<<<<<<< HEAD
		info, err := peer.AddrInfoFromP2pAddr(addr)
		if err != nil {
			logx.Error("NETWORK:SETUP", "Failed to parse peer info: %s, error: %v", bootstrapPeer, err)
			continue
		}

		if err := ln.host.Connect(ctx, *info); err != nil {
			logx.Error("NETWORK:SETUP", "Failed to connect to bootstrap: %s, error: %v", bootstrapPeer, err)
			continue
		}

		logx.Info("NETWORK:SETUP", "Connected to bootstrap peer: %s", bootstrapPeer)

		go ln.RequestNodeInfo(bootstrapPeer, info)

		break
	}
=======
		if len(infos) == 0 {
			logx.Error("NETWORK:SETUP", "No valid addresses resolved for:", bootstrapPeer)
			continue
		}

		info := infos[0] // Use the first resolved address
		if err := ln.host.Connect(ctx, info); err != nil {
			logx.Error("NETWORK:SETUP", "Failed to connect to bootstrap:", bootstrapPeer, err.Error())
			continue
		}

		logx.Info("NETWORK:SETUP", "Connected to bootstrap peer:", bootstrapPeer)
		bootstrapConnected = true

		go ln.RequestNodeInfo(bootstrapPeer, &info)
		// go ln.RequestBlockSync(ln.blockStore.LatestSlot() + 1)

		break
	}

	// If we have bootstrap peers configured but couldn't connect to any, return error
	if len(bootstrapPeers) > 0 && !bootstrapConnected {
		// Check if any bootstrap peer is non-empty
		hasNonEmptyBootstrap := false
		for _, peer := range bootstrapPeers {
			if peer != "" {
				hasNonEmptyBootstrap = true
				break
			}
		}
		if hasNonEmptyBootstrap {
			logx.Error("NETWORK:SETUP", "Failed to connect to any bootstrap peer. Stopping P2P server.")
			return fmt.Errorf("failed to connect to any bootstrap peer")
		}
	}

	logx.Info("NETWORK:SETUP", fmt.Sprintf("Libp2p network started with ID: %s", ln.host.ID().String()))
	logx.Info("NETWORK:SETUP", fmt.Sprintf("Listening on addresses: %v", ln.host.Addrs()))
	logx.Info("NETWORK:SETUP", fmt.Sprintf("Self public key: %s", ln.selfPubKey))
	return nil
>>>>>>> 8b2dfecd
}

// this func will call if node shutdown for now just cancle when error
func (ln *Libp2pNetwork) Close() {
	ln.cancel()
	ln.host.Close()
}<|MERGE_RESOLUTION|>--- conflicted
+++ resolved
@@ -81,20 +81,17 @@
 		blockStore:         blockStore,
 		maxPeers:           int(MaxPeers),
 		activeSyncRequests: make(map[string]*SyncRequestInfo),
+		syncRequests:       make(map[string]*SyncRequestTracker),
 		ctx:                ctx,
 		cancel:             cancel,
 	}
 
-<<<<<<< HEAD
-	ln.setupHandlers(ctx, bootstrapPeers)
-=======
 	if err := ln.setupHandlers(ctx, bootstrapPeers); err != nil {
 		cancel()
 		h.Close()
 		return nil, fmt.Errorf("failed to setup handlers: %w", err)
 	}
 
->>>>>>> 8b2dfecd
 	go ln.Discovery(customDiscovery, ctx, h)
 
 	logx.Info("NETWORK", fmt.Sprintf("Libp2p network started with ID: %s", h.ID().String()))
@@ -107,7 +104,8 @@
 
 func (ln *Libp2pNetwork) setupHandlers(ctx context.Context, bootstrapPeers []string) error {
 	ln.host.SetStreamHandler(NodeInfoProtocol, ln.handleNodeInfoStream)
-	ln.host.SetStreamHandler(BlockSyncProtocol, ln.handleBlockSyncStream)
+	ln.host.SetStreamHandler(RequestBlockSyncStream, ln.handleBlockSyncRequestStream)
+	ln.host.SetStreamHandler(LatestSlotProtocol, ln.handleLatestSlotStream)
 
 	ln.SetupPubSubTopics(ctx)
 
@@ -124,25 +122,6 @@
 			continue
 		}
 
-<<<<<<< HEAD
-		info, err := peer.AddrInfoFromP2pAddr(addr)
-		if err != nil {
-			logx.Error("NETWORK:SETUP", "Failed to parse peer info: %s, error: %v", bootstrapPeer, err)
-			continue
-		}
-
-		if err := ln.host.Connect(ctx, *info); err != nil {
-			logx.Error("NETWORK:SETUP", "Failed to connect to bootstrap: %s, error: %v", bootstrapPeer, err)
-			continue
-		}
-
-		logx.Info("NETWORK:SETUP", "Connected to bootstrap peer: %s", bootstrapPeer)
-
-		go ln.RequestNodeInfo(bootstrapPeer, info)
-
-		break
-	}
-=======
 		if len(infos) == 0 {
 			logx.Error("NETWORK:SETUP", "No valid addresses resolved for:", bootstrapPeer)
 			continue
@@ -158,7 +137,6 @@
 		bootstrapConnected = true
 
 		go ln.RequestNodeInfo(bootstrapPeer, &info)
-		// go ln.RequestBlockSync(ln.blockStore.LatestSlot() + 1)
 
 		break
 	}
@@ -183,7 +161,6 @@
 	logx.Info("NETWORK:SETUP", fmt.Sprintf("Listening on addresses: %v", ln.host.Addrs()))
 	logx.Info("NETWORK:SETUP", fmt.Sprintf("Self public key: %s", ln.selfPubKey))
 	return nil
->>>>>>> 8b2dfecd
 }
 
 // this func will call if node shutdown for now just cancle when error
