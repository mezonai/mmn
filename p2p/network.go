package p2p

import (
	"bytes"
	"context"
	"crypto/ed25519"
	"fmt"
	"strings"
	"time"

	"github.com/mezonai/mmn/block"
	"github.com/mezonai/mmn/common"
	"github.com/mezonai/mmn/config"
	"github.com/mezonai/mmn/jsonx"
	"github.com/mezonai/mmn/poh"
	"github.com/mezonai/mmn/store"

	"github.com/mezonai/mmn/discovery"
	"github.com/mezonai/mmn/exception"
	"github.com/mezonai/mmn/logx"
	ma "github.com/multiformats/go-multiaddr"

	"github.com/libp2p/go-libp2p"
	dht "github.com/libp2p/go-libp2p-kad-dht"
	pubsub "github.com/libp2p/go-libp2p-pubsub"
	"github.com/libp2p/go-libp2p/core/crypto"
	"github.com/libp2p/go-libp2p/core/host"
	"github.com/libp2p/go-libp2p/core/network"
	"github.com/libp2p/go-libp2p/core/peer"
	"github.com/libp2p/go-libp2p/core/routing"
	rclient "github.com/libp2p/go-libp2p/p2p/protocol/circuitv2/client"
)

func NewNetWork(
	selfPubKey string,
	selfPrivKey ed25519.PrivateKey,
	listenAddr string,
	bootstrapPeers []string,
	blockStore store.BlockStore,
	txStore store.TxStore,
	pohCfg *config.PohConfig,
	isListener bool,
) (*Libp2pNetwork, error) {

	privKey, err := crypto.UnmarshalEd25519PrivateKey(selfPrivKey)
	if err != nil {
		return nil, fmt.Errorf("failed to unmarshal ed25519 private key: %w", err)
	}

	ctx, cancel := context.WithCancel(context.Background())

	var ddht *dht.IpfsDHT

	var relays []peer.AddrInfo
	for _, bootstrapPeer := range bootstrapPeers {
		if bootstrapPeer == "" {
			continue
		}
		infos, err := discovery.ResolveAndParseMultiAddrs([]string{bootstrapPeer})
		if err != nil {
			logx.Error("NETWORK:SETUP", "Invalid bootstrap address for static relay:", bootstrapPeer, ", error:", err)
			continue
		}
		if len(infos) > 0 {
			relays = append(relays, infos[0])
		}
	}

	quicAddr := strings.Replace(listenAddr, "/tcp/", "/udp/", 1) + "/quic-v1"

	h, err := libp2p.New(
		libp2p.Identity(privKey),
		libp2p.ListenAddrStrings(listenAddr, quicAddr),
		libp2p.EnableAutoRelayWithStaticRelays(relays),
		libp2p.EnableRelay(),
		libp2p.EnableHolePunching(),
		libp2p.EnableNATService(),
		libp2p.NATPortMap(),
		libp2p.Routing(func(h host.Host) (routing.PeerRouting, error) {
			ddht, err = dht.New(ctx, h, dht.Mode(dht.ModeServer))
			return ddht, err
		}),
	)

	if err != nil {
		cancel()
		return nil, fmt.Errorf("failed to create libp2p host: %w", err)
	}

	if err := ddht.Bootstrap(ctx); err != nil {
		cancel()
		return nil, fmt.Errorf("failed to bootstrap DHT: %w", err)
	}

	customDiscovery, err := discovery.NewDHTDiscovery(ctx, cancel, h, ddht, discovery.DHTConfig{})
	if err != nil {
		cancel()
		return nil, fmt.Errorf("failed to create custom discovery: %w", err)
	}

	customDiscovery.Advertise(ctx, AdvertiseName)

	ps, err := pubsub.NewGossipSub(ctx, h,
		pubsub.WithDiscovery(customDiscovery.GetRawDiscovery()),
		pubsub.WithMaxMessageSize(5*1024*1024),
		pubsub.WithValidateQueueSize(128),
		pubsub.WithPeerOutboundQueueSize(128),
	)
	if err != nil {
		cancel()
		return nil, fmt.Errorf("failed to create pubsub: %w", err)
	}

	ln := &Libp2pNetwork{
<<<<<<< HEAD
		host:                     h,
		pubsub:                   ps,
		selfPubKey:               selfPubKey,
		selfPrivKey:              selfPrivKey,
		peers:                    make(map[peer.ID]*PeerInfo),
		bootstrapPeerIDs:         make(map[peer.ID]struct{}),
		blockStore:               blockStore,
		txStore:                  txStore,
		maxPeers:                 int(MaxPeers),
		activeSyncRequests:       make(map[string]*SyncRequestInfo),
		syncRequests:             make(map[string]*SyncRequestTracker),
		missingBlocksTracker:     make(map[uint64]*MissingBlockInfo),
		lastScannedSlot:          0,
		recentlyRequestedSlots:   make(map[uint64]time.Time),
		ctx:                      ctx,
		cancel:                   cancel,
		worldLatestSlot:          0,
		worldLatestPohSlot:       0,
		blockOrderingQueue:       make(map[uint64]*block.BroadcastedBlock),
		nextExpectedSlot:         0,
		blockQueueOrdering:       make(map[uint64]*block.BroadcastedBlock),
		nextExpectedSlotForQueue: 0,
		pohCfg:                   pohCfg,
=======
		host:                   h,
		pubsub:                 ps,
		selfPubKey:             selfPubKey,
		selfPrivKey:            selfPrivKey,
		peers:                  make(map[peer.ID]*PeerInfo),
		bootstrapPeerIDs:       make(map[peer.ID]struct{}),
		blockStore:             blockStore,
		txStore:                txStore,
		maxPeers:               int(MaxPeers),
		activeSyncRequests:     make(map[string]*SyncRequestInfo),
		syncRequests:           make(map[string]*SyncRequestTracker),
		missingBlocksTracker:   make(map[uint64]*MissingBlockInfo),
		lastScannedSlot:        0,
		recentlyRequestedSlots: make(map[uint64]time.Time),
		ctx:                    ctx,
		cancel:                 cancel,
		worldLatestSlot:        0,
		worldLatestPohSlot:     0,
		blockOrderingQueue:     make(map[uint64]*block.BroadcastedBlock),
		nextExpectedSlot:       0,
		pohCfg:                 pohCfg,
		isListener:             isListener,
>>>>>>> 5e74f211
	}

	if err := ln.setupHandlers(ctx, bootstrapPeers); err != nil {
		cancel()
		h.Close()
		return nil, fmt.Errorf("failed to setup handlers: %w", err)
	}

	exception.SafeGoWithPanic("Discovery", func() {
		ln.Discovery(customDiscovery, ctx, h)
	})

	logx.Info("NETWORK", fmt.Sprintf("Libp2p network started with ID: %s", h.ID().String()))
	for _, addr := range h.Addrs() {
		logx.Info("NETWORK", "Listening on:", addr.String())
	}

	return ln, nil
}

func (ln *Libp2pNetwork) setupHandlers(ctx context.Context, bootstrapPeers []string) error {
	ln.host.SetStreamHandler(NodeInfoProtocol, ln.handleNodeInfoStream)
	ln.host.SetStreamHandler(RequestBlockSyncStream, ln.handleBlockSyncRequestStream)
	ln.host.SetStreamHandler(LatestSlotProtocol, ln.handleLatestSlotStream)
	ln.host.SetStreamHandler(CheckpointProtocol, ln.handleCheckpointStream)

	// Start latest slot request mechanism
	ln.startLatestSlotRequestMechanism()

	bootstrapConnected := false
	for _, bootstrapPeer := range bootstrapPeers {
		if bootstrapPeer == "" {
			continue
		}

		// Use DNS resolution for bootstrap addresses
		infos, err := discovery.ResolveAndParseMultiAddrs([]string{bootstrapPeer})
		if err != nil {
			logx.Error("NETWORK:SETUP", "Invalid bootstrap address:", bootstrapPeer, ", error:", err)
			continue
		}

		if len(infos) == 0 {
			logx.Error("NETWORK:SETUP", "No valid addresses resolved for:", bootstrapPeer)
			continue
		}

		info := infos[0] // Use the first resolved address
		if err := ln.host.Connect(ctx, info); err != nil {
			logx.Error("NETWORK:SETUP", "Failed to connect to bootstrap:", bootstrapPeer, err.Error())
			continue
		}

		logx.Info("NETWORK:SETUP", "Connected to bootstrap peer:", bootstrapPeer)
		bootstrapConnected = true

		ln.bootstrapPeerIDs[info.ID] = struct{}{}
		exception.SafeGoWithPanic("RequestNodeInfo", func() {
			ln.RequestNodeInfo(bootstrapPeer, &info)
		})

		break
	}

	// If we have bootstrap peers configured but couldn't connect to any, return error
	if len(bootstrapPeers) > 0 && !bootstrapConnected {
		// Check if any bootstrap peer is non-empty
		hasNonEmptyBootstrap := false
		for _, peer := range bootstrapPeers {
			if peer != "" {
				hasNonEmptyBootstrap = true
				break
			}
		}
		if hasNonEmptyBootstrap {
			logx.Error("NETWORK:SETUP", "Failed to connect to any bootstrap peer. Stopping P2P server.")
			return fmt.Errorf("failed to connect to any bootstrap peer")
		}
	}

	logx.Info("NETWORK:SETUP", fmt.Sprintf("Libp2p network started with ID: %s", ln.host.ID().String()))
	logx.Info("NETWORK:SETUP", fmt.Sprintf("Listening on addresses: %v", ln.host.Addrs()))
	logx.Info("NETWORK:SETUP", fmt.Sprintf("Self public key: %s", ln.selfPubKey))
	return nil
}

// this func will call if node shutdown for now just cancle when error
func (ln *Libp2pNetwork) Close() {
	ln.cancel()
	ln.host.Close()
}

func (ln *Libp2pNetwork) GetPeersConnected() int {
	// Minus by 1 to exclude self node in the peer list
	return len(ln.host.Network().Peers()) - 1
}

func (ln *Libp2pNetwork) GetPeerInfo(peerID peer.ID) (*PeerInfo, bool) {
	if peerInfo, exists := ln.peers[peerID]; exists {
		return peerInfo, true
	}
	return nil, false
}

func (ln *Libp2pNetwork) GetLeaderForSlot(slot uint64) (peer.ID, bool) {
	if ln.leaderSchedule == nil {
		return "", false
	}

	leaderPubKey, exists := ln.leaderSchedule.LeaderAt(slot)
	if !exists {
		return "", false
	}

	leaderKeyBytes, err := common.DecodeBase58ToBytes(leaderPubKey)
	if err != nil {
		return "", false
	}

	for _, pid := range ln.host.Network().Peers() {
		pk := ln.host.Peerstore().PubKey(pid)
		if pk == nil {
			continue
		}
		raw, err := pk.Raw()
		if err != nil {
			continue
		}
		if bytes.Equal(raw, leaderKeyBytes) {
			return pid, true
		}
	}

	return "", false
}

// GetLeaderPublicKeyForSlot returns the public key of the leader for a given slot
// Returns empty string and false if no leader is assigned for the slot
func (ln *Libp2pNetwork) GetLeaderPublicKeyForSlot(slot uint64) (string, bool) {
	if ln.leaderSchedule == nil {
		return "", false
	}

	return ln.leaderSchedule.LeaderAt(slot)
}

// IsPeerConnected checks if a peer ID is currently connected
// Returns true if the peer is connected, false otherwise
func (ln *Libp2pNetwork) IsPeerConnected(peerID peer.ID) bool {
	// Check if peer is in the connected peers list
	connectedPeers := ln.host.Network().Peers()
	for _, connectedPeerID := range connectedPeers {
		if connectedPeerID == peerID {
			return true
		}
	}
	return false
}

func (ln *Libp2pNetwork) handleNodeInfoStream(s network.Stream) {
	defer s.Close()

	buf := make([]byte, 2048)
	n, err := s.Read(buf)
	if err != nil {
		logx.Error("NETWORK:HANDLE NODE INFOR STREAM", "Failed to read from bootstrap: ", err)
		return
	}

	var msg map[string]interface{}
	if err := jsonx.Unmarshal(buf[:n], &msg); err != nil {
		logx.Error("NETWORK:HANDLE NODE INFOR STREAM", "Failed to unmarshal peer info: ", err)
		return
	}

	newPeerIDStr := msg["new_peer_id"].(string)
	newPeerID, err := peer.Decode(newPeerIDStr)
	if err != nil {
		logx.Error("NETWORK:HANDLE NODE INFOR STREAM", "Invalid peer ID: ", newPeerIDStr)
		return
	}

	addrStrs := msg["addrs"].([]interface{})
	var addrs []ma.Multiaddr
	for _, a := range addrStrs {
		maddr, err := ma.NewMultiaddr(a.(string))
		if err == nil {
			addrs = append(addrs, maddr)
		}
	}

	peerInfo := peer.AddrInfo{
		ID:    newPeerID,
		Addrs: addrs,
	}

	for _, maddr := range addrs {
		addrStr := maddr.String()
		idx := strings.Index(addrStr, "/p2p-circuit/p2p/")
		if idx <= 0 {
			continue
		}
		hopStr := addrStr[:idx]
		hopMaddr, err := ma.NewMultiaddr(hopStr)
		if err != nil {
			continue
		}
		relayInfo, err := peer.AddrInfoFromP2pAddr(hopMaddr)
		if err != nil {
			continue
		}
		ctx, cancel := context.WithTimeout(context.Background(), 10*time.Second)
		if _, err := rclient.Reserve(ctx, ln.host, *relayInfo); err != nil {
			logx.Warn("RELAYER", "Reserve via hop failed:", err)
		} else {
			logx.Info("RELAYER", "Reserved via hop relay:", relayInfo.ID.String())
		}
		cancel()
		break
	}

	err = ln.host.Connect(context.Background(), peerInfo)
	if err != nil {
		logx.Error("NETWORK:HANDLE NODE INFOR STREAM", peerInfo.Addrs, "Failed to connect to new peer:", err)
		return
	}
}

// ApplyLeaderSchedule stores the schedule locally for leader checks inside p2p
func (ln *Libp2pNetwork) ApplyLeaderSchedule(ls *poh.LeaderSchedule) {
	ln.leaderSchedule = ls
}

func (ln *Libp2pNetwork) IsNodeReady() bool {
	return ln.ready.Load()
}

func (ln *Libp2pNetwork) setNodeReady() {
	ln.ready.Store(true)
}

// startCoreServices starts PoH and Validator (if callbacks provided), sets up pubsub topics, and marks node ready
func (ln *Libp2pNetwork) startCoreServices(ctx context.Context, withPubsub bool) {
	if ln.OnStartPoh != nil {
		ln.OnStartPoh()
	}
	if ln.OnStartValidator != nil {
		ln.OnStartValidator()
	}
	if withPubsub {
		ln.SetupPubSubTopics(ctx)
	}
	ln.setNodeReady()
}

func (ln *Libp2pNetwork) startLatestSlotRequestMechanism() {
	// Request latest slot after a delay to allow peers to connect
	exception.SafeGo("LatestSlotRequest(Initial)", func() {
		time.Sleep(3 * time.Second) // Wait for peers to connect
		ln.RequestLatestSlotFromPeers(ln.ctx)
	})

	// Periodic latest slot request every 30 seconds
	exception.SafeGo("LatestSlotRequest(Periodic)", func() {
		ticker := time.NewTicker(30 * time.Second)
		defer ticker.Stop()
		for {
			select {
			case <-ticker.C:
				ln.RequestLatestSlotFromPeers(ln.ctx)
			case <-ln.ctx.Done():
				return
			}
		}
	})
}<|MERGE_RESOLUTION|>--- conflicted
+++ resolved
@@ -112,7 +112,6 @@
 	}
 
 	ln := &Libp2pNetwork{
-<<<<<<< HEAD
 		host:                     h,
 		pubsub:                   ps,
 		selfPubKey:               selfPubKey,
@@ -136,30 +135,7 @@
 		blockQueueOrdering:       make(map[uint64]*block.BroadcastedBlock),
 		nextExpectedSlotForQueue: 0,
 		pohCfg:                   pohCfg,
-=======
-		host:                   h,
-		pubsub:                 ps,
-		selfPubKey:             selfPubKey,
-		selfPrivKey:            selfPrivKey,
-		peers:                  make(map[peer.ID]*PeerInfo),
-		bootstrapPeerIDs:       make(map[peer.ID]struct{}),
-		blockStore:             blockStore,
-		txStore:                txStore,
-		maxPeers:               int(MaxPeers),
-		activeSyncRequests:     make(map[string]*SyncRequestInfo),
-		syncRequests:           make(map[string]*SyncRequestTracker),
-		missingBlocksTracker:   make(map[uint64]*MissingBlockInfo),
-		lastScannedSlot:        0,
-		recentlyRequestedSlots: make(map[uint64]time.Time),
-		ctx:                    ctx,
-		cancel:                 cancel,
-		worldLatestSlot:        0,
-		worldLatestPohSlot:     0,
-		blockOrderingQueue:     make(map[uint64]*block.BroadcastedBlock),
-		nextExpectedSlot:       0,
-		pohCfg:                 pohCfg,
 		isListener:             isListener,
->>>>>>> 5e74f211
 	}
 
 	if err := ln.setupHandlers(ctx, bootstrapPeers); err != nil {
