--- conflicted
+++ resolved
@@ -6,12 +6,9 @@
 	NodeInfoProtocol       = "/node-info"
 	RequestBlockSyncStream = "/sync-block-request"
 	LatestSlotProtocol     = "/latest-slot-request"
-<<<<<<< HEAD
 	AuthProtocol           = "/auth/handshake/1.0.0"
-=======
 	CheckpointProtocol     = "/checkpoint-hash"
 	SnapshotSyncProtocol   = "/snapshot-sync"
->>>>>>> c66efb60
 
 	TopicBlocks            = "blocks"
 	TopicVotes             = "votes"
@@ -22,15 +19,12 @@
 	TopicSnapshotAnnounce  = "snapshot/announce"
 	TopicSnapshotRequest   = "snapshot/request"
 	LatestSlotTopic        = "latest-slot/request"
-<<<<<<< HEAD
 	AccessControlTopic     = "access-control/update"
 	AccessControlSyncTopic = "access-control/sync"
-=======
 	CheckpointRequestTopic = "checkpoint/request"
 	SnapshotRequestTopic   = "snapshot/request"
 	SnapshotResponseTopic  = "snapshot/response"
 	SnapshotSyncTopic      = "snapshot/sync"
->>>>>>> c66efb60
 	AdvertiseName          = "mmn"
 
 	AuthChallengeSize = 32
@@ -38,11 +32,9 @@
 )
 
 var (
-<<<<<<< HEAD
-	P2pMaxPeerConnections   int32  = 50
-	SyncBlockBatchSize      uint64 = 10 // for test only, should be 1000
-	AuthLimitMessagePayload int64  = 2048
-=======
+	P2pMaxPeerConnections           int32         = 50
+	SyncBlockBatchSize              uint64        = 10 // for test only, should be 1000
+	AuthLimitMessagePayload         int64         = 2048
 	ConnCount                       int32         = 0
 	MaxPeers                        int32         = 50
 	SyncBlocksBatchSize             uint64        = 100
@@ -51,5 +43,4 @@
 	LatestSlotSyncGapThreshold      uint64        = 1
 	WaitWorldLatestSlotTimeInterval time.Duration = 50 * time.Millisecond
 	InitRequestLatestSlotMaxRetries int           = 3
->>>>>>> c66efb60
 )