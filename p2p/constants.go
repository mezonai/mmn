--- conflicted
+++ resolved
@@ -7,11 +7,8 @@
 	RequestBlockSyncStream = "/sync-block-request"
 	LatestSlotProtocol     = "/latest-slot-request"
 	CheckpointProtocol     = "/checkpoint-hash"
-<<<<<<< HEAD
+	SnapshotSyncProtocol   = "/snapshot-sync"
 	RepairBlockProtocol    = "/repair-block"
-=======
-	SnapshotSyncProtocol   = "/snapshot-sync"
->>>>>>> 49c4e680
 
 	TopicBlocks            = "blocks"
 	TopicVotes             = "votes"
