package p2p

import "time"

const (
	NodeInfoProtocol       = "/node-info"
	RequestBlockSyncStream = "/sync-block-request"
	LatestSlotProtocol     = "/latest-slot-request"
	CheckpointProtocol     = "/checkpoint-hash"
	SnapshotSyncProtocol   = "/snapshot-sync"

	TopicBlocks               = "blocks"
	TopicVotes                = "votes"
	TopicTxs                  = "transactions"
	TopicEmptyBlocks          = "block-sync/empty-blocks"
	BlockSyncRequestTopic     = "block-sync/request"
	BlockSyncResponseTopic    = "block-sync/response"
	MissingBlockRequestTopic  = "block-missing/request"
	MissingBlockResponseTopic = "block-missing/response"
	TopicSnapshotAnnounce     = "snapshot/announce"
	TopicSnapshotRequest      = "snapshot/request"
	LatestSlotTopic           = "latest-slot/request"
	CheckpointRequestTopic    = "checkpoint/request"
	SnapshotRequestTopic      = "snapshot/request"
	SnapshotResponseTopic     = "snapshot/response"
	SnapshotSyncTopic         = "snapshot/sync"
	AdvertiseName             = "mmn"
)

var (
	ConnCount                       int32         = 0
	MaxPeers                        int32         = 50
	SyncBlocksBatchSize             uint64        = 10 // ~ 1 leader window
	MaxcheckpointScanBlocksRange    uint64        = 100
	ReadyGapThreshold               uint64        = 0
	LatestSlotSyncGapThreshold      uint64        = 1
	WaitWorldLatestSlotTimeInterval time.Duration = 50 * time.Millisecond
<<<<<<< HEAD
	MaxMissingRetry                 int           = 2
=======
	InitRequestLatestSlotMaxRetries int           = 3
>>>>>>> 9b8c1c89
)<|MERGE_RESOLUTION|>--- conflicted
+++ resolved
@@ -35,9 +35,7 @@
 	ReadyGapThreshold               uint64        = 0
 	LatestSlotSyncGapThreshold      uint64        = 1
 	WaitWorldLatestSlotTimeInterval time.Duration = 50 * time.Millisecond
-<<<<<<< HEAD
 	MaxMissingRetry                 int           = 2
-=======
 	InitRequestLatestSlotMaxRetries int           = 3
->>>>>>> 9b8c1c89
+	MissingRetryInterval            time.Duration = 50 * time.Millisecond
 )