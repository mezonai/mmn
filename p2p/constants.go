--- conflicted
+++ resolved
@@ -10,18 +10,14 @@
 	TopicTxs               = "transactions"
 	BlockSyncRequestTopic  = "block-sync/request"
 	BlockSyncResponseTopic = "block-sync/response"
-<<<<<<< HEAD
 
 	// Shred topics for optimized block broadcasting
 	TopicShreds         = "shreds"
 	TopicRepairRequest  = "repair/request"
 	TopicRepairResponse = "repair/response"
 
-	AdvertiseName = "mmn"
-=======
-	LatestSlotTopic        = "latest-slot/request"
-	AdvertiseName          = "mmn"
->>>>>>> 52a63d07
+	LatestSlotTopic = "latest-slot/request"
+	AdvertiseName   = "mmn"
 )
 
 var (
