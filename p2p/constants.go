--- conflicted
+++ resolved
@@ -33,11 +33,8 @@
 	ReadyGapThreshold               uint64        = 0
 	LatestSlotSyncGapThreshold      uint64        = 1
 	WaitWorldLatestSlotTimeInterval time.Duration = 50 * time.Millisecond
-<<<<<<< HEAD
 	SnapshotChunkSize               int           = 16384
 	SnapshotReadyGapThreshold       uint64        = 2
-	SnapshotRangeFor                uint64        = 20000 // should be 20k ~ 50k
-=======
+	SnapshotRangeFor                uint64        = 100 // should be 20k ~ 50k
 	InitRequestLatestSlotMaxRetries int           = 3
->>>>>>> bd9c6f29
 )