--- conflicted
+++ resolved
@@ -6,12 +6,9 @@
 	NodeInfoProtocol       = "/node-info"
 	RequestBlockSyncStream = "/sync-block-request"
 	LatestSlotProtocol     = "/latest-slot-request"
-<<<<<<< HEAD
 	AuthProtocol           = "/auth/handshake/1.0.0"
-=======
 	CheckpointProtocol     = "/checkpoint-hash"
 	SnapshotSyncProtocol   = "/snapshot-sync"
->>>>>>> de91fe04
 
 	TopicBlocks            = "blocks"
 	TopicVotes             = "votes"
@@ -22,15 +19,12 @@
 	TopicSnapshotAnnounce  = "snapshot/announce"
 	TopicSnapshotRequest   = "snapshot/request"
 	LatestSlotTopic        = "latest-slot/request"
-<<<<<<< HEAD
 	AccessControlTopic     = "access-control/update"
 	AccessControlSyncTopic = "access-control/sync"
-=======
 	CheckpointRequestTopic = "checkpoint/request"
 	SnapshotRequestTopic   = "snapshot/request"
 	SnapshotResponseTopic  = "snapshot/response"
 	SnapshotSyncTopic      = "snapshot/sync"
->>>>>>> de91fe04
 	AdvertiseName          = "mmn"
 
 	AuthChallengeSize = 32
@@ -38,17 +32,12 @@
 )
 
 var (
-<<<<<<< HEAD
-	P2pMaxPeerConnections   int32  = 50
-	SyncBlockBatchSize      uint64 = 10 // for test only, should be 1000
-	AuthLimitMessagePayload int64  = 2048
-=======
-	ConnCount                       int32         = 0
+	P2pMaxPeerConnections           int32         = 50
 	MaxPeers                        int32         = 50
 	SyncBlocksBatchSize             uint64        = 10 // ~ 1 leader window
+	AuthLimitMessagePayload         int64         = 2048
 	MaxcheckpointScanBlocksRange    uint64        = 100
 	ReadyGapThreshold               uint64        = 0
 	LatestSlotSyncGapThreshold      uint64        = 1
 	WaitWorldLatestSlotTimeInterval time.Duration = 50 * time.Millisecond
->>>>>>> de91fe04
 )