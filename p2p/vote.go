--- conflicted
+++ resolved
@@ -74,22 +74,14 @@
 		return err
 	}
 
-<<<<<<< HEAD
-	if bs.Block(vote.Slot) == nil {
-=======
 	if existed := bs.HasCompleteBlock(vote.Slot); !existed {
->>>>>>> 19f7f4cb
 		logx.Info("VOTE", "Received vote from network: slot= ", vote.Slot, ",voter= ", vote.VoterID, " but dont have block")
 		return nil
 	}
 
 	if committed && needApply {
 		logx.Info("VOTE", "Committed vote from OnVote Received: slot= ", vote.Slot, ",voter= ", vote.VoterID)
-<<<<<<< HEAD
 		err := ln.applyDataToBlock(vote, bs)
-=======
-		err := ln.applyDataToBlock(vote, bs, ld, mp)
->>>>>>> 19f7f4cb
 		if err != nil {
 			logx.Error("VOTE", "Failed to apply data to block: ", err)
 			return err
