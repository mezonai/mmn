--- conflicted
+++ resolved
@@ -5,14 +5,10 @@
 
 	"github.com/mezonai/mmn/consensus"
 	"github.com/mezonai/mmn/jsonx"
-<<<<<<< HEAD
-	"github.com/mezonai/mmn/logx"
-=======
 	"github.com/mezonai/mmn/ledger"
 	"github.com/mezonai/mmn/logx"
 	"github.com/mezonai/mmn/mempool"
 	"github.com/mezonai/mmn/store"
->>>>>>> 5e74f211
 
 	pubsub "github.com/libp2p/go-libp2p-pubsub"
 )
@@ -76,7 +72,7 @@
 
 	if committed && needApply {
 		logx.Info("VOTE", "Committed vote from OnVote Received: slot= ", vote.Slot, ",voter= ", vote.VoterID)
-		err := ln.applyDataToBlock(vote, bs, ld, mp)
+		err := ln.applyDataToBlock(vote, bs, ld)
 		if err != nil {
 			logx.Error("VOTE", "Failed to apply data to block: ", err)
 			return err
