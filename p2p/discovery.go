--- conflicted
+++ resolved
@@ -124,12 +124,8 @@
 }
 
 func (ln *Libp2pNetwork) RequestBlockSync(ctx context.Context, fromSlot uint64) error {
-<<<<<<< HEAD
-	toSlot := fromSlot + SyncBlockBatchSize - 1
-=======
 	logx.Info("NETWORK:SYNC BLOCK", "Requesting block sync from slot", fromSlot)
 	toSlot := fromSlot + SyncBlocksBatchSize - 1
->>>>>>> c66efb60
 
 	requestID := GenerateSyncRequestID()
 
@@ -174,27 +170,14 @@
 	ln.syncRequests[requestID] = tracker
 	ln.syncTrackerMu.Unlock()
 
-<<<<<<< HEAD
-	localLatestSlot := ln.blockStore.GetLatestSlot()
-	if localLatestSlot > 0 {
-		fromSlot = localLatestSlot + SyncBlockBatchSize
-		logx.Info("NETWORK:SYNC BLOCK", "Latest slot in store ", localLatestSlot, ",", " requesting sync from slot ", fromSlot)
-=======
 	req := SyncRequest{
 		RequestID: requestID,
 		FromSlot:  slot,
 		ToSlot:    slot,
->>>>>>> c66efb60
 	}
 	data, err := jsonx.Marshal(req)
 	if err != nil {
-<<<<<<< HEAD
-		logx.Warn("NETWORK:SYNC BLOCK", "Failed to get latest slot from peers, using local slot:", err)
-	} else if latestSlot > fromSlot {
-		fromSlot = latestSlot + SyncBlockBatchSize
-=======
 		return err
->>>>>>> c66efb60
 	}
 	if ln.topicBlockSyncReq == nil {
 		return fmt.Errorf("sync request topic is not initialized")
