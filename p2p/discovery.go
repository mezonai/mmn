--- conflicted
+++ resolved
@@ -2,6 +2,8 @@
 
 import (
 	"context"
+	"encoding/json"
+	"fmt"
 	"mmn/discovery"
 	"mmn/logx"
 	"time"
@@ -10,8 +12,7 @@
 	"github.com/libp2p/go-libp2p/core/peer"
 )
 
-<<<<<<< HEAD
-func (ln *Libp2pNetwork) RequestBlockSync(fromSlot uint64) error {
+func (ln *Libp2pNetwork) RequestBlockSync(ctx context.Context, fromSlot uint64) error {
 	req := SyncRequest{FromSlot: fromSlot}
 	data, err := json.Marshal(req)
 	if err != nil {
@@ -21,11 +22,8 @@
 	}
 
 	logx.Info("NETWORK:SYNC BLOCK", fmt.Sprintf("Requesting block sync from slot %d", fromSlot))
-	return ln.topicBlockSyncReq.Publish(context.Background(), data)
+	return ln.topicBlockSyncReq.Publish(ctx, data)
 }
-
-=======
->>>>>>> 74b8b08a
 func (ln *Libp2pNetwork) RequestNodeInfo(bootstrapPeer string, info *peer.AddrInfo) error {
 	ctx := context.Background()
 
