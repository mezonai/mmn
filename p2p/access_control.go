--- conflicted
+++ resolved
@@ -90,17 +90,13 @@
 	if duration <= 0 {
 		return
 	}
-<<<<<<< HEAD
-=======
-	// schedule removal after duration
->>>>>>> 5857d331
+
 	go func(id peer.ID, d time.Duration) {
 		timer := time.NewTimer(d)
 		<-timer.C
 		ln.listMu.Lock()
 		delete(ln.blacklist, id)
 		ln.listMu.Unlock()
-		logx.Info("ACCESS CONTROL", "Temporary blacklist expired for:", id.String())
 	}(peerID, duration)
 }
 
