--- conflicted
+++ resolved
@@ -120,20 +120,7 @@
 	return 0.0
 }
 
-<<<<<<< HEAD
 func (psm *PeerScoringManager) ensurePeer(peerID peer.ID) *PeerScore {
-=======
-// OnTopicMessage is a no-op placeholder to satisfy validator hooks.
-// It can be extended later to compute time-in-mesh, first-delivery and spam counters.
-func (psm *PeerScoringManager) OnTopicMessage(peerID peer.ID, topic string, data []byte) {
-	// intentionally left blank for now
-}
-
-func (psm *PeerScoringManager) UpdatePeerScore(peerID peer.ID, eventType string, value interface{}) {
-	psm.mu.Lock()
-	defer psm.mu.Unlock()
-
->>>>>>> 5857d331
 	score, exists := psm.scores[peerID]
 	if !exists {
 		score = &PeerScore{
@@ -230,11 +217,7 @@
 			case "bandwidth":
 				score.Score += -2.0
 			case "message":
-<<<<<<< HEAD
-				score.Score += psm.config.SpamPenalty
-=======
 				score.Score += -1.0
->>>>>>> 5857d331
 			case "block_sync":
 				score.Score += -4.0
 			case "transaction":
