--- conflicted
+++ resolved
@@ -311,8 +311,7 @@
 			batch = append(batch, blk)
 		}
 
-<<<<<<< HEAD
-		if len(batch) >= int(BatchSize) {
+		if len(batch) >= int(AuthLimitMessagePayload) {
 			if ln.peerScoringManager != nil {
 				if data, err := json.Marshal(batch); err == nil {
 					if !ln.peerScoringManager.CheckRateLimit(targetPeer, "bandwidth", int64(len(data))) {
@@ -320,9 +319,6 @@
 					}
 				}
 			}
-=======
-		if len(batch) >= int(SyncBlockBatchSize) {
->>>>>>> 18f09cf0
 			if err := ln.sendBlockBatchStream(batch, stream); err != nil {
 				logx.Error("NETWORK:SYNC BLOCK", "Failed to send batch:", err)
 				return
