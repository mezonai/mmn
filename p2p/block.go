package p2p

import (
	"context"
	"errors"
	"fmt"
	"io"
	"time"

	"github.com/mezonai/mmn/block"
	"github.com/mezonai/mmn/jsonx"
	"github.com/mezonai/mmn/logx"

	pubsub "github.com/libp2p/go-libp2p-pubsub"
	"github.com/libp2p/go-libp2p/core/network"
	"github.com/libp2p/go-libp2p/core/peer"
)

func (ln *Libp2pNetwork) HandleBlockTopic(ctx context.Context, sub *pubsub.Subscription) {
	for {
		select {
		case <-ctx.Done():
			logx.Info("NETWORK:BLOCK", "Stopping block topic handler")
			return
		default:
			msg, err := sub.Next(ctx)
			if err != nil {
				if ctx.Err() != nil {
					return
				}
				logx.Warn("NETWORK:BLOCK", "Next error:", err)
				continue
			}

			var blk *block.BroadcastedBlock
			if err := jsonx.Unmarshal(msg.Data, &blk); err != nil {
				logx.Warn("NETWORK:BLOCK", "Unmarshal error:", err)
				continue
			}

			if blk != nil && ln.onBlockReceived != nil {
				logx.Info("NETWORK:BLOCK", "Received block from peer:", msg.ReceivedFrom.String(), "slot:", blk.Slot)

				// Process block and update peer score based on validity
				err := ln.onBlockReceived(blk)
				if err != nil {
					// Invalid block - penalize peer
					ln.UpdatePeerScore(msg.ReceivedFrom, "invalid_block", nil)
					logx.Warn("NETWORK:BLOCK", "Invalid block from peer:", msg.ReceivedFrom.String(), "error:", err)
				} else {
					// Valid block - reward peer
					ln.UpdatePeerScore(msg.ReceivedFrom, "valid_block", nil)
				}
			}
		}
	}
}

func (ln *Libp2pNetwork) handleBlockSyncRequestTopic(ctx context.Context, sub *pubsub.Subscription) {
	logx.Info("NETWORK:SYNC BLOCK", "Starting block sync request topic handler")

	for {
		select {
		case <-ctx.Done():
			return
		default:
			msg, err := sub.Next(ctx)
			if err != nil {
				if ctx.Err() != nil {
					return
				}
				continue
			}

			var req SyncRequest
			if err := jsonx.Unmarshal(msg.Data, &req); err != nil {
				logx.Error("NETWORK:SYNC BLOCK", "Failed to unmarshal SyncRequest: ", err.Error())
				continue
			}

			// Skip requests from self
			if msg.ReceivedFrom == ln.host.ID() {
				continue
			}

			logx.Info("NETWORK:SYNC BLOCK", "Received sync request: ", req.RequestID, " from slot ", req.FromSlot, " to slot ", req.ToSlot, " from peer: ", msg.ReceivedFrom.String())

			// Check if this request is already being handled with proper locking
			ln.syncTrackerMu.Lock()
			tracker, exists := ln.syncRequests[req.RequestID]
			if !exists {
				// Create new tracker
				tracker = NewSyncRequestTracker(req.RequestID, req.FromSlot, req.ToSlot)
				ln.syncRequests[req.RequestID] = tracker
<<<<<<< HEAD
				ln.syncTrackerMu.Unlock()
=======
				logx.Info("NETWORK:SYNC BLOCK", "Created new tracker for request:", req.RequestID)
>>>>>>> de91fe04
			}
			ln.syncTrackerMu.Unlock()

			if !tracker.ActivatePeer(msg.ReceivedFrom, nil) {
				continue
			}

			ln.sendBlocksOverStream(req, msg.ReceivedFrom)

		}
	}
}

func (ln *Libp2pNetwork) handleBlockSyncRequestStream(s network.Stream) {
	defer s.Close()

	remotePeer := s.Conn().RemotePeer()

	var syncRequest SyncRequest
	decoder := jsonx.NewDecoder(s)
	if err := decoder.Decode(&syncRequest); err != nil {
		logx.Error("NETWORK:SYNC BLOCK", "Failed to decode sync request from stream:", err)
		s.Close()
		return
	}

	logx.Info("NETWORK:SYNC BLOCK", "Received stream for request: ", syncRequest.RequestID, " from peer: ", remotePeer.String())

	// check request id actived
	ln.syncTrackerMu.Lock()
	tracker, exists := ln.syncRequests[syncRequest.RequestID]
	if !exists {
		// new tracker
		tracker = NewSyncRequestTracker(syncRequest.RequestID, syncRequest.FromSlot, syncRequest.ToSlot)
		ln.syncRequests[syncRequest.RequestID] = tracker
	}
	ln.syncTrackerMu.Unlock()

	if !tracker.ActivatePeer(remotePeer, s) {
		return
	}

	batchCount := 0
	totalBlocks := 0
	processedBlocks := 0

	for {
		var blocks []*block.BroadcastedBlock
		if err := decoder.Decode(&blocks); err != nil {
			if errors.Is(err, io.EOF) {

				break
			}
			logx.Error("NETWORK:SYNC BLOCK", "Failed to decode blocks array: ", err.Error())
			break
		}

		logx.Info("NETWORK:SYNC BLOCK", "Received batch of", len(blocks), "blocks, from slot", blocks[0].Slot, "to slot", blocks[len(blocks)-1].Slot)

		for _, blk := range blocks {
			if blk == nil {
				continue
			}

			totalBlocks++

			if ln.onSyncResponseReceived != nil {
				if err := ln.onSyncResponseReceived(blk); err != nil {
					logx.Error("NETWORK:SYNC BLOCK", "Failed to process sync response: ", err.Error())
				}
			}

			processedBlocks++
			batchCount++

		}

		// clean blocks array reference
		blocks = nil
	}

	// Close all peer streams and remove tracker
	ln.syncTrackerMu.Lock()
	if tracker, exists := ln.syncRequests[syncRequest.RequestID]; exists {
		tracker.CloseAllPeers()
		delete(ln.syncRequests, syncRequest.RequestID)
	}
	ln.syncTrackerMu.Unlock()

	logx.Info("NETWORK:SYNC BLOCK", "Completed stream for request:", syncRequest.RequestID, "total batches:", batchCount, "total blocks:", totalBlocks, "processed:", processedBlocks)

}

func (ln *Libp2pNetwork) sendBlockBatchStream(batch []*block.Block, s network.Stream) error {
	if len(batch) == 0 {
		return nil
	}
	logx.Info("NETWORK:SYNC BLOCK", "Sending batch of", len(batch), "blocks, from slot", batch[0].Slot, "to slot", batch[len(batch)-1].Slot)

	data, err := jsonx.Marshal(batch)
	if err != nil {
		return fmt.Errorf("failed to marshal batch: %w", err)
	}

	if err := s.SetWriteDeadline(time.Now().Add(30 * time.Second)); err != nil {
		logx.Warn("NETWORK:SYNC BLOCK", "Failed to set write deadline:", err)
	}

	_, err = s.Write(data)
	if err != nil {
		return fmt.Errorf("failed to write batch to stream: %w", err)
	}

<<<<<<< HEAD
=======
	logx.Info("NETWORK:SYNC BLOCK", "Successfully wrote batch of", bytesWritten, "bytes", "numBlocks=", len(batch))
>>>>>>> de91fe04
	return nil
}

func (ln *Libp2pNetwork) RequestBlockSyncStream() error {
	time.Sleep(15 * time.Second)

	ctx := context.Background()
	logx.Info("REQUEST BLOCK SYNC")

	peers := ln.host.Network().Peers()

	if len(peers) == 0 {
		logx.Warn("NETWORK:SYNC", "Not enough peers to request block sync")
		return fmt.Errorf("not enough peers")
	}

	targetPeer := peers[1]

	info := ln.host.Peerstore().PeerInfo(targetPeer)

	if err := ln.host.Connect(ctx, info); err != nil {
		logx.Error("NETWORK:SETUP", "connect peer", err.Error())
		return err
	}

	return nil
}

func (ln *Libp2pNetwork) sendBlocksOverStream(req SyncRequest, targetPeer peer.ID) {
	ctx, cancel := context.WithTimeout(context.Background(), 5*time.Minute)
	defer cancel()

	stream, err := ln.host.NewStream(ctx, targetPeer, RequestBlockSyncStream)
	if err != nil {
		logx.Error("NETWORK:SYNC BLOCK", "Failed to create stream to peer:", targetPeer.String(), "error:", err.Error())
		return
	}
	defer stream.Close()

	encoder := jsonx.NewEncoder(stream)
	if err := encoder.Encode(req); err != nil {
		logx.Error("NETWORK:SYNC BLOCK", "Failed to send request ID:", err)
		return
	}

	// Track original request ID for cleanup
	originalRequestID := req.RequestID
	defer func() {
		ln.syncTrackerMu.Lock()
		if tracker, exists := ln.syncRequests[originalRequestID]; exists {
			tracker.CloseRequest()
			delete(ln.syncRequests, originalRequestID)
		}
		ln.syncTrackerMu.Unlock()
	}()

	localLatestSlot := ln.blockStore.GetLatestFinalizedSlot()
	if localLatestSlot > 0 && req.FromSlot > localLatestSlot {
		return
	}

	var batch []*block.Block
	totalBlocksSent := 0
	currentFromSlot := req.FromSlot
	currentToSlot := req.ToSlot

<<<<<<< HEAD
	slot := req.FromSlot
	for slot <= localLatestSlot && slot <= req.ToSlot {
		blk := ln.GetBlock(slot)
		if blk != nil {
			batch = append(batch, blk)
		}

		if len(batch) >= int(SyncBlockBatchSize) {
			if err := ln.sendBlockBatchStream(batch, stream); err != nil {
				logx.Error("NETWORK:SYNC BLOCK", "Failed to send batch:", err)
				return
			}
			totalBlocksSent += len(batch)
			batch = batch[:0]
		}

		slot++
	}

	if len(batch) > 0 {
		if err := ln.sendBlockBatchStream(batch, stream); err != nil {
			logx.Error("NETWORK:SYNC BLOCK", "Failed to send final batch:", err)
=======
	// Use iterative approach instead of recursion to prevent goroutine leaks
	for {
		// Check context cancellation
		select {
		case <-ctx.Done():
			logx.Warn("NETWORK:SYNC BLOCK", "Context cancelled, stopping sync for peer:", targetPeer.String())
>>>>>>> de91fe04
			return
		default:
		}

<<<<<<< HEAD
	if req.ToSlot < localLatestSlot {
		nextFromSlot := req.ToSlot + 1
		nextToSlot := nextFromSlot + SyncBlockBatchSize - 1
		if nextToSlot > localLatestSlot {
			nextToSlot = localLatestSlot
		}
=======
		// Refresh latest slot for each iteration
		localLatestSlot = ln.blockStore.GetLatestFinalizedSlot()
>>>>>>> de91fe04

		// Safety check to prevent infinite loop
		if currentFromSlot > localLatestSlot {
			break
		}

<<<<<<< HEAD
		go func() {
			ln.sendBlocksOverStream(nextReq, targetPeer)
		}()
	}
}

func (ln *Libp2pNetwork) RequestContinuousBlockSync(fromSlot, toSlot uint64, targetPeer peer.ID) {

	currentSlot := fromSlot

	for currentSlot < toSlot {
		endSlot := currentSlot + SyncBlockBatchSize - 1
		if endSlot > toSlot {
			endSlot = toSlot
=======
		// Adjust currentToSlot if it exceeds local latest slot
		if currentToSlot > localLatestSlot {
			currentToSlot = localLatestSlot
>>>>>>> de91fe04
		}

		slot := currentFromSlot
		for slot <= currentToSlot {
			blk := ln.blockStore.Block(slot)
			if blk != nil {
				batch = append(batch, blk)
			}

			if len(batch) >= int(SyncBlocksBatchSize) {
				if err := ln.sendBlockBatchStream(batch, stream); err != nil {
					logx.Error("NETWORK:SYNC BLOCK", "Failed to send batch:", err)
					return
				}
				totalBlocksSent += len(batch)
				batch = batch[:0]
			}

			slot++
		}

		if len(batch) > 0 {
			if err := ln.sendBlockBatchStream(batch, stream); err != nil {
				logx.Error("NETWORK:SYNC BLOCK", "Failed to send final batch:", err.Error())
				return
			}
			totalBlocksSent += len(batch)
			batch = batch[:0]
		}

		// Jump to next batch
		currentFromSlot = currentToSlot + 1
		currentToSlot = currentFromSlot + SyncBlocksBatchSize - 1
	}

	logx.Info("NETWORK:SYNC BLOCK", "Completed sync for peer:", targetPeer.String(), "total blocks sent:", totalBlocksSent)
}

func (ln *Libp2pNetwork) sendSyncRequestToPeer(req SyncRequest, targetPeer peer.ID) error {
	stream, err := ln.host.NewStream(context.Background(), targetPeer, RequestBlockSyncStream)
	if err != nil {
		return fmt.Errorf("failed to create stream: %w", err)
	}
	defer stream.Close()

	data, err := jsonx.Marshal(req)
	if err != nil {
		return fmt.Errorf("failed to marshal request: %w", err)
	}

	_, err = stream.Write(data)
	if err != nil {
		return fmt.Errorf("failed to write request: %w", err)
	}

	return nil
}

func (ln *Libp2pNetwork) HandleLatestSlotTopic(ctx context.Context, sub *pubsub.Subscription) {
	logx.Info("NETWORK:LATEST SLOT", "Starting latest slot topic handler")

	for {
		select {
		case <-ctx.Done():
			return
		default:
			msg, err := sub.Next(ctx)
			if err != nil {
				if ctx.Err() != nil {
					return
				}
				continue
			}
			// skip request from sefl
			if msg.ReceivedFrom == ln.host.ID() {
				continue
			}

			var req LatestSlotRequest
			if err := jsonx.Unmarshal(msg.Data, &req); err != nil {
				logx.Error("NETWORK:LATEST SLOT", "Failed to unmarshal LatestSlotRequest:", err)
				continue
			}

			latestSlot := ln.getLocalLatestSlot()
			latestPohSlot := ln.OnGetLatestPohSlot()

			ln.sendLatestSlotResponse(msg.ReceivedFrom, latestSlot, latestPohSlot)
		}
	}
}

func (ln *Libp2pNetwork) getLocalLatestSlot() uint64 {
	return ln.blockStore.GetLatestFinalizedSlot()
}

func (ln *Libp2pNetwork) sendLatestSlotResponse(targetPeer peer.ID, latestSlot uint64, latestPohSlot uint64) {
	stream, err := ln.host.NewStream(context.Background(), targetPeer, LatestSlotProtocol)
	if err != nil {
		logx.Error("NETWORK:LATEST SLOT", "Failed to open stream to peer:", err)
		return
	}
	defer stream.Close()

	response := LatestSlotResponse{
		LatestSlot:    latestSlot,
		LatestPohSlot: latestPohSlot,
		PeerID:        ln.host.ID().String(),
	}

	data, err := jsonx.Marshal(response)
	if err != nil {
		logx.Error("NETWORK:LATEST SLOT", "Failed to marshal latest slot response:", err)
		return
	}

	_, err = stream.Write(data)
	if err != nil {
		logx.Error("NETWORK:LATEST SLOT", "Failed to write latest slot response:", err)
		return
	}

}

func (ln *Libp2pNetwork) handleLatestSlotStream(s network.Stream) {
	defer s.Close()

	var response LatestSlotResponse
	decoder := jsonx.NewDecoder(s)
	if err := decoder.Decode(&response); err != nil {
		logx.Error("NETWORK:LATEST SLOT", "Failed to decode latest slot response:", err)
		return
	}

	if ln.onLatestSlotReceived != nil {
		if err := ln.onLatestSlotReceived(response.LatestSlot, response.LatestPohSlot, response.PeerID); err != nil {
			logx.Error("NETWORK:LATEST SLOT", "Error in latest slot callback:", err)
		}
	}
}

func (ln *Libp2pNetwork) BroadcastBlock(ctx context.Context, blk *block.BroadcastedBlock) error {
	logx.Info("BLOCK", "Broadcasting block: slot=", blk.Slot)

	data, err := jsonx.Marshal(blk)
	if err != nil {
		logx.Error("BLOCK", "Failed to marshal block: ", err)
		return err
	}

	if ln.topicBlocks != nil {
		logx.Info("BLOCK", "Publishing block to pubsub topic")
		if err := ln.topicBlocks.Publish(ctx, data); err != nil {
			logx.Error("BLOCK", "Failed to publish block:", err)
		}
	}
	return nil
}<|MERGE_RESOLUTION|>--- conflicted
+++ resolved
@@ -92,11 +92,7 @@
 				// Create new tracker
 				tracker = NewSyncRequestTracker(req.RequestID, req.FromSlot, req.ToSlot)
 				ln.syncRequests[req.RequestID] = tracker
-<<<<<<< HEAD
-				ln.syncTrackerMu.Unlock()
-=======
 				logx.Info("NETWORK:SYNC BLOCK", "Created new tracker for request:", req.RequestID)
->>>>>>> de91fe04
 			}
 			ln.syncTrackerMu.Unlock()
 
@@ -205,15 +201,12 @@
 		logx.Warn("NETWORK:SYNC BLOCK", "Failed to set write deadline:", err)
 	}
 
-	_, err = s.Write(data)
+	n, err := s.Write(data)
 	if err != nil {
 		return fmt.Errorf("failed to write batch to stream: %w", err)
 	}
 
-<<<<<<< HEAD
-=======
-	logx.Info("NETWORK:SYNC BLOCK", "Successfully wrote batch of", bytesWritten, "bytes", "numBlocks=", len(batch))
->>>>>>> de91fe04
+	logx.Info("NETWORK:SYNC BLOCK", "Successfully wrote batch of", n, "bytes", "numBlocks=", len(batch))
 	return nil
 }
 
@@ -280,78 +273,27 @@
 	currentFromSlot := req.FromSlot
 	currentToSlot := req.ToSlot
 
-<<<<<<< HEAD
-	slot := req.FromSlot
-	for slot <= localLatestSlot && slot <= req.ToSlot {
-		blk := ln.GetBlock(slot)
-		if blk != nil {
-			batch = append(batch, blk)
-		}
-
-		if len(batch) >= int(SyncBlockBatchSize) {
-			if err := ln.sendBlockBatchStream(batch, stream); err != nil {
-				logx.Error("NETWORK:SYNC BLOCK", "Failed to send batch:", err)
-				return
-			}
-			totalBlocksSent += len(batch)
-			batch = batch[:0]
-		}
-
-		slot++
-	}
-
-	if len(batch) > 0 {
-		if err := ln.sendBlockBatchStream(batch, stream); err != nil {
-			logx.Error("NETWORK:SYNC BLOCK", "Failed to send final batch:", err)
-=======
 	// Use iterative approach instead of recursion to prevent goroutine leaks
 	for {
 		// Check context cancellation
 		select {
 		case <-ctx.Done():
 			logx.Warn("NETWORK:SYNC BLOCK", "Context cancelled, stopping sync for peer:", targetPeer.String())
->>>>>>> de91fe04
 			return
 		default:
 		}
 
-<<<<<<< HEAD
-	if req.ToSlot < localLatestSlot {
-		nextFromSlot := req.ToSlot + 1
-		nextToSlot := nextFromSlot + SyncBlockBatchSize - 1
-		if nextToSlot > localLatestSlot {
-			nextToSlot = localLatestSlot
-		}
-=======
 		// Refresh latest slot for each iteration
 		localLatestSlot = ln.blockStore.GetLatestFinalizedSlot()
->>>>>>> de91fe04
 
 		// Safety check to prevent infinite loop
 		if currentFromSlot > localLatestSlot {
 			break
 		}
 
-<<<<<<< HEAD
-		go func() {
-			ln.sendBlocksOverStream(nextReq, targetPeer)
-		}()
-	}
-}
-
-func (ln *Libp2pNetwork) RequestContinuousBlockSync(fromSlot, toSlot uint64, targetPeer peer.ID) {
-
-	currentSlot := fromSlot
-
-	for currentSlot < toSlot {
-		endSlot := currentSlot + SyncBlockBatchSize - 1
-		if endSlot > toSlot {
-			endSlot = toSlot
-=======
 		// Adjust currentToSlot if it exceeds local latest slot
 		if currentToSlot > localLatestSlot {
 			currentToSlot = localLatestSlot
->>>>>>> de91fe04
 		}
 
 		slot := currentFromSlot
