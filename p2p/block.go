--- conflicted
+++ resolved
@@ -275,14 +275,11 @@
 
 		// Refresh latest slot for each iteration
 		localLatestSlot = ln.blockStore.GetLatestFinalizedSlot()
-<<<<<<< HEAD
-=======
 
 		// Safety check to prevent infinite loop
 		if currentFromSlot > localLatestSlot {
 			break
 		}
->>>>>>> 6eca6b0d
 
 		// Adjust currentToSlot if it exceeds local latest slot
 		if currentToSlot > localLatestSlot {
@@ -295,7 +292,6 @@
 			if blk != nil {
 				batch = append(batch, blk)
 			}
-<<<<<<< HEAD
 
 			if len(batch) >= int(SyncBlocksBatchSize) {
 				if err := ln.sendBlockBatchStream(batch, stream); err != nil {
@@ -318,49 +314,9 @@
 			batch = batch[:0]
 		}
 
-		// Check if we need to continue with next range
-		if currentToSlot >= localLatestSlot {
-			break
-		}
-
-		currentFromSlot = currentToSlot + 1
-		currentToSlot = currentFromSlot + SyncBlocksBatchSize - 1
-		if currentToSlot > localLatestSlot {
-			currentToSlot = localLatestSlot
-		}
-
-		// Safety check to prevent infinite loop
-		if currentFromSlot > localLatestSlot {
-			break
-		}
-
-=======
-
-			if len(batch) >= int(SyncBlocksBatchSize) {
-				if err := ln.sendBlockBatchStream(batch, stream); err != nil {
-					logx.Error("NETWORK:SYNC BLOCK", "Failed to send batch:", err)
-					return
-				}
-				totalBlocksSent += len(batch)
-				batch = batch[:0]
-			}
-
-			slot++
-		}
-
-		if len(batch) > 0 {
-			if err := ln.sendBlockBatchStream(batch, stream); err != nil {
-				logx.Error("NETWORK:SYNC BLOCK", "Failed to send final batch:", err.Error())
-				return
-			}
-			totalBlocksSent += len(batch)
-			batch = batch[:0]
-		}
-
 		// Jump to next batch
 		currentFromSlot = currentToSlot + 1
 		currentToSlot = currentFromSlot + SyncBlocksBatchSize - 1
->>>>>>> 6eca6b0d
 	}
 
 	logx.Info("NETWORK:SYNC BLOCK", "Completed sync for peer:", targetPeer.String(), "total blocks sent:", totalBlocksSent)
