--- conflicted
+++ resolved
@@ -101,11 +101,7 @@
 				// Create new tracker
 				tracker = NewSyncRequestTracker(req.RequestID, req.FromSlot, req.ToSlot)
 				ln.syncRequests[req.RequestID] = tracker
-<<<<<<< HEAD
-				ln.syncTrackerMu.Unlock()
-=======
 				logx.Info("NETWORK:SYNC BLOCK", "Created new tracker for request:", req.RequestID)
->>>>>>> c66efb60
 			}
 			ln.syncTrackerMu.Unlock()
 
@@ -248,10 +244,6 @@
 		return fmt.Errorf("failed to write batch to stream: %w", err)
 	}
 
-<<<<<<< HEAD
-=======
-	logx.Info("NETWORK:SYNC BLOCK", "Successfully wrote batch of", bytesWritten, "bytes", "numBlocks=", len(batch))
->>>>>>> c66efb60
 	return nil
 }
 
@@ -318,78 +310,27 @@
 	currentFromSlot := req.FromSlot
 	currentToSlot := req.ToSlot
 
-<<<<<<< HEAD
-	slot := req.FromSlot
-	for slot <= localLatestSlot && slot <= req.ToSlot {
-		blk := ln.GetBlock(slot)
-		if blk != nil {
-			batch = append(batch, blk)
-		}
-
-		if len(batch) >= int(SyncBlockBatchSize) {
-			if err := ln.sendBlockBatchStream(batch, stream); err != nil {
-				logx.Error("NETWORK:SYNC BLOCK", "Failed to send batch:", err)
-				return
-			}
-			totalBlocksSent += len(batch)
-			batch = batch[:0]
-		}
-
-		slot++
-	}
-
-	if len(batch) > 0 {
-		if err := ln.sendBlockBatchStream(batch, stream); err != nil {
-			logx.Error("NETWORK:SYNC BLOCK", "Failed to send final batch:", err)
-=======
 	// Use iterative approach instead of recursion to prevent goroutine leaks
 	for {
 		// Check context cancellation
 		select {
 		case <-ctx.Done():
 			logx.Warn("NETWORK:SYNC BLOCK", "Context cancelled, stopping sync for peer:", targetPeer.String())
->>>>>>> c66efb60
 			return
 		default:
 		}
 
-<<<<<<< HEAD
-	if req.ToSlot < localLatestSlot {
-		nextFromSlot := req.ToSlot + 1
-		nextToSlot := nextFromSlot + SyncBlockBatchSize - 1
-		if nextToSlot > localLatestSlot {
-			nextToSlot = localLatestSlot
-		}
-=======
 		// Refresh latest slot for each iteration
 		localLatestSlot = ln.blockStore.GetLatestFinalizedSlot()
->>>>>>> c66efb60
 
 		// Safety check to prevent infinite loop
 		if currentFromSlot > localLatestSlot {
 			break
 		}
 
-<<<<<<< HEAD
-		go func() {
-			ln.sendBlocksOverStream(nextReq, targetPeer)
-		}()
-	}
-}
-
-func (ln *Libp2pNetwork) RequestContinuousBlockSync(fromSlot, toSlot uint64, targetPeer peer.ID) {
-
-	currentSlot := fromSlot
-
-	for currentSlot < toSlot {
-		endSlot := currentSlot + SyncBlockBatchSize - 1
-		if endSlot > toSlot {
-			endSlot = toSlot
-=======
 		// Adjust currentToSlot if it exceeds local latest slot
 		if currentToSlot > localLatestSlot {
 			currentToSlot = localLatestSlot
->>>>>>> c66efb60
 		}
 
 		slot := currentFromSlot
