package p2p

import (
	"context"
	"errors"
	"fmt"
	"io"
	"time"

	"github.com/mezonai/mmn/block"
	"github.com/mezonai/mmn/jsonx"
	"github.com/mezonai/mmn/logx"

	pubsub "github.com/libp2p/go-libp2p-pubsub"
	"github.com/libp2p/go-libp2p/core/network"
	"github.com/libp2p/go-libp2p/core/peer"
)

func (ln *Libp2pNetwork) HandleBlockTopic(ctx context.Context, sub *pubsub.Subscription) {
	for {
		select {
		case <-ctx.Done():
			logx.Info("NETWORK:BLOCK", "Stopping block topic handler")
			return
		default:
			msg, err := sub.Next(ctx)
			if err != nil {
				if ctx.Err() != nil {
					return
				}
				logx.Warn("NETWORK:BLOCK", "Next error:", err)
				continue
			}

			var blk *block.BroadcastedBlock
			if err := jsonx.Unmarshal(msg.Data, &blk); err != nil {
				logx.Warn("NETWORK:BLOCK", "Unmarshal error:", err)
				continue
			}

			if blk != nil && ln.onBlockReceived != nil {
				logx.Info("NETWORK:BLOCK", "Received block from peer:", msg.ReceivedFrom.String(), "slot:", blk.Slot)

				// Process block and update peer score based on validity
				err := ln.onBlockReceived(blk)
				if err != nil {
					// Invalid block - penalize peer
					ln.UpdatePeerScore(msg.ReceivedFrom, "invalid_block", nil)
					logx.Warn("NETWORK:BLOCK", "Invalid block from peer:", msg.ReceivedFrom.String(), "error:", err)
				} else {
					// Valid block - reward peer
					ln.UpdatePeerScore(msg.ReceivedFrom, "valid_block", nil)
				}
			}
		}
	}
}

func (ln *Libp2pNetwork) handleBlockSyncRequestTopic(ctx context.Context, sub *pubsub.Subscription) {
	logx.Info("NETWORK:SYNC BLOCK", "Starting block sync request topic handler")

	for {
		select {
		case <-ctx.Done():
			return
		default:
			msg, err := sub.Next(ctx)
			if err != nil {
				if ctx.Err() != nil {
					return
				}
				continue
			}

			var req SyncRequest
			if err := jsonx.Unmarshal(msg.Data, &req); err != nil {
				logx.Error("NETWORK:SYNC BLOCK", "Failed to unmarshal SyncRequest: ", err.Error())
				continue
			}

			// Skip requests from self
			if msg.ReceivedFrom == ln.host.ID() {
				continue
			}

			logx.Info("NETWORK:SYNC BLOCK", "Received sync request: ", req.RequestID, " from slot ", req.FromSlot, " to slot ", req.ToSlot, " from peer: ", msg.ReceivedFrom.String())

			// Check if this request is already being handled with proper locking
			ln.syncTrackerMu.Lock()
			tracker, exists := ln.syncRequests[req.RequestID]
			if !exists {
				// Create new tracker
				tracker = NewSyncRequestTracker(req.RequestID, req.FromSlot, req.ToSlot)
				ln.syncRequests[req.RequestID] = tracker
				logx.Info("NETWORK:SYNC BLOCK", "Created new tracker for request:", req.RequestID)
			}
			ln.syncTrackerMu.Unlock()

			if !tracker.ActivatePeer(msg.ReceivedFrom, nil) {
				continue
			}

			ln.sendBlocksOverStream(req, msg.ReceivedFrom)

		}
	}
}

func (ln *Libp2pNetwork) handleBlockSyncRequestStream(s network.Stream) {
	defer s.Close()

	remotePeer := s.Conn().RemotePeer()

	if ln.peerScoringManager != nil {
		if !ln.peerScoringManager.CheckRateLimit(remotePeer, "stream", nil) {
			return
		}
	}

	var syncRequest SyncRequest
	decoder := jsonx.NewDecoder(s)
	if err := decoder.Decode(&syncRequest); err != nil {
		logx.Error("NETWORK:SYNC BLOCK", "Failed to decode sync request from stream:", err)
		s.Close()
		return
	}

	logx.Info("NETWORK:SYNC BLOCK", "Received stream for request: ", syncRequest.RequestID, " from peer: ", remotePeer.String())

	// check request id actived
	ln.syncTrackerMu.Lock()
	tracker, exists := ln.syncRequests[syncRequest.RequestID]
	if !exists {
		// new tracker
		tracker = NewSyncRequestTracker(syncRequest.RequestID, syncRequest.FromSlot, syncRequest.ToSlot)
		ln.syncRequests[syncRequest.RequestID] = tracker
	}
	ln.syncTrackerMu.Unlock()

	if !tracker.ActivatePeer(remotePeer, s) {
		return
	}

	batchCount := 0
	totalBlocks := 0
	processedBlocks := 0

	for {
		var blocks []*block.BroadcastedBlock
		if err := decoder.Decode(&blocks); err != nil {
			if errors.Is(err, io.EOF) {

				break
			}
			logx.Error("NETWORK:SYNC BLOCK", "Failed to decode blocks array: ", err.Error())
			break
		}

<<<<<<< HEAD
		if ln.peerScoringManager != nil {
			var sizeBytes int64
			if data, err := json.Marshal(blocks); err == nil {
				sizeBytes = int64(len(data))
			}
			if sizeBytes > 0 && !ln.peerScoringManager.CheckRateLimit(remotePeer, "bandwidth", sizeBytes) {
				break
			}
		}

		batchCount++
		totalBlocks += len(blocks)
=======
		logx.Info("NETWORK:SYNC BLOCK", "Received batch of", len(blocks), "blocks, from slot", blocks[0].Slot, "to slot", blocks[len(blocks)-1].Slot)
>>>>>>> 9311db57

		for _, blk := range blocks {
			if blk == nil {
				continue
			}

			totalBlocks++

			if ln.onSyncResponseReceived != nil {
				if err := ln.onSyncResponseReceived(blk); err != nil {
					logx.Error("NETWORK:SYNC BLOCK", "Failed to process sync response: ", err.Error())
				}
			}

			processedBlocks++
			batchCount++

		}

		// clean blocks array reference
		blocks = nil
	}

	// Close all peer streams and remove tracker
	ln.syncTrackerMu.Lock()
	if tracker, exists := ln.syncRequests[syncRequest.RequestID]; exists {
		tracker.CloseAllPeers()
		delete(ln.syncRequests, syncRequest.RequestID)
	}
	ln.syncTrackerMu.Unlock()

	logx.Info("NETWORK:SYNC BLOCK", "Completed stream for request:", syncRequest.RequestID, "total batches:", batchCount, "total blocks:", totalBlocks, "processed:", processedBlocks)

}

func (ln *Libp2pNetwork) sendBlockBatchStream(batch []*block.Block, s network.Stream) error {
	if len(batch) == 0 {
		return nil
	}
	logx.Info("NETWORK:SYNC BLOCK", "Sending batch of", len(batch), "blocks, from slot", batch[0].Slot, "to slot", batch[len(batch)-1].Slot)

	data, err := jsonx.Marshal(batch)
	if err != nil {
		return fmt.Errorf("failed to marshal batch: %w", err)
	}

	if err := s.SetWriteDeadline(time.Now().Add(30 * time.Second)); err != nil {
		logx.Warn("NETWORK:SYNC BLOCK", "Failed to set write deadline:", err)
	}

	n, err := s.Write(data)
	if err != nil {
		return fmt.Errorf("failed to write batch to stream: %w", err)
	}

	logx.Info("NETWORK:SYNC BLOCK", "Successfully wrote batch of", n, "bytes", "numBlocks=", len(batch))
	return nil
}

func (ln *Libp2pNetwork) RequestBlockSyncStream() error {
	time.Sleep(15 * time.Second)

	ctx := context.Background()
	logx.Info("REQUEST BLOCK SYNC")

	peers := ln.host.Network().Peers()

	if len(peers) == 0 {
		logx.Warn("NETWORK:SYNC", "Not enough peers to request block sync")
		return fmt.Errorf("not enough peers")
	}

	targetPeer := peers[1]

	info := ln.host.Peerstore().PeerInfo(targetPeer)

	if err := ln.host.Connect(ctx, info); err != nil {
		logx.Error("NETWORK:SETUP", "connect peer", err.Error())
		return err
	}

	return nil
}

func (ln *Libp2pNetwork) sendBlocksOverStream(req SyncRequest, targetPeer peer.ID) {
<<<<<<< HEAD
	if ln.peerScoringManager != nil {
		if !ln.peerScoringManager.CheckRateLimit(targetPeer, "stream", nil) {
			return
		}
	}
=======
	ctx, cancel := context.WithTimeout(context.Background(), 5*time.Minute)
	defer cancel()
>>>>>>> 9311db57

	stream, err := ln.host.NewStream(ctx, targetPeer, RequestBlockSyncStream)
	if err != nil {
		logx.Error("NETWORK:SYNC BLOCK", "Failed to create stream to peer:", targetPeer.String(), "error:", err.Error())
		return
	}
	defer stream.Close()

	encoder := jsonx.NewEncoder(stream)
	if err := encoder.Encode(req); err != nil {
		logx.Error("NETWORK:SYNC BLOCK", "Failed to send request ID:", err)
		return
	}

	// Track original request ID for cleanup
	originalRequestID := req.RequestID
	defer func() {
		ln.syncTrackerMu.Lock()
		if tracker, exists := ln.syncRequests[originalRequestID]; exists {
			tracker.CloseRequest()
			delete(ln.syncRequests, originalRequestID)
		}
		ln.syncTrackerMu.Unlock()
	}()

	localLatestSlot := ln.blockStore.GetLatestFinalizedSlot()
	if localLatestSlot > 0 && req.FromSlot > localLatestSlot {
		return
	}

	var batch []*block.Block
	totalBlocksSent := 0
	currentFromSlot := req.FromSlot
	currentToSlot := req.ToSlot

<<<<<<< HEAD
	slot := req.FromSlot
	for slot <= localLatestSlot && slot <= req.ToSlot {
		blk := ln.GetBlock(slot)
		if blk != nil {
			batch = append(batch, blk)
		}

		if len(batch) >= int(AuthLimitMessagePayload) {
			if ln.peerScoringManager != nil {
				if data, err := json.Marshal(batch); err == nil {
					if !ln.peerScoringManager.CheckRateLimit(targetPeer, "bandwidth", int64(len(data))) {
						return
					}
				}
			}
			if err := ln.sendBlockBatchStream(batch, stream); err != nil {
				logx.Error("NETWORK:SYNC BLOCK", "Failed to send batch:", err)
				return
			}
			totalBlocksSent += len(batch)
			batch = batch[:0]
		}

		slot++
	}

	if len(batch) > 0 {
		if ln.peerScoringManager != nil {
			if data, err := json.Marshal(batch); err == nil {
				if !ln.peerScoringManager.CheckRateLimit(targetPeer, "bandwidth", int64(len(data))) {
					return
				}
			}
		}
		if err := ln.sendBlockBatchStream(batch, stream); err != nil {
			logx.Error("NETWORK:SYNC BLOCK", "Failed to send final batch:", err)
=======
	// Use iterative approach instead of recursion to prevent goroutine leaks
	for {
		// Check context cancellation
		select {
		case <-ctx.Done():
			logx.Warn("NETWORK:SYNC BLOCK", "Context cancelled, stopping sync for peer:", targetPeer.String())
>>>>>>> 9311db57
			return
		default:
		}

		// Refresh latest slot for each iteration
		localLatestSlot = ln.blockStore.GetLatestFinalizedSlot()

		// Safety check to prevent infinite loop
		if currentFromSlot > localLatestSlot {
			break
		}

		// Adjust currentToSlot if it exceeds local latest slot
		if currentToSlot > localLatestSlot {
			currentToSlot = localLatestSlot
		}

		slot := currentFromSlot
		for slot <= currentToSlot {
			blk := ln.blockStore.Block(slot)
			if blk != nil {
				batch = append(batch, blk)
			}

			if len(batch) >= int(SyncBlocksBatchSize) {
				if err := ln.sendBlockBatchStream(batch, stream); err != nil {
					logx.Error("NETWORK:SYNC BLOCK", "Failed to send batch:", err)
					return
				}
				totalBlocksSent += len(batch)
				batch = batch[:0]
			}

			slot++
		}

		if len(batch) > 0 {
			if err := ln.sendBlockBatchStream(batch, stream); err != nil {
				logx.Error("NETWORK:SYNC BLOCK", "Failed to send final batch:", err.Error())
				return
			}
			totalBlocksSent += len(batch)
			batch = batch[:0]
		}

		// Jump to next batch
		currentFromSlot = currentToSlot + 1
		currentToSlot = currentFromSlot + SyncBlocksBatchSize - 1
	}

	logx.Info("NETWORK:SYNC BLOCK", "Completed sync for peer:", targetPeer.String(), "total blocks sent:", totalBlocksSent)
}

func (ln *Libp2pNetwork) sendSyncRequestToPeer(req SyncRequest, targetPeer peer.ID) error {
	if ln.peerScoringManager != nil {
		if !ln.peerScoringManager.CheckRateLimit(targetPeer, "stream", nil) {
			return fmt.Errorf("rate limited: stream")
		}
	}
	stream, err := ln.host.NewStream(context.Background(), targetPeer, RequestBlockSyncStream)
	if err != nil {
		return fmt.Errorf("failed to create stream: %w", err)
	}
	defer stream.Close()

	data, err := jsonx.Marshal(req)
	if err != nil {
		return fmt.Errorf("failed to marshal request: %w", err)
	}

	if ln.peerScoringManager != nil {
		if !ln.peerScoringManager.CheckRateLimit(targetPeer, "bandwidth", int64(len(data))) {
			return fmt.Errorf("rate limited: bandwidth")
		}
	}
	_, err = stream.Write(data)
	if err != nil {
		return fmt.Errorf("failed to write request: %w", err)
	}

	return nil
}

func (ln *Libp2pNetwork) HandleLatestSlotTopic(ctx context.Context, sub *pubsub.Subscription) {
	logx.Info("NETWORK:LATEST SLOT", "Starting latest slot topic handler")

	for {
		select {
		case <-ctx.Done():
			return
		default:
			msg, err := sub.Next(ctx)
			if err != nil {
				if ctx.Err() != nil {
					return
				}
				continue
			}
			// skip request from sefl
			if msg.ReceivedFrom == ln.host.ID() {
				continue
			}

			var req LatestSlotRequest
			if err := jsonx.Unmarshal(msg.Data, &req); err != nil {
				logx.Error("NETWORK:LATEST SLOT", "Failed to unmarshal LatestSlotRequest:", err)
				continue
			}

			latestSlot := ln.getLocalLatestSlot()
			latestPohSlot := ln.OnGetLatestPohSlot()

			ln.sendLatestSlotResponse(msg.ReceivedFrom, latestSlot, latestPohSlot)
		}
	}
}

func (ln *Libp2pNetwork) getLocalLatestSlot() uint64 {
	return ln.blockStore.GetLatestFinalizedSlot()
}

<<<<<<< HEAD
func (ln *Libp2pNetwork) sendLatestSlotResponse(targetPeer peer.ID, latestSlot uint64) {
	if ln.peerScoringManager != nil {
		if !ln.peerScoringManager.CheckRateLimit(targetPeer, "stream", nil) {
			return
		}
	}
=======
func (ln *Libp2pNetwork) sendLatestSlotResponse(targetPeer peer.ID, latestSlot uint64, latestPohSlot uint64) {
>>>>>>> 9311db57
	stream, err := ln.host.NewStream(context.Background(), targetPeer, LatestSlotProtocol)
	if err != nil {
		logx.Error("NETWORK:LATEST SLOT", "Failed to open stream to peer:", err)
		return
	}
	defer stream.Close()

	response := LatestSlotResponse{
		LatestSlot:    latestSlot,
		LatestPohSlot: latestPohSlot,
		PeerID:        ln.host.ID().String(),
	}

	data, err := jsonx.Marshal(response)
	if err != nil {
		logx.Error("NETWORK:LATEST SLOT", "Failed to marshal latest slot response:", err)
		return
	}

	if ln.peerScoringManager != nil {
		if !ln.peerScoringManager.CheckRateLimit(targetPeer, "bandwidth", int64(len(data))) {
			return
		}
	}
	_, err = stream.Write(data)
	if err != nil {
		logx.Error("NETWORK:LATEST SLOT", "Failed to write latest slot response:", err)
		return
	}

}

func (ln *Libp2pNetwork) handleLatestSlotStream(s network.Stream) {
	defer s.Close()

	remotePeer := s.Conn().RemotePeer()

	if ln.peerScoringManager != nil {
		if !ln.peerScoringManager.CheckRateLimit(remotePeer, "stream", nil) {
			return
		}
	}

	var response LatestSlotResponse
	decoder := jsonx.NewDecoder(s)
	if err := decoder.Decode(&response); err != nil {
		logx.Error("NETWORK:LATEST SLOT", "Failed to decode latest slot response:", err)
		return
	}

	if ln.onLatestSlotReceived != nil {
		if err := ln.onLatestSlotReceived(response.LatestSlot, response.LatestPohSlot, response.PeerID); err != nil {
			logx.Error("NETWORK:LATEST SLOT", "Error in latest slot callback:", err)
		}
	}
}

func (ln *Libp2pNetwork) BroadcastBlock(ctx context.Context, blk *block.BroadcastedBlock) error {
	logx.Info("BLOCK", "Broadcasting block: slot=", blk.Slot)

	data, err := jsonx.Marshal(blk)
	if err != nil {
		logx.Error("BLOCK", "Failed to marshal block: ", err)
		return err
	}

	if ln.topicBlocks != nil {
		logx.Info("BLOCK", "Publishing block to pubsub topic")
		if err := ln.topicBlocks.Publish(ctx, data); err != nil {
			logx.Error("BLOCK", "Failed to publish block:", err)
		}
	}
	return nil
}<|MERGE_RESOLUTION|>--- conflicted
+++ resolved
@@ -156,22 +156,16 @@
 			break
 		}
 
-<<<<<<< HEAD
+		// Bandwidth rate limit per received batch
 		if ln.peerScoringManager != nil {
-			var sizeBytes int64
-			if data, err := json.Marshal(blocks); err == nil {
-				sizeBytes = int64(len(data))
-			}
-			if sizeBytes > 0 && !ln.peerScoringManager.CheckRateLimit(remotePeer, "bandwidth", sizeBytes) {
-				break
-			}
-		}
-
-		batchCount++
-		totalBlocks += len(blocks)
-=======
+			if data, err := jsonx.Marshal(blocks); err == nil {
+				if len(data) > 0 && !ln.peerScoringManager.CheckRateLimit(remotePeer, "bandwidth", int64(len(data))) {
+					break
+				}
+			}
+		}
+
 		logx.Info("NETWORK:SYNC BLOCK", "Received batch of", len(blocks), "blocks, from slot", blocks[0].Slot, "to slot", blocks[len(blocks)-1].Slot)
->>>>>>> 9311db57
 
 		for _, blk := range blocks {
 			if blk == nil {
@@ -257,16 +251,13 @@
 }
 
 func (ln *Libp2pNetwork) sendBlocksOverStream(req SyncRequest, targetPeer peer.ID) {
-<<<<<<< HEAD
 	if ln.peerScoringManager != nil {
 		if !ln.peerScoringManager.CheckRateLimit(targetPeer, "stream", nil) {
 			return
 		}
 	}
-=======
 	ctx, cancel := context.WithTimeout(context.Background(), 5*time.Minute)
 	defer cancel()
->>>>>>> 9311db57
 
 	stream, err := ln.host.NewStream(ctx, targetPeer, RequestBlockSyncStream)
 	if err != nil {
@@ -302,51 +293,12 @@
 	currentFromSlot := req.FromSlot
 	currentToSlot := req.ToSlot
 
-<<<<<<< HEAD
-	slot := req.FromSlot
-	for slot <= localLatestSlot && slot <= req.ToSlot {
-		blk := ln.GetBlock(slot)
-		if blk != nil {
-			batch = append(batch, blk)
-		}
-
-		if len(batch) >= int(AuthLimitMessagePayload) {
-			if ln.peerScoringManager != nil {
-				if data, err := json.Marshal(batch); err == nil {
-					if !ln.peerScoringManager.CheckRateLimit(targetPeer, "bandwidth", int64(len(data))) {
-						return
-					}
-				}
-			}
-			if err := ln.sendBlockBatchStream(batch, stream); err != nil {
-				logx.Error("NETWORK:SYNC BLOCK", "Failed to send batch:", err)
-				return
-			}
-			totalBlocksSent += len(batch)
-			batch = batch[:0]
-		}
-
-		slot++
-	}
-
-	if len(batch) > 0 {
-		if ln.peerScoringManager != nil {
-			if data, err := json.Marshal(batch); err == nil {
-				if !ln.peerScoringManager.CheckRateLimit(targetPeer, "bandwidth", int64(len(data))) {
-					return
-				}
-			}
-		}
-		if err := ln.sendBlockBatchStream(batch, stream); err != nil {
-			logx.Error("NETWORK:SYNC BLOCK", "Failed to send final batch:", err)
-=======
 	// Use iterative approach instead of recursion to prevent goroutine leaks
 	for {
 		// Check context cancellation
 		select {
 		case <-ctx.Done():
 			logx.Warn("NETWORK:SYNC BLOCK", "Context cancelled, stopping sync for peer:", targetPeer.String())
->>>>>>> 9311db57
 			return
 		default:
 		}
@@ -372,6 +324,14 @@
 			}
 
 			if len(batch) >= int(SyncBlocksBatchSize) {
+				// Bandwidth rate limit per outgoing batch
+				if ln.peerScoringManager != nil {
+					if data, err := jsonx.Marshal(batch); err == nil {
+						if !ln.peerScoringManager.CheckRateLimit(targetPeer, "bandwidth", int64(len(data))) {
+							return
+						}
+					}
+				}
 				if err := ln.sendBlockBatchStream(batch, stream); err != nil {
 					logx.Error("NETWORK:SYNC BLOCK", "Failed to send batch:", err)
 					return
@@ -384,6 +344,14 @@
 		}
 
 		if len(batch) > 0 {
+			// Bandwidth rate limit for the tail batch
+			if ln.peerScoringManager != nil {
+				if data, err := jsonx.Marshal(batch); err == nil {
+					if !ln.peerScoringManager.CheckRateLimit(targetPeer, "bandwidth", int64(len(data))) {
+						return
+					}
+				}
+			}
 			if err := ln.sendBlockBatchStream(batch, stream); err != nil {
 				logx.Error("NETWORK:SYNC BLOCK", "Failed to send final batch:", err.Error())
 				return
@@ -468,16 +436,12 @@
 	return ln.blockStore.GetLatestFinalizedSlot()
 }
 
-<<<<<<< HEAD
-func (ln *Libp2pNetwork) sendLatestSlotResponse(targetPeer peer.ID, latestSlot uint64) {
+func (ln *Libp2pNetwork) sendLatestSlotResponse(targetPeer peer.ID, latestSlot uint64, latestPohSlot uint64) {
 	if ln.peerScoringManager != nil {
 		if !ln.peerScoringManager.CheckRateLimit(targetPeer, "stream", nil) {
 			return
 		}
 	}
-=======
-func (ln *Libp2pNetwork) sendLatestSlotResponse(targetPeer peer.ID, latestSlot uint64, latestPohSlot uint64) {
->>>>>>> 9311db57
 	stream, err := ln.host.NewStream(context.Background(), targetPeer, LatestSlotProtocol)
 	if err != nil {
 		logx.Error("NETWORK:LATEST SLOT", "Failed to open stream to peer:", err)
