--- conflicted
+++ resolved
@@ -239,13 +239,7 @@
 	}
 	defer stream.Close()
 
-<<<<<<< HEAD
-	// create json encoder
-	encoder := json.NewEncoder(stream)
-	// use json encoder convert req to json and send json to stream
-=======
 	encoder := jsonx.NewEncoder(stream)
->>>>>>> 25f85be3
 	if err := encoder.Encode(req); err != nil {
 		logx.Error("NETWORK:SYNC BLOCK", "Failed to send request ID:", err)
 		return
