--- conflicted
+++ resolved
@@ -254,19 +254,11 @@
 		logx.Warn("NETWORK:SYNC BLOCK", "Failed to set write deadline:", err)
 	}
 
-<<<<<<< HEAD
-	n, err := s.Write(data)
-=======
 	_, err = s.Write(data)
->>>>>>> 9acbaf0d
 	if err != nil {
 		return fmt.Errorf("failed to write batch to stream: %w", err)
 	}
 
-<<<<<<< HEAD
-	logx.Info("NETWORK:SYNC BLOCK", "Successfully wrote batch of", n, "bytes", "numBlocks=", len(batch))
-=======
->>>>>>> 9acbaf0d
 	return nil
 }
 
@@ -296,16 +288,12 @@
 }
 
 func (ln *Libp2pNetwork) sendBlocksOverStream(req SyncRequest, targetPeer peer.ID) {
-<<<<<<< HEAD
 	if ln.peerScoringManager != nil {
 		if !ln.peerScoringManager.CheckRateLimit(targetPeer, "stream", nil) {
 			return
 		}
 	}
-	ctx, cancel := context.WithTimeout(context.Background(), 5*time.Minute)
-=======
 	ctx, cancel := context.WithCancel(context.Background())
->>>>>>> 9acbaf0d
 	defer cancel()
 
 	stream, err := ln.host.NewStream(ctx, targetPeer, RequestBlockSyncStream)
