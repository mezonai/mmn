--- conflicted
+++ resolved
@@ -2,8 +2,9 @@
 
 import (
 	"context"
+	"time"
+
 	"github.com/mezonai/mmn/store"
-	"time"
 
 	"github.com/libp2p/go-libp2p/core/network"
 	"github.com/libp2p/go-libp2p/core/peer"
@@ -85,13 +86,8 @@
 	t.AllPeers = make(map[peer.ID]network.Stream)
 }
 
-<<<<<<< HEAD
 // when no peers connected the blocks will not sync must run after 8s if synced stop sync
-func (ln *Libp2pNetwork) startPeriodicSyncCheck(bs blockstore.Store) {
-=======
-// when no peers connected the blocks will not sync must run after 30s if synced stop sync
 func (ln *Libp2pNetwork) startPeriodicSyncCheck(bs store.BlockStore) {
->>>>>>> 6a3898bb
 	// wait network setup
 	time.Sleep(3 * time.Second)
 	ticker := time.NewTicker(8 * time.Second)
@@ -124,11 +120,7 @@
 	}
 }
 
-<<<<<<< HEAD
 func (ln *Libp2pNetwork) startInitialSync() {
-=======
-func (ln *Libp2pNetwork) startInitialSync(bs store.BlockStore) {
->>>>>>> 6a3898bb
 	// wait network setup
 	time.Sleep(500 * time.Millisecond)
 
