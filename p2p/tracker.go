--- conflicted
+++ resolved
@@ -98,15 +98,9 @@
 		case <-ticker.C:
 			ln.cleanupOldSyncRequests()
 			// probe checkpoint every tick
-<<<<<<< HEAD
-			latest := bs.GetLatestSlot()
+			latest := bs.GetLatestFinalizedSlot()
 			if latest >= MaxcheckpointScanBlocksRange {
 				checkpoint := (latest / MaxcheckpointScanBlocksRange) * MaxcheckpointScanBlocksRange
-=======
-			latest := bs.GetLatestFinalizedSlot()
-			if latest >= MaxScanRange {
-				checkpoint := (latest / MaxScanRange) * MaxScanRange
->>>>>>> 9fe3a21e
 				logx.Info("NETWORK:CHECKPOINT", "Probing checkpoint=", checkpoint, "latest=", latest)
 				_ = ln.RequestCheckpointHash(context.Background(), checkpoint)
 			}
