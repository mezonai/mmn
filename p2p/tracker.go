--- conflicted
+++ resolved
@@ -119,12 +119,9 @@
 		case <-ticker.C:
 			ln.RefreshAuthenticationForConnectedPeers()
 			ln.CleanupExpiredRequests()
-<<<<<<< HEAD
 			ln.CleanupExpiredAuthentications()
-=======
 			ln.cleanupOldMissingBlocksTracker()
 			ln.cleanupOldRecentlyRequestedSlots()
->>>>>>> c66efb60
 		case <-ln.ctx.Done():
 			logx.Info("NETWORK:CLEANUP", "Stopping cleanup routine")
 			return
@@ -132,24 +129,6 @@
 	}
 }
 
-<<<<<<< HEAD
-func (ln *Libp2pNetwork) startInitialSync() {
-	// wait network setup
-	time.Sleep(500 * time.Millisecond)
-
-	ctx := context.Background()
-
-	if _, err := ln.RequestLatestSlotFromPeers(ctx); err != nil {
-		logx.Warn("NETWORK:SYNC BLOCK", "Failed to request latest slot from peers:", err)
-	}
-	// sync from 0
-	if err := ln.RequestBlockSync(ctx, 0); err != nil {
-		logx.Error("NETWORK:SYNC BLOCK", "Failed to send initial sync request: ", err.Error())
-	}
-}
-
-=======
->>>>>>> c66efb60
 func (ln *Libp2pNetwork) cleanupOldSyncRequests() {
 	ln.syncMu.Lock()
 	defer ln.syncMu.Unlock()
