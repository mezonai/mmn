package p2p

import (
	"context"
	"time"

	"github.com/mezonai/mmn/store"

	"github.com/libp2p/go-libp2p/core/network"
	"github.com/libp2p/go-libp2p/core/peer"
	"github.com/mezonai/mmn/logx"
)

func NewSyncRequestTracker(requestID string, fromSlot, toSlot uint64) *SyncRequestTracker {
	return &SyncRequestTracker{
		RequestID: requestID,
		FromSlot:  fromSlot,
		ToSlot:    toSlot,
		StartTime: time.Now(),
		IsActive:  false,
		AllPeers:  make(map[peer.ID]network.Stream),
	}
}

func (t *SyncRequestTracker) ActivatePeer(peerID peer.ID, stream network.Stream) bool {
	t.mutex.Lock()
	defer t.mutex.Unlock()
	t.AllPeers[peerID] = stream

	if t.IsActive {
		return false
	}

	t.ActivePeer = peerID
	t.ActiveStream = stream
	t.IsActive = true
	return true
}

func (t *SyncRequestTracker) CloseRequest() {
	t.mutex.Lock()
	defer t.mutex.Unlock()

	if t.ActiveStream != nil {
		t.ActiveStream.Close()
	}
	t.IsActive = false
	t.ActivePeer = ""
	t.ActiveStream = nil
}

// CloseAllOtherPeers closes all peer streams except the active one
func (t *SyncRequestTracker) CloseAllOtherPeers() {
	t.mutex.Lock()
	defer t.mutex.Unlock()

	for peerID, stream := range t.AllPeers {
		if peerID != t.ActivePeer && stream != nil {
			stream.Close()
		}
	}
	// Clear all peers after closing
	t.AllPeers = make(map[peer.ID]network.Stream)
}

// CloseAllPeers closes all peer streams including the active one
func (t *SyncRequestTracker) CloseAllPeers() {
	t.mutex.Lock()
	defer t.mutex.Unlock()

	// Close active stream
	if t.ActiveStream != nil {
		t.ActiveStream.Close()
	}

	// Close all other peer streams
	for _, stream := range t.AllPeers {
		if stream != nil {
			stream.Close()
		}
	}

	t.IsActive = false
	t.ActivePeer = ""
	t.ActiveStream = nil
	t.AllPeers = make(map[peer.ID]network.Stream)
}

<<<<<<< HEAD
// when no peers connected the blocks will not sync must run after 8s if synced stop sync
func (ln *Libp2pNetwork) startPeriodicSyncCheck(bs blockstore.Store) {
=======
// when no peers connected the blocks will not sync must run after 30s if synced stop sync
func (ln *Libp2pNetwork) startPeriodicSyncCheck(bs store.BlockStore) {
>>>>>>> de91fe04
	// wait network setup
	time.Sleep(3 * time.Second)
	ticker := time.NewTicker(8 * time.Second)
	defer ticker.Stop()

	for {
		select {
		case <-ticker.C:
			ln.cleanupOldSyncRequests()
			// probe checkpoint every tick
			latest := bs.GetLatestFinalizedSlot()
			if latest >= MaxcheckpointScanBlocksRange {
				checkpoint := (latest / MaxcheckpointScanBlocksRange) * MaxcheckpointScanBlocksRange
				logx.Info("NETWORK:CHECKPOINT", "Probing checkpoint=", checkpoint, "latest=", latest)
				_ = ln.RequestCheckpointHash(context.Background(), checkpoint)
			}
		case <-ln.ctx.Done():
			return
		}
	}
}

func (ln *Libp2pNetwork) startCleanupRoutine() {
	ticker := time.NewTicker(2 * time.Minute) // Reduced from 5 minutes for faster cleanup
	defer ticker.Stop()

	for {
		select {
		case <-ticker.C:
			ln.RefreshAuthenticationForConnectedPeers()
			ln.CleanupExpiredRequests()
<<<<<<< HEAD
			ln.CleanupExpiredAuthentications()
=======
			ln.cleanupOldMissingBlocksTracker()
			ln.cleanupOldRecentlyRequestedSlots()
>>>>>>> de91fe04
		case <-ln.ctx.Done():
			logx.Info("NETWORK:CLEANUP", "Stopping cleanup routine")
			return
		}
	}
}

<<<<<<< HEAD
func (ln *Libp2pNetwork) startInitialSync() {
	// wait network setup
	time.Sleep(500 * time.Millisecond)

	ctx := context.Background()

	if _, err := ln.RequestLatestSlotFromPeers(ctx); err != nil {
		logx.Warn("NETWORK:SYNC BLOCK", "Failed to request latest slot from peers:", err)
	}
	// sync from 0
	if err := ln.RequestBlockSync(ctx, 0); err != nil {
		logx.Error("NETWORK:SYNC BLOCK", "Failed to send initial sync request: ", err.Error())
	}
}

=======
>>>>>>> de91fe04
func (ln *Libp2pNetwork) cleanupOldSyncRequests() {
	ln.syncMu.Lock()
	defer ln.syncMu.Unlock()

	now := time.Now()
	for requestID, info := range ln.activeSyncRequests {
		if !info.IsActive || now.Sub(info.StartTime) > 5*time.Minute {
			delete(ln.activeSyncRequests, requestID)
		}
	}
}

func (ln *Libp2pNetwork) cleanupOldRecentlyRequestedSlots() {
	ln.recentlyRequestedMu.Lock()
	defer ln.recentlyRequestedMu.Unlock()

	cutoff := time.Now().Add(-5 * time.Minute)
	for slot, requestTime := range ln.recentlyRequestedSlots {
		if requestTime.Before(cutoff) {
			delete(ln.recentlyRequestedSlots, slot)
		}
	}
}<|MERGE_RESOLUTION|>--- conflicted
+++ resolved
@@ -86,13 +86,8 @@
 	t.AllPeers = make(map[peer.ID]network.Stream)
 }
 
-<<<<<<< HEAD
 // when no peers connected the blocks will not sync must run after 8s if synced stop sync
-func (ln *Libp2pNetwork) startPeriodicSyncCheck(bs blockstore.Store) {
-=======
-// when no peers connected the blocks will not sync must run after 30s if synced stop sync
 func (ln *Libp2pNetwork) startPeriodicSyncCheck(bs store.BlockStore) {
->>>>>>> de91fe04
 	// wait network setup
 	time.Sleep(3 * time.Second)
 	ticker := time.NewTicker(8 * time.Second)
@@ -124,12 +119,9 @@
 		case <-ticker.C:
 			ln.RefreshAuthenticationForConnectedPeers()
 			ln.CleanupExpiredRequests()
-<<<<<<< HEAD
 			ln.CleanupExpiredAuthentications()
-=======
 			ln.cleanupOldMissingBlocksTracker()
 			ln.cleanupOldRecentlyRequestedSlots()
->>>>>>> de91fe04
 		case <-ln.ctx.Done():
 			logx.Info("NETWORK:CLEANUP", "Stopping cleanup routine")
 			return
@@ -137,7 +129,6 @@
 	}
 }
 
-<<<<<<< HEAD
 func (ln *Libp2pNetwork) startInitialSync() {
 	// wait network setup
 	time.Sleep(500 * time.Millisecond)
@@ -152,9 +143,6 @@
 		logx.Error("NETWORK:SYNC BLOCK", "Failed to send initial sync request: ", err.Error())
 	}
 }
-
-=======
->>>>>>> de91fe04
 func (ln *Libp2pNetwork) cleanupOldSyncRequests() {
 	ln.syncMu.Lock()
 	defer ln.syncMu.Unlock()
