package network

import (
	"context"
	"crypto/ed25519"
	"fmt"
	"net"
	"time"

	"github.com/mezonai/mmn/config"
	"github.com/mezonai/mmn/logx"
	"github.com/mezonai/mmn/store"

	"github.com/mezonai/mmn/consensus"
	"github.com/mezonai/mmn/events"
	"github.com/mezonai/mmn/exception"
	"github.com/mezonai/mmn/interfaces"
	"github.com/mezonai/mmn/ledger"
	"github.com/mezonai/mmn/mempool"
	pb "github.com/mezonai/mmn/proto"
	"github.com/mezonai/mmn/service"
	"github.com/mezonai/mmn/utils"
	"github.com/mezonai/mmn/validator"

	"google.golang.org/grpc"
	"google.golang.org/grpc/codes"
	"google.golang.org/grpc/status"
)

type server struct {
	pb.UnimplementedBlockServiceServer
	pb.UnimplementedVoteServiceServer
	pb.UnimplementedTxServiceServer
	pb.UnimplementedAccountServiceServer
	pb.UnimplementedHealthServiceServer
	pubKeys       map[string]ed25519.PublicKey
	blockDir      string
	ledger        *ledger.Ledger
	voteCollector *consensus.Collector
	selfID        string
	privKey       ed25519.PrivateKey
	validator     *validator.Validator
	blockStore    store.BlockStore
	mempool       *mempool.Mempool
	eventRouter   *events.EventRouter                    // Event router for complex event logic
	txTracker     interfaces.TransactionTrackerInterface // Transaction state tracker
	txSvc         interfaces.TxService
	acctSvc       interfaces.AccountService
}

func NewGRPCServer(addr string, pubKeys map[string]ed25519.PublicKey, blockDir string,
	ld *ledger.Ledger, collector *consensus.Collector,
	selfID string, priv ed25519.PrivateKey, validator *validator.Validator, blockStore store.BlockStore, mempool *mempool.Mempool, eventRouter *events.EventRouter, txTracker interfaces.TransactionTrackerInterface) *grpc.Server {

	s := &server{
		pubKeys:       pubKeys,
		blockDir:      blockDir,
		ledger:        ld,
		voteCollector: collector,
		selfID:        selfID,
		privKey:       priv,
		blockStore:    blockStore,
		validator:     validator,
		mempool:       mempool,
		eventRouter:   eventRouter,
		txTracker:     txTracker,
	}

	// Initialize shared services
	s.txSvc = service.NewTxService(ld, mempool, blockStore, txTracker)
	s.acctSvc = service.NewAccountService(ld, mempool, txTracker)

	grpcSrv := grpc.NewServer()
	pb.RegisterBlockServiceServer(grpcSrv, s)
	pb.RegisterVoteServiceServer(grpcSrv, s)
	pb.RegisterTxServiceServer(grpcSrv, s)
	pb.RegisterAccountServiceServer(grpcSrv, s)
	pb.RegisterHealthServiceServer(grpcSrv, s)
	lis, err := net.Listen("tcp", addr)
	if err != nil {
		logx.Error("GRPC SERVER", fmt.Sprintf("[gRPC] Failed to listen on %s: %v", addr, err))
		return nil
	}
	exception.SafeGo("Grpc Server", func() {
		grpcSrv.Serve(lis)
	})
	logx.Info("GRPC SERVER", "gRPC server listening on ", addr)
	return grpcSrv
}

func (s *server) AddTx(ctx context.Context, in *pb.SignedTxMsg) (*pb.AddTxResponse, error) {
	logx.Info("GRPC", fmt.Sprintf("received tx %+v", in.TxMsg))
<<<<<<< HEAD
	return s.txSvc.AddTx(ctx, in)
=======
	tx, err := utils.FromProtoSignedTx(in)
	if err != nil {
		logx.Error("GRPC ADD TX", "FromProtoSignedTx error ", err)
		return &pb.AddTxResponse{Ok: false, Error: "invalid tx"}, nil
	}

	// Generate server-side timestamp for security
	// Todo: remove from input and update client
	tx.Timestamp = uint64(time.Now().UnixNano() / int64(time.Millisecond))

	txHash, err := s.mempool.AddTx(tx, true)
	if err != nil {
		return &pb.AddTxResponse{Ok: false, Error: err.Error()}, nil
	}
	return &pb.AddTxResponse{Ok: true, TxHash: txHash}, nil
>>>>>>> 1396a59b
}

func (s *server) GetAccount(ctx context.Context, in *pb.GetAccountRequest) (*pb.GetAccountResponse, error) {
	return s.acctSvc.GetAccount(ctx, in)
}

func (s *server) GetCurrentNonce(ctx context.Context, in *pb.GetCurrentNonceRequest) (*pb.GetCurrentNonceResponse, error) {
	return s.acctSvc.GetCurrentNonce(ctx, in)
}

func (s *server) GetTxByHash(ctx context.Context, in *pb.GetTxByHashRequest) (*pb.GetTxByHashResponse, error) {
	return s.txSvc.GetTxByHash(ctx, in)
}

func (s *server) GetTxHistory(ctx context.Context, in *pb.GetTxHistoryRequest) (*pb.GetTxHistoryResponse, error) {
	return s.acctSvc.GetTxHistory(ctx, in)
}

func (s *server) GetTransactionStatus(ctx context.Context, in *pb.GetTransactionStatusRequest) (*pb.TransactionStatusInfo, error) {
	return s.txSvc.GetTransactionStatus(ctx, in)
}

func (s *server) GetPendingTransactions(ctx context.Context, in *pb.GetPendingTransactionsRequest) (*pb.GetPendingTransactionsResponse, error) {
	return s.txSvc.GetPendingTransactions(ctx, in)
}

// SubscribeTransactionStatus streams transaction status updates using event-based system
func (s *server) SubscribeTransactionStatus(in *pb.SubscribeTransactionStatusRequest, stream grpc.ServerStreamingServer[pb.TransactionStatusInfo]) error {
	// Subscribe to all blockchain events
	subscriberID, eventChan := s.eventRouter.Subscribe()
	defer s.eventRouter.Unsubscribe(subscriberID)

	// Wait for events indefinitely (client keeps connection open)
	for {
		select {
		case event := <-eventChan:
			// Convert event to status update for the specific transaction
			statusUpdate := s.convertEventToStatusUpdate(event, event.TxHash())
			if statusUpdate != nil {
				if err := stream.Send(statusUpdate); err != nil {
					return err
				}
			}

		case <-stream.Context().Done():
			return stream.Context().Err()
		}
	}
}

// convertEventToStatusUpdate converts blockchain events to transaction status updates
func (s *server) convertEventToStatusUpdate(event events.BlockchainEvent, txHash string) *pb.TransactionStatusInfo {
	switch e := event.(type) {
	case *events.TransactionAddedToMempool:
		return &pb.TransactionStatusInfo{
			TxHash:        txHash,
			Status:        pb.TransactionStatus_PENDING,
			Confirmations: 0, // No confirmations for mempool transactions
			Timestamp:     uint64(e.Timestamp().Unix()),
			ExtraInfo:     e.Transaction().ExtraInfo,
			Amount:        utils.Uint256ToString(e.Transaction().Amount),
			TextData:      e.Transaction().TextData,
		}

	case *events.TransactionIncludedInBlock:
		// Transaction included in block = CONFIRMED status
		confirmations := s.blockStore.GetConfirmations(e.BlockSlot())

		return &pb.TransactionStatusInfo{
			TxHash:        txHash,
			Status:        pb.TransactionStatus_CONFIRMED,
			BlockSlot:     e.BlockSlot(),
			BlockHash:     e.BlockHash(),
			Confirmations: confirmations,
			Timestamp:     uint64(e.Timestamp().Unix()),
			ExtraInfo:     e.TxExtraInfo(),
			Amount:        utils.Uint256ToString(e.Transaction().Amount),
			TextData:      e.Transaction().TextData,
		}

	case *events.TransactionFinalized:
		// Transaction finalized = FINALIZED status
		confirmations := s.blockStore.GetConfirmations(e.BlockSlot())

		return &pb.TransactionStatusInfo{
			TxHash:        txHash,
			Status:        pb.TransactionStatus_FINALIZED,
			BlockSlot:     e.BlockSlot(),
			BlockHash:     e.BlockHash(),
			Confirmations: confirmations,
			Timestamp:     uint64(e.Timestamp().Unix()),
			ExtraInfo:     e.TxExtraInfo(),
			Amount:        utils.Uint256ToString(e.Transaction().Amount),
			TextData:      e.Transaction().TextData,
		}

	case *events.TransactionFailed:
		return &pb.TransactionStatusInfo{
			TxHash:        txHash,
			Status:        pb.TransactionStatus_FAILED,
			ErrorMessage:  e.ErrorMessage(),
			Confirmations: 0, // No confirmations for failed transactions
			Timestamp:     uint64(e.Timestamp().Unix()),
			ExtraInfo:     e.TxExtraInfo(),
			Amount:        utils.Uint256ToString(e.Transaction().Amount),
			TextData:      e.Transaction().TextData,
		}
	}

	return nil
}

// Health check methods
func (s *server) Check(ctx context.Context, in *pb.Empty) (*pb.HealthCheckResponse, error) {
	return s.performHealthCheck(ctx)
}

func (s *server) Watch(in *pb.Empty, stream pb.HealthService_WatchServer) error {
	ticker := time.NewTicker(5 * time.Second) // Send health status every 5 seconds
	defer ticker.Stop()

	for {
		select {
		case <-stream.Context().Done():
			return stream.Context().Err()
		case <-ticker.C:
			resp, err := s.performHealthCheck(stream.Context())
			if err != nil {
				return err
			}
			if err := stream.Send(resp); err != nil {
				return err
			}
		}
	}
}

// performHealthCheck performs the actual health check logic
func (s *server) performHealthCheck(ctx context.Context) (*pb.HealthCheckResponse, error) {
	// Check if context is cancelled
	select {
	case <-ctx.Done():
		return nil, status.Errorf(codes.DeadlineExceeded, "health check timeout")
	default:
	}

	// Get current node status
	now := time.Now()

	// Calculate uptime (assuming server started at some point)
	// In a real implementation, you'd track server start time
	uptime := uint64(now.Unix()) // Placeholder for actual uptime

	// Get current slot and block height
	currentSlot := uint64(0)
	blockHeight := uint64(0)

	if s.validator != nil && s.validator.Recorder != nil {
		currentSlot = s.validator.Recorder.CurrentSlot()
	}

	if s.blockStore != nil {
		// Get the latest finalized block height
		// For now, we'll use a simple approach to get block height
		// In a real implementation, you might want to track this separately
		blockHeight = currentSlot // Use current slot as approximation
	}

	// Get mempool size
	mempoolSize := uint64(0)
	if s.mempool != nil {
		mempoolSize = uint64(s.mempool.Size())
	}

	// Determine if node is leader or follower
	isLeader := false
	isFollower := false
	if s.validator != nil {
		isLeader = s.validator.IsLeader(currentSlot)
		isFollower = s.validator.IsFollower(currentSlot)
	}

	// Check if core services are healthy
	status := pb.HealthCheckResponse_SERVING

	// Basic health checks
	if s.ledger == nil {
		status = pb.HealthCheckResponse_NOT_SERVING
	}
	if s.blockStore == nil {
		status = pb.HealthCheckResponse_NOT_SERVING
	}
	if s.mempool == nil {
		status = pb.HealthCheckResponse_NOT_SERVING
	}

	// Create response
	resp := &pb.HealthCheckResponse{
		Status:       status,
		NodeId:       s.selfID,
		Timestamp:    uint64(now.Unix()),
		CurrentSlot:  currentSlot,
		BlockHeight:  blockHeight,
		MempoolSize:  mempoolSize,
		IsLeader:     isLeader,
		IsFollower:   isFollower,
		Version:      "1.0.0", // You can make this configurable
		Uptime:       uptime,
		ErrorMessage: "",
	}

	// If there are any errors, set status accordingly
	if status == pb.HealthCheckResponse_NOT_SERVING {
		resp.ErrorMessage = "One or more core services are not available"
	}

	return resp, nil
}

// GetBlockNumber returns current block number
func (s *server) GetBlockNumber(ctx context.Context, in *pb.EmptyParams) (*pb.GetBlockNumberResponse, error) {
	currentBlock := uint64(0)

	if s.blockStore != nil {
		currentBlock = s.blockStore.GetLatestSlot()
	}

	return &pb.GetBlockNumberResponse{
		BlockNumber: currentBlock,
	}, nil
}

// GetBlockByNumber retrieves a block by its number
func (s *server) GetBlockByNumber(ctx context.Context, in *pb.GetBlockByNumberRequest) (*pb.GetBlockByNumberResponse, error) {
	blocks := make([]*pb.Block, 0, len(in.BlockNumbers))

	for _, num := range in.BlockNumbers {
		block := s.blockStore.Block(num)
		if block == nil {
			return nil, status.Errorf(codes.NotFound, "block %d not found", num)
		}

		entries := make([]*pb.Entry, 0, len(block.Entries))
		var allTxHashes []string

		for _, entry := range block.Entries {
			entries = append(entries, &pb.Entry{
				NumHashes: entry.NumHashes,
				Hash:      entry.Hash[:],
				TxHashes:  entry.TxHashes,
			})
			allTxHashes = append(allTxHashes, entry.TxHashes...)
		}

		blockTxs := make([]*pb.TransactionData, 0, len(allTxHashes))
		for _, txHash := range allTxHashes {
			tx, _, err := s.ledger.GetTxByHash(txHash)

			if err != nil {
				return nil, status.Errorf(codes.NotFound, "tx %s not found", txHash)
			}

			info, err := s.GetTransactionStatus(ctx, &pb.GetTransactionStatusRequest{TxHash: txHash})
			if err != nil {
				return nil, status.Errorf(codes.NotFound, "tx %s not found", txHash)
			}

			txStatus := info.Status
			blockTxs = append(blockTxs, &pb.TransactionData{
				TxHash:    txHash,
				Sender:    tx.Sender,
				Recipient: tx.Recipient,
				Amount:    utils.Uint256ToString(tx.Amount),
				Nonce:     tx.Nonce,
				Timestamp: tx.Timestamp,
				Status:    txStatus,
				TextData:  tx.TextData,
			})
		}

		pbBlock := &pb.Block{
			Slot:            block.Slot,
			PrevHash:        block.PrevHash[:],
			Entries:         entries,
			LeaderId:        block.LeaderID,
			Timestamp:       block.Timestamp,
			Hash:            block.Hash[:],
			Signature:       block.Signature,
			TransactionData: blockTxs,
		}

		blocks = append(blocks, pbBlock)
	}

	return &pb.GetBlockByNumberResponse{
		Blocks:   blocks,
		Decimals: uint32(config.GetDecimalsFactor()),
	}, nil
}

// GetAccountByAddress is a convenience RPC under AccountService to fetch account info
func (s *server) GetAccountByAddress(ctx context.Context, in *pb.GetAccountByAddressRequest) (*pb.GetAccountByAddressResponse, error) {
	return s.acctSvc.GetAccountByAddress(ctx, in)
}<|MERGE_RESOLUTION|>--- conflicted
+++ resolved
@@ -89,26 +89,7 @@
 }
 
 func (s *server) AddTx(ctx context.Context, in *pb.SignedTxMsg) (*pb.AddTxResponse, error) {
-	logx.Info("GRPC", fmt.Sprintf("received tx %+v", in.TxMsg))
-<<<<<<< HEAD
 	return s.txSvc.AddTx(ctx, in)
-=======
-	tx, err := utils.FromProtoSignedTx(in)
-	if err != nil {
-		logx.Error("GRPC ADD TX", "FromProtoSignedTx error ", err)
-		return &pb.AddTxResponse{Ok: false, Error: "invalid tx"}, nil
-	}
-
-	// Generate server-side timestamp for security
-	// Todo: remove from input and update client
-	tx.Timestamp = uint64(time.Now().UnixNano() / int64(time.Millisecond))
-
-	txHash, err := s.mempool.AddTx(tx, true)
-	if err != nil {
-		return &pb.AddTxResponse{Ok: false, Error: err.Error()}, nil
-	}
-	return &pb.AddTxResponse{Ok: true, TxHash: txHash}, nil
->>>>>>> 1396a59b
 }
 
 func (s *server) GetAccount(ctx context.Context, in *pb.GetAccountRequest) (*pb.GetAccountResponse, error) {
