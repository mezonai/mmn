--- conflicted
+++ resolved
@@ -108,23 +108,20 @@
 	}
 	if acc == nil {
 		return &pb.GetAccountResponse{
-			Address:      addr,
-			Balance:      "0",
-			Nonce:        0,
-			Decimals:     uint32(config.GetDecimalsFactor()),
+			Address:  addr,
+			Balance:  "0",
+			Nonce:    0,
+			Decimals: uint32(config.GetDecimalsFactor()),
 		}, nil
 	}
-<<<<<<< HEAD
-	logx.Info("GRPC", fmt.Sprintf("GetAccount response for address: %s, nonce: %d, balance: %d", addr, acc.Nonce, acc.Balance))
-=======
 	balance := utils.Uint256ToString(acc.Balance)
-	
->>>>>>> d84fe524
+	logx.Info("GRPC", fmt.Sprintf("GetAccount response for address: %s, nonce: %d, balance: %s", addr, acc.Nonce, balance))
+
 	return &pb.GetAccountResponse{
-		Address:      addr,
-		Balance:      balance,
-		Nonce:        acc.Nonce,
-		Decimals:     uint32(config.GetDecimalsFactor()),
+		Address:  addr,
+		Balance:  balance,
+		Nonce:    acc.Nonce,
+		Decimals: uint32(config.GetDecimalsFactor()),
 	}, nil
 }
 
@@ -203,7 +200,7 @@
 		return &pb.GetTxByHashResponse{Error: err.Error()}, nil
 	}
 	amount := utils.Uint256ToString(tx.Amount)
-	
+
 	txInfo := &pb.TxInfo{
 		Sender:    tx.Sender,
 		Recipient: tx.Recipient,
@@ -217,8 +214,8 @@
 		ErrMsg:    txMeta.Error,
 	}
 	return &pb.GetTxByHashResponse{
-		Tx:          txInfo,
-		Decimals:    uint32(config.GetDecimalsFactor()),
+		Tx:       txInfo,
+		Decimals: uint32(config.GetDecimalsFactor()),
 	}, nil
 }
 
@@ -228,7 +225,7 @@
 	txMetas := make([]*pb.TxMeta, len(txs))
 	for i, tx := range txs {
 		amount := utils.Uint256ToString(tx.Amount)
-		
+
 		txMetas[i] = &pb.TxMeta{
 			Sender:    tx.Sender,
 			Recipient: tx.Recipient,
@@ -239,9 +236,9 @@
 		}
 	}
 	return &pb.GetTxHistoryResponse{
-		Total:        total,
-		Txs:          txMetas,
-		Decimals:     uint32(config.GetDecimalsFactor()),
+		Total:    total,
+		Txs:      txMetas,
+		Decimals: uint32(config.GetDecimalsFactor()),
 	}, nil
 }
 
@@ -516,7 +513,7 @@
 			if err != nil {
 				return nil, status.Errorf(codes.NotFound, "tx %s not found", txHash)
 			}
-			
+
 			senderAcc, err := s.ledger.GetAccount(tx.Sender)
 			if err != nil {
 				return nil, status.Errorf(codes.NotFound, "account %s not found", tx.Sender)
@@ -529,7 +526,7 @@
 			if err != nil {
 				return nil, status.Errorf(codes.NotFound, "tx %s not found", txHash)
 			}
-			
+
 			txStatus := info.Status
 			blockTxs = append(blockTxs, &pb.TransactionData{
 				TxHash:    txHash,
@@ -567,7 +564,7 @@
 	}
 
 	return &pb.GetBlockByNumberResponse{
-		Blocks:       blocks,
-		Decimals:     uint32(config.GetDecimalsFactor()),
+		Blocks:   blocks,
+		Decimals: uint32(config.GetDecimalsFactor()),
 	}, nil
 }