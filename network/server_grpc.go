--- conflicted
+++ resolved
@@ -4,29 +4,17 @@
 	"context"
 	"crypto/ed25519"
 	"fmt"
-<<<<<<< HEAD
-	"mmn/blockstore"
-	"mmn/consensus"
-	"mmn/events"
-	"mmn/ledger"
-	"mmn/mempool"
-	pb "mmn/proto"
-	"mmn/utils"
-	"mmn/validator"
 	"net"
 	"time"
-=======
-	"net"
-	"time"
 
 	"github.com/mezonai/mmn/blockstore"
 	"github.com/mezonai/mmn/consensus"
+	"github.com/mezonai/mmn/events"
 	"github.com/mezonai/mmn/ledger"
 	"github.com/mezonai/mmn/mempool"
 	pb "github.com/mezonai/mmn/proto"
 	"github.com/mezonai/mmn/utils"
 	"github.com/mezonai/mmn/validator"
->>>>>>> 7ba2c739
 
 	"google.golang.org/grpc"
 	"google.golang.org/grpc/codes"
@@ -288,7 +276,7 @@
 	if err != nil {
 		return &pb.AddTxResponse{Ok: false, Error: "invalid tx"}, nil
 	}
-	
+
 	txHash, ok := s.mempool.AddTx(tx, true)
 	if !ok {
 		// Publish failure event for mempool rejection
@@ -338,7 +326,6 @@
 	}, nil
 }
 
-<<<<<<< HEAD
 // GetTransactionStatus returns real-time status by checking mempool and blockstore.
 func (s *server) GetTransactionStatus(ctx context.Context, in *pb.GetTransactionStatusRequest) (*pb.GetTransactionStatusResponse, error) {
 	txHash := in.TxHash
@@ -409,6 +396,31 @@
 	}
 }
 
+// Health check methods
+func (s *server) Check(ctx context.Context, in *pb.Empty) (*pb.HealthCheckResponse, error) {
+	return s.performHealthCheck(ctx)
+}
+
+func (s *server) Watch(in *pb.Empty, stream pb.HealthService_WatchServer) error {
+	ticker := time.NewTicker(5 * time.Second) // Send health status every 5 seconds
+	defer ticker.Stop()
+
+	for {
+		select {
+		case <-stream.Context().Done():
+			return stream.Context().Err()
+		case <-ticker.C:
+			resp, err := s.performHealthCheck(stream.Context())
+			if err != nil {
+				return err
+			}
+			if err := stream.Send(resp); err != nil {
+				return err
+			}
+		}
+	}
+}
+
 // convertEventToStatusUpdate converts blockchain events to transaction status updates
 func (s *server) convertEventToStatusUpdate(event events.BlockchainEvent, txHash string) *pb.TransactionStatusUpdate {
 	switch e := event.(type) {
@@ -457,30 +469,6 @@
 	}
 
 	return nil
-=======
-// Health check methods
-func (s *server) Check(ctx context.Context, in *pb.Empty) (*pb.HealthCheckResponse, error) {
-	return s.performHealthCheck(ctx)
-}
-
-func (s *server) Watch(in *pb.Empty, stream pb.HealthService_WatchServer) error {
-	ticker := time.NewTicker(5 * time.Second) // Send health status every 5 seconds
-	defer ticker.Stop()
-
-	for {
-		select {
-		case <-stream.Context().Done():
-			return stream.Context().Err()
-		case <-ticker.C:
-			resp, err := s.performHealthCheck(stream.Context())
-			if err != nil {
-				return err
-			}
-			if err := stream.Send(resp); err != nil {
-				return err
-			}
-		}
-	}
 }
 
 // performHealthCheck performs the actual health check logic
@@ -563,5 +551,4 @@
 	}
 
 	return resp, nil
->>>>>>> 7ba2c739
 }