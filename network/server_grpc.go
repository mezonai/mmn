--- conflicted
+++ resolved
@@ -115,10 +115,7 @@
 		}, nil
 	}
 	balance := utils.Uint256ToString(acc.Balance)
-<<<<<<< HEAD
-=======
 	logx.Info("GRPC", fmt.Sprintf("GetAccount response for address: %s, nonce: %d, balance: %s", addr, acc.Nonce, balance))
->>>>>>> e6dac6cc
 
 	return &pb.GetAccountResponse{
 		Address:  addr,
@@ -301,7 +298,7 @@
 		return &pb.GetPendingTransactionsResponse{
 			TotalCount: 0,
 			PendingTxs: []*pb.TransactionData{},
-			Error:       "mempool not available",
+			Error:      "mempool not available",
 		}, nil
 	}
 
@@ -325,22 +322,22 @@
 		}
 		// Create pending transaction info
 		pendingTx := &pb.TransactionData{
-			TxHash:        txHash,
-			Sender:        tx.Sender,
-			Recipient:     tx.Recipient,
-			Amount:        utils.Uint256ToString(tx.Amount),
-			Nonce:         tx.Nonce,
-			Timestamp:     tx.Timestamp,
-			Status:        pb.TransactionStatus_PENDING,
-		}
-		
+			TxHash:    txHash,
+			Sender:    tx.Sender,
+			Recipient: tx.Recipient,
+			Amount:    utils.Uint256ToString(tx.Amount),
+			Nonce:     tx.Nonce,
+			Timestamp: tx.Timestamp,
+			Status:    pb.TransactionStatus_PENDING,
+		}
+
 		pendingTxs = append(pendingTxs, pendingTx)
 	}
 
 	return &pb.GetPendingTransactionsResponse{
 		TotalCount: totalCount,
 		PendingTxs: pendingTxs,
-		Error:       "",
+		Error:      "",
 	}, nil
 }
 
@@ -568,18 +565,6 @@
 				return nil, status.Errorf(codes.NotFound, "tx %s not found", txHash)
 			}
 
-<<<<<<< HEAD
-			senderAcc, err := s.ledger.GetAccount(tx.Sender)
-			if err != nil {
-				return nil, status.Errorf(codes.NotFound, "account %s not found", tx.Sender)
-			}
-			recipientAcc, err := s.ledger.GetAccount(tx.Recipient)
-			if err != nil {
-				return nil, status.Errorf(codes.NotFound, "account %s not found", tx.Recipient)
-			}
-=======
-
->>>>>>> e6dac6cc
 			info, err := s.GetTransactionStatus(ctx, &pb.GetTransactionStatusRequest{TxHash: txHash})
 			if err != nil {
 				return nil, status.Errorf(codes.NotFound, "tx %s not found", txHash)
@@ -619,18 +604,18 @@
 
 // GetAccountByAddress is a convenience RPC under AccountService to fetch account info
 func (s *server) GetAccountByAddress(ctx context.Context, in *pb.GetAccountByAddressRequest) (*pb.GetAccountByAddressResponse, error) {
-    if in == nil || in.Address == "" {
-        return &pb.GetAccountByAddressResponse{Error: "empty address"}, nil
-    }
-
-    acc, err := s.ledger.GetAccount(in.Address)
-    if err != nil {
-        return &pb.GetAccountByAddressResponse{Error: err.Error()}, nil
-    }
-    if acc == nil {
+	if in == nil || in.Address == "" {
+		return &pb.GetAccountByAddressResponse{Error: "empty address"}, nil
+	}
+
+	acc, err := s.ledger.GetAccount(in.Address)
+	if err != nil {
+		return &pb.GetAccountByAddressResponse{Error: err.Error()}, nil
+	}
+	if acc == nil {
 		return nil, status.Errorf(codes.NotFound, "account %s not found", in.Address)
-    }
-    return &pb.GetAccountByAddressResponse{
-        Account: &pb.AccountData{Address: acc.Address, Balance: utils.Uint256ToString(acc.Balance), Nonce: acc.Nonce},
-    }, nil
+	}
+	return &pb.GetAccountByAddressResponse{
+		Account: &pb.AccountData{Address: acc.Address, Balance: utils.Uint256ToString(acc.Balance), Nonce: acc.Nonce},
+	}, nil
 }