package network

import (
	"context"
	"crypto/ed25519"
	"fmt"
	"net"
	"time"

	"github.com/mezonai/mmn/config"
	"github.com/mezonai/mmn/logx"
	"github.com/mezonai/mmn/store"

	"github.com/mezonai/mmn/consensus"
	"github.com/mezonai/mmn/events"
	"github.com/mezonai/mmn/exception"
	"github.com/mezonai/mmn/interfaces"
	"github.com/mezonai/mmn/ledger"
	"github.com/mezonai/mmn/mempool"
	pb "github.com/mezonai/mmn/proto"
	"github.com/mezonai/mmn/utils"
	"github.com/mezonai/mmn/validator"

	"google.golang.org/grpc"
	"google.golang.org/grpc/codes"
	"google.golang.org/grpc/status"
)

type server struct {
	pb.UnimplementedBlockServiceServer
	pb.UnimplementedVoteServiceServer
	pb.UnimplementedTxServiceServer
	pb.UnimplementedAccountServiceServer
	pb.UnimplementedHealthServiceServer
	pubKeys       map[string]ed25519.PublicKey
	blockDir      string
	ledger        *ledger.Ledger
	voteCollector *consensus.Collector
	selfID        string
	privKey       ed25519.PrivateKey
	validator     *validator.Validator
	blockStore    store.BlockStore
	mempool       *mempool.Mempool
	eventRouter   *events.EventRouter                    // Event router for complex event logic
	txTracker     interfaces.TransactionTrackerInterface // Transaction state tracker
}

func NewGRPCServer(addr string, pubKeys map[string]ed25519.PublicKey, blockDir string,
	ld *ledger.Ledger, collector *consensus.Collector,
	selfID string, priv ed25519.PrivateKey, validator *validator.Validator, blockStore store.BlockStore, mempool *mempool.Mempool, eventRouter *events.EventRouter, txTracker interfaces.TransactionTrackerInterface) *grpc.Server {

	s := &server{
		pubKeys:       pubKeys,
		blockDir:      blockDir,
		ledger:        ld,
		voteCollector: collector,
		selfID:        selfID,
		privKey:       priv,
		blockStore:    blockStore,
		validator:     validator,
		mempool:       mempool,
		eventRouter:   eventRouter,
		txTracker:     txTracker,
	}

	grpcSrv := grpc.NewServer()
	pb.RegisterBlockServiceServer(grpcSrv, s)
	pb.RegisterVoteServiceServer(grpcSrv, s)
	pb.RegisterTxServiceServer(grpcSrv, s)
	pb.RegisterAccountServiceServer(grpcSrv, s)
	pb.RegisterHealthServiceServer(grpcSrv, s)
	lis, err := net.Listen("tcp", addr)
	if err != nil {
		fmt.Printf("[gRPC] Failed to listen on %s: %v\n", addr, err)
		return nil
	}
	exception.SafeGo("Grpc Server", func() {
		grpcSrv.Serve(lis)
	})
	fmt.Printf("[gRPC] server listening on %s\n", addr)
	return grpcSrv
}

func (s *server) AddTx(ctx context.Context, in *pb.SignedTxMsg) (*pb.AddTxResponse, error) {
	logx.Info("GRPC", fmt.Sprintf("received tx %+v", in.TxMsg))
	tx, err := utils.FromProtoSignedTx(in)
	if err != nil {
		fmt.Printf("[gRPC] FromProtoSignedTx error: %v\n", err)
		return &pb.AddTxResponse{Ok: false, Error: "invalid tx"}, nil
	}

	// Generate server-side timestamp for security
	// Todo: remove from input and update client
	tx.Timestamp = uint64(time.Now().UnixNano() / int64(time.Millisecond))

	txHash, err := s.mempool.AddTx(tx, true)
	if err != nil {
		return &pb.AddTxResponse{Ok: false, Error: err.Error()}, nil
	}
	return &pb.AddTxResponse{Ok: true, TxHash: txHash}, nil
}

func (s *server) GetAccount(ctx context.Context, in *pb.GetAccountRequest) (*pb.GetAccountResponse, error) {
	addr := in.Address
	acc, err := s.ledger.GetAccount(addr)
	if err != nil {
		return nil, fmt.Errorf("error while retriving account: %s", err.Error())
	}
	if acc == nil {
		return &pb.GetAccountResponse{
			Address:  addr,
			Balance:  "0",
			Nonce:    0,
			Decimals: uint32(config.GetDecimalsFactor()),
		}, nil
	}
	balance := utils.Uint256ToString(acc.Balance)
	logx.Info("GRPC", fmt.Sprintf("GetAccount response for address: %s, nonce: %d, balance: %s", addr, acc.Nonce, balance))

	return &pb.GetAccountResponse{
		Address:  addr,
		Balance:  balance,
		Nonce:    acc.Nonce,
		Decimals: uint32(config.GetDecimalsFactor()),
	}, nil
}

func (s *server) GetCurrentNonce(ctx context.Context, in *pb.GetCurrentNonceRequest) (*pb.GetCurrentNonceResponse, error) {
	addr := in.Address
	tag := in.Tag
	logx.Info("GRPC", fmt.Sprintf("GetCurrentNonce request for address: %s, tag: %s", addr, tag))

	// Validate tag parameter
	if tag != "latest" && tag != "pending" {
		return &pb.GetCurrentNonceResponse{
			Error: "invalid tag: must be 'latest' or 'pending'",
		}, nil
	}

	// Get account from ledger
	// TODO: verify this segment
	acc, err := s.ledger.GetAccount(addr)
	if err != nil {
		logx.Error("GRPC", fmt.Sprintf("Failed to get account for address %s: %v", addr, err))
		return &pb.GetCurrentNonceResponse{
			Address: addr,
			Nonce:   0,
			Tag:     tag,
			Error:   err.Error(),
		}, nil
	}
	if acc == nil {
		logx.Warn("GRPC", fmt.Sprintf("Account not found for address: %s", addr))
		return &pb.GetCurrentNonceResponse{
			Address: addr,
			Nonce:   0,
			Tag:     tag,
		}, nil
	}

	var currentNonce uint64

	if tag == "latest" {
		// For "latest", return the current nonce from the most recent mined block
		currentNonce = acc.Nonce
		logx.Info("GRPC", fmt.Sprintf("Latest current nonce for %s: %d", addr, currentNonce))
	} else { // tag == "pending"
		// For "pending", return the largest nonce among pending transactions, processing transactions, or current ledger nonce
		ledgerNonce := acc.Nonce
		largestPendingNonce := s.mempool.GetLargestPendingNonce(addr)

		var largestProcessingNonce uint64
		if s.txTracker != nil {
			largestProcessingNonce = s.txTracker.GetLargestProcessingNonce(addr)
		}

		// Find the maximum nonce across all sources
		currentNonce = ledgerNonce
		if largestPendingNonce > currentNonce {
			currentNonce = largestPendingNonce
		}
		if largestProcessingNonce > currentNonce {
			currentNonce = largestProcessingNonce
		}

		logx.Info("GRPC", fmt.Sprintf("Pending current nonce for %s: ledger: %d, mempool: %d, processing: %d, final: %d",
			addr, ledgerNonce, largestPendingNonce, largestProcessingNonce, currentNonce))
	}

	return &pb.GetCurrentNonceResponse{
		Address: addr,
		Nonce:   currentNonce,
		Tag:     tag,
	}, nil
}

func (s *server) GetTxByHash(ctx context.Context, in *pb.GetTxByHashRequest) (*pb.GetTxByHashResponse, error) {
	tx, txMeta, err := s.ledger.GetTxByHash(in.TxHash)
	if err != nil {
		return &pb.GetTxByHashResponse{Error: err.Error()}, nil
	}
	amount := utils.Uint256ToString(tx.Amount)

	txInfo := &pb.TxInfo{
		Sender:    tx.Sender,
		Recipient: tx.Recipient,
		Amount:    amount,
		Timestamp: tx.Timestamp,
		TextData:  tx.TextData,
		Nonce:     tx.Nonce,
		Slot:      txMeta.Slot,
		Blockhash: txMeta.BlockHash,
		Status:    txMeta.Status,
		ErrMsg:    txMeta.Error,
	}
	return &pb.GetTxByHashResponse{
		Tx:       txInfo,
		Decimals: uint32(config.GetDecimalsFactor()),
	}, nil
}

func (s *server) GetTxHistory(ctx context.Context, in *pb.GetTxHistoryRequest) (*pb.GetTxHistoryResponse, error) {
	addr := in.Address
	total, txs := s.ledger.GetTxs(addr, in.Limit, in.Offset, in.Filter)
	txMetas := make([]*pb.TxMeta, len(txs))
	for i, tx := range txs {
		amount := utils.Uint256ToString(tx.Amount)

		txMetas[i] = &pb.TxMeta{
			Sender:    tx.Sender,
			Recipient: tx.Recipient,
			Amount:    amount,
			Nonce:     tx.Nonce,
			Timestamp: tx.Timestamp,
			Status:    pb.TxMeta_CONFIRMED,
		}
	}
	return &pb.GetTxHistoryResponse{
		Total:    total,
		Txs:      txMetas,
		Decimals: uint32(config.GetDecimalsFactor()),
	}, nil
}

// GetTransactionStatus returns real-time status by checking mempool and blockstore.
func (s *server) GetTransactionStatus(ctx context.Context, in *pb.GetTransactionStatusRequest) (*pb.TransactionStatusInfo, error) {
	txHash := in.TxHash

	// 1) Check mempool
	if s.mempool != nil {
		data, ok := s.mempool.GetTransaction(txHash)
		if ok {
			// Parse tx to compute client-hash
			tx, err := utils.ParseTx(data)
			if err == nil {
				if tx.Hash() == txHash {
					return &pb.TransactionStatusInfo{
						TxHash:        txHash,
						Status:        pb.TransactionStatus_PENDING,
						Confirmations: 0, // No confirmations for mempool transactions
						Timestamp:     uint64(time.Now().Unix()),
					}, nil
				}
			}
		}
	}

	// 2) Search in stored blocks
	if s.blockStore != nil {
		slot, blk, _, found := s.blockStore.GetTransactionBlockInfo(txHash)
		if found {
			confirmations := s.blockStore.GetConfirmations(slot)
			status := pb.TransactionStatus_CONFIRMED
			if confirmations > 1 {
				status = pb.TransactionStatus_FINALIZED
			}

			return &pb.TransactionStatusInfo{
				TxHash:        txHash,
				Status:        status,
				BlockSlot:     slot,
				BlockHash:     blk.HashString(),
				Confirmations: confirmations,
				Timestamp:     uint64(time.Now().Unix()),
			}, nil
		}
	}

	// 3) Transaction not found anywhere -> return nil and error
	return nil, fmt.Errorf("transaction not found: %s", txHash)
}

// GetPendingTransactions returns all pending transactions from mempool with total count
// Uses GetOrderedTransactions to get all transactions in FIFO order
func (s *server) GetPendingTransactions(ctx context.Context, in *pb.GetPendingTransactionsRequest) (*pb.GetPendingTransactionsResponse, error) {
	if s.mempool == nil {
		return &pb.GetPendingTransactionsResponse{
			TotalCount: 0,
			PendingTxs: []*pb.TransactionData{},
			Error:       "mempool not available",
		}, nil
	}

	// Get all ordered transaction hashes from mempool
	orderedTxHashes := s.mempool.GetOrderedTransactions()
	totalCount := uint64(len(orderedTxHashes))

	// Convert transaction hashes to detailed transaction info
	var pendingTxs []*pb.TransactionData
	for _, txHash := range orderedTxHashes {
		// Get transaction data from mempool
		txData, exists := s.mempool.GetTransaction(txHash)
		if !exists {
			continue // Skip if transaction not found
		}

		// Parse transaction to get details
		tx, err := utils.ParseTx(txData)
		if err != nil {
			continue // Skip if parsing fails
		}
		// Create pending transaction info
		pendingTx := &pb.TransactionData{
			TxHash:        txHash,
			Sender:        tx.Sender,
			Recipient:     tx.Recipient,
			Amount:        utils.Uint256ToString(tx.Amount),
			Nonce:         tx.Nonce,
			Timestamp:     tx.Timestamp,
			Status:        pb.TransactionStatus_PENDING,
		}
		
		pendingTxs = append(pendingTxs, pendingTx)
	}

	return &pb.GetPendingTransactionsResponse{
		TotalCount: totalCount,
		PendingTxs: pendingTxs,
		Error:       "",
	}, nil
}

// SubscribeTransactionStatus streams transaction status updates using event-based system
func (s *server) SubscribeTransactionStatus(in *pb.SubscribeTransactionStatusRequest, stream grpc.ServerStreamingServer[pb.TransactionStatusInfo]) error {
	// Subscribe to all blockchain events
	subscriberID, eventChan := s.eventRouter.Subscribe()
	defer s.eventRouter.Unsubscribe(subscriberID)

	// Wait for events indefinitely (client keeps connection open)
	for {
		select {
		case event := <-eventChan:
			// Convert event to status update for the specific transaction
			statusUpdate := s.convertEventToStatusUpdate(event, event.TxHash())
			if statusUpdate != nil {
				if err := stream.Send(statusUpdate); err != nil {
					return err
				}
			}

		case <-stream.Context().Done():
			return stream.Context().Err()
		}
	}
}

// convertEventToStatusUpdate converts blockchain events to transaction status updates
func (s *server) convertEventToStatusUpdate(event events.BlockchainEvent, txHash string) *pb.TransactionStatusInfo {
	switch e := event.(type) {
	case *events.TransactionAddedToMempool:
		return &pb.TransactionStatusInfo{
			TxHash:        txHash,
			Status:        pb.TransactionStatus_PENDING,
			Confirmations: 0, // No confirmations for mempool transactions
			Timestamp:     uint64(e.Timestamp().Unix()),
		}

	case *events.TransactionIncludedInBlock:
		// Transaction included in block = CONFIRMED status
		confirmations := s.blockStore.GetConfirmations(e.BlockSlot())

		return &pb.TransactionStatusInfo{
			TxHash:        txHash,
			Status:        pb.TransactionStatus_CONFIRMED,
			BlockSlot:     e.BlockSlot(),
			BlockHash:     e.BlockHash(),
			Confirmations: confirmations,
			Timestamp:     uint64(e.Timestamp().Unix()),
		}

	case *events.TransactionFinalized:
		// Transaction finalized = FINALIZED status
		confirmations := s.blockStore.GetConfirmations(e.BlockSlot())

		return &pb.TransactionStatusInfo{
			TxHash:        txHash,
			Status:        pb.TransactionStatus_FINALIZED,
			BlockSlot:     e.BlockSlot(),
			BlockHash:     e.BlockHash(),
			Confirmations: confirmations,
			Timestamp:     uint64(e.Timestamp().Unix()),
		}

	case *events.TransactionFailed:
		return &pb.TransactionStatusInfo{
			TxHash:        txHash,
			Status:        pb.TransactionStatus_FAILED,
			ErrorMessage:  e.ErrorMessage(),
			Confirmations: 0, // No confirmations for failed transactions
			Timestamp:     uint64(e.Timestamp().Unix()),
		}
	}

	return nil
}

// Health check methods
func (s *server) Check(ctx context.Context, in *pb.Empty) (*pb.HealthCheckResponse, error) {
	return s.performHealthCheck(ctx)
}

func (s *server) Watch(in *pb.Empty, stream pb.HealthService_WatchServer) error {
	ticker := time.NewTicker(5 * time.Second) // Send health status every 5 seconds
	defer ticker.Stop()

	for {
		select {
		case <-stream.Context().Done():
			return stream.Context().Err()
		case <-ticker.C:
			resp, err := s.performHealthCheck(stream.Context())
			if err != nil {
				return err
			}
			if err := stream.Send(resp); err != nil {
				return err
			}
		}
	}
}

// performHealthCheck performs the actual health check logic
func (s *server) performHealthCheck(ctx context.Context) (*pb.HealthCheckResponse, error) {
	// Check if context is cancelled
	select {
	case <-ctx.Done():
		return nil, status.Errorf(codes.DeadlineExceeded, "health check timeout")
	default:
	}

	// Get current node status
	now := time.Now()

	// Calculate uptime (assuming server started at some point)
	// In a real implementation, you'd track server start time
	uptime := uint64(now.Unix()) // Placeholder for actual uptime

	// Get current slot and block height
	currentSlot := uint64(0)
	blockHeight := uint64(0)

	if s.validator != nil && s.validator.Recorder != nil {
		currentSlot = s.validator.Recorder.CurrentSlot()
	}

	if s.blockStore != nil {
		// Get the latest finalized block height
		// For now, we'll use a simple approach to get block height
		// In a real implementation, you might want to track this separately
		blockHeight = currentSlot // Use current slot as approximation
	}

	// Get mempool size
	mempoolSize := uint64(0)
	if s.mempool != nil {
		mempoolSize = uint64(s.mempool.Size())
	}

	// Determine if node is leader or follower
	isLeader := false
	isFollower := false
	if s.validator != nil {
		isLeader = s.validator.IsLeader(currentSlot)
		isFollower = s.validator.IsFollower(currentSlot)
	}

	// Check if core services are healthy
	status := pb.HealthCheckResponse_SERVING

	// Basic health checks
	if s.ledger == nil {
		status = pb.HealthCheckResponse_NOT_SERVING
	}
	if s.blockStore == nil {
		status = pb.HealthCheckResponse_NOT_SERVING
	}
	if s.mempool == nil {
		status = pb.HealthCheckResponse_NOT_SERVING
	}

	// Create response
	resp := &pb.HealthCheckResponse{
		Status:       status,
		NodeId:       s.selfID,
		Timestamp:    uint64(now.Unix()),
		CurrentSlot:  currentSlot,
		BlockHeight:  blockHeight,
		MempoolSize:  mempoolSize,
		IsLeader:     isLeader,
		IsFollower:   isFollower,
		Version:      "1.0.0", // You can make this configurable
		Uptime:       uptime,
		ErrorMessage: "",
	}

	// If there are any errors, set status accordingly
	if status == pb.HealthCheckResponse_NOT_SERVING {
		resp.ErrorMessage = "One or more core services are not available"
	}

	return resp, nil
}

// GetBlockNumber returns current block number
func (s *server) GetBlockNumber(ctx context.Context, in *pb.EmptyParams) (*pb.GetBlockNumberResponse, error) {
	currentBlock := uint64(0)

	if s.blockStore != nil {
		currentBlock = s.blockStore.GetLatestSlot()
	}

	return &pb.GetBlockNumberResponse{
		BlockNumber: currentBlock,
	}, nil
}

// GetBlockByNumber retrieves a block by its number
func (s *server) GetBlockByNumber(ctx context.Context, in *pb.GetBlockByNumberRequest) (*pb.GetBlockByNumberResponse, error) {
	blocks := make([]*pb.Block, 0, len(in.BlockNumbers))

	for _, num := range in.BlockNumbers {
		block := s.blockStore.Block(num)
		if block == nil {
			return nil, status.Errorf(codes.NotFound, "block %d not found", num)
		}

		entries := make([]*pb.Entry, 0, len(block.Entries))
		var allTxHashes []string

		for _, entry := range block.Entries {
			entries = append(entries, &pb.Entry{
				NumHashes: entry.NumHashes,
				Hash:      entry.Hash[:],
				TxHashes:  entry.TxHashes,
			})
			allTxHashes = append(allTxHashes, entry.TxHashes...)
		}

		blockTxs := make([]*pb.TransactionData, 0, len(allTxHashes))
		for _, txHash := range allTxHashes {
			tx, _, err := s.ledger.GetTxByHash(txHash)

			if err != nil {
				return nil, status.Errorf(codes.NotFound, "tx %s not found", txHash)
			}

<<<<<<< HEAD
=======
			senderAcc, err := s.ledger.GetAccount(tx.Sender)
			if err != nil {
				return nil, status.Errorf(codes.NotFound, "account %s not found", tx.Sender)
			}
			recipientAcc, err := s.ledger.GetAccount(tx.Recipient)
			if err != nil {
				return nil, status.Errorf(codes.NotFound, "account %s not found", tx.Recipient)
			}
>>>>>>> 20a3a211
			info, err := s.GetTransactionStatus(ctx, &pb.GetTransactionStatusRequest{TxHash: txHash})
			if err != nil {
				return nil, status.Errorf(codes.NotFound, "tx %s not found", txHash)
			}

			txStatus := info.Status
			blockTxs = append(blockTxs, &pb.TransactionData{
				TxHash:    txHash,
				Sender:    tx.Sender,
				Recipient: tx.Recipient,
				Amount:    utils.Uint256ToString(tx.Amount),
				Nonce:     tx.Nonce,
				Timestamp: tx.Timestamp,
				Status:    txStatus,
			})
		}

		pbBlock := &pb.Block{
			Slot:            block.Slot,
			PrevHash:        block.PrevHash[:],
			Entries:         entries,
			LeaderId:        block.LeaderID,
			Timestamp:       block.Timestamp,
			Hash:            block.Hash[:],
			Signature:       block.Signature,
			TransactionData: blockTxs,
		}

		blocks = append(blocks, pbBlock)
	}

	return &pb.GetBlockByNumberResponse{
		Blocks:   blocks,
		Decimals: uint32(config.GetDecimalsFactor()),
	}, nil
}

// GetAccountByAddress is a convenience RPC under AccountService to fetch account info
func (s *server) GetAccountByAddress(ctx context.Context, in *pb.GetAccountByAddressRequest) (*pb.GetAccountByAddressResponse, error) {
    if in == nil || in.Address == "" {
        return &pb.GetAccountByAddressResponse{Error: "empty address"}, nil
    }

    acc, err := s.ledger.GetAccount(in.Address)
    if err != nil {
        return &pb.GetAccountByAddressResponse{Error: err.Error()}, nil
    }
    if acc == nil {
		return nil, status.Errorf(codes.NotFound, "account %s not found", in.Address)
    }
    return &pb.GetAccountByAddressResponse{
        Account: &pb.AccountData{Address: acc.Address, Balance: utils.Uint256ToString(acc.Balance), Nonce: acc.Nonce},
    }, nil
}<|MERGE_RESOLUTION|>--- conflicted
+++ resolved
@@ -564,17 +564,7 @@
 				return nil, status.Errorf(codes.NotFound, "tx %s not found", txHash)
 			}
 
-<<<<<<< HEAD
-=======
-			senderAcc, err := s.ledger.GetAccount(tx.Sender)
-			if err != nil {
-				return nil, status.Errorf(codes.NotFound, "account %s not found", tx.Sender)
-			}
-			recipientAcc, err := s.ledger.GetAccount(tx.Recipient)
-			if err != nil {
-				return nil, status.Errorf(codes.NotFound, "account %s not found", tx.Recipient)
-			}
->>>>>>> 20a3a211
+
 			info, err := s.GetTransactionStatus(ctx, &pb.GetTransactionStatusRequest{TxHash: txHash})
 			if err != nil {
 				return nil, status.Errorf(codes.NotFound, "tx %s not found", txHash)
