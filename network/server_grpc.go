package network

import (
	"context"
	"crypto/ed25519"
	"fmt"
	"net"
	"time"

<<<<<<< HEAD
	"github.com/mezonai/mmn/config"
=======
	"github.com/mezonai/mmn/logx"
>>>>>>> f35b810d
	"github.com/mezonai/mmn/store"

	"github.com/mezonai/mmn/consensus"
	"github.com/mezonai/mmn/events"
	"github.com/mezonai/mmn/exception"
	"github.com/mezonai/mmn/ledger"
	"github.com/mezonai/mmn/mempool"
	pb "github.com/mezonai/mmn/proto"
	"github.com/mezonai/mmn/utils"
	"github.com/mezonai/mmn/validator"

	"google.golang.org/grpc"
	"google.golang.org/grpc/codes"
	"google.golang.org/grpc/status"
)

type server struct {
	pb.UnimplementedBlockServiceServer
	pb.UnimplementedVoteServiceServer
	pb.UnimplementedTxServiceServer
	pb.UnimplementedAccountServiceServer
	pb.UnimplementedHealthServiceServer
	pubKeys       map[string]ed25519.PublicKey
	blockDir      string
	ledger        *ledger.Ledger
	voteCollector *consensus.Collector
	selfID        string
	privKey       ed25519.PrivateKey
	validator     *validator.Validator
	blockStore    store.BlockStore
	mempool       *mempool.Mempool
	eventRouter   *events.EventRouter // Event router for complex event logic
}

func NewGRPCServer(addr string, pubKeys map[string]ed25519.PublicKey, blockDir string,
	ld *ledger.Ledger, collector *consensus.Collector,
	selfID string, priv ed25519.PrivateKey, validator *validator.Validator, blockStore store.BlockStore, mempool *mempool.Mempool, eventRouter *events.EventRouter) *grpc.Server {

	s := &server{
		pubKeys:       pubKeys,
		blockDir:      blockDir,
		ledger:        ld,
		voteCollector: collector,
		selfID:        selfID,
		privKey:       priv,
		blockStore:    blockStore,
		validator:     validator,
		mempool:       mempool,
		eventRouter:   eventRouter,
	}

	grpcSrv := grpc.NewServer()
	pb.RegisterBlockServiceServer(grpcSrv, s)
	pb.RegisterVoteServiceServer(grpcSrv, s)
	pb.RegisterTxServiceServer(grpcSrv, s)
	pb.RegisterAccountServiceServer(grpcSrv, s)
	pb.RegisterHealthServiceServer(grpcSrv, s)
	lis, err := net.Listen("tcp", addr)
	if err != nil {
		fmt.Printf("[gRPC] Failed to listen on %s: %v\n", addr, err)
		return nil
	}
	exception.SafeGo("Grpc Server", func() {
		grpcSrv.Serve(lis)
	})
	fmt.Printf("[gRPC] server listening on %s\n", addr)
	return grpcSrv
}

func (s *server) AddTx(ctx context.Context, in *pb.SignedTxMsg) (*pb.AddTxResponse, error) {
	logx.Info("GRPC", fmt.Sprintf("received tx %+v", in.TxMsg))
	tx, err := utils.FromProtoSignedTx(in)
	if err != nil {
		fmt.Printf("[gRPC] FromProtoSignedTx error: %v\n", err)
		return &pb.AddTxResponse{Ok: false, Error: "invalid tx"}, nil
	}

	// Generate server-side timestamp for security
	// Todo: remove from input and update client
	tx.Timestamp = uint64(time.Now().UnixNano() / int64(time.Millisecond))

	txHash, err := s.mempool.AddTx(tx, true)
	if err != nil {
		return &pb.AddTxResponse{Ok: false, Error: err.Error()}, nil
	}
	return &pb.AddTxResponse{Ok: true, TxHash: txHash}, nil
}

func (s *server) GetAccount(ctx context.Context, in *pb.GetAccountRequest) (*pb.GetAccountResponse, error) {
	addr := in.Address
	acc, err := s.ledger.GetAccount(addr)
	if err != nil {
		return nil, fmt.Errorf("error while retriving account: %s", err.Error())
	}
	if acc == nil {
		return &pb.GetAccountResponse{
			Address:      addr,
			Balance:      "0",
			Nonce:        0,
			Decimals:     uint32(config.GetDecimalsFactor()),
		}, nil
	}
	balance := utils.Uint256ToString(acc.Balance)
	
	return &pb.GetAccountResponse{
		Address:      addr,
		Balance:      balance,
		Nonce:        acc.Nonce,
		Decimals:     uint32(config.GetDecimalsFactor()),
	}, nil
}

func (s *server) GetCurrentNonce(ctx context.Context, in *pb.GetCurrentNonceRequest) (*pb.GetCurrentNonceResponse, error) {
	addr := in.Address
	tag := in.Tag
	logx.Info("GRPC", fmt.Sprintf("GetCurrentNonce request for address: %s, tag: %s", addr, tag))

	// Validate tag parameter
	if tag != "latest" && tag != "pending" {
		return &pb.GetCurrentNonceResponse{
			Error: "invalid tag: must be 'latest' or 'pending'",
		}, nil
	}

	// Get account from ledger
	// TODO: verify this segment
	acc, err := s.ledger.GetAccount(addr)
	if err != nil {
		logx.Error("GRPC", fmt.Sprintf("Failed to get account for address %s: %v", addr, err))
		return &pb.GetCurrentNonceResponse{
			Address: addr,
			Nonce:   0,
			Tag:     tag,
			Error:   err.Error(),
		}, nil
	}
	if acc == nil {
		logx.Warn("GRPC", fmt.Sprintf("Account not found for address: %s", addr))
		return &pb.GetCurrentNonceResponse{
			Address: addr,
			Nonce:   0,
			Tag:     tag,
		}, nil
	}

	var currentNonce uint64

	if tag == "latest" {
		// For "latest", return the current nonce from the most recent mined block
		currentNonce = acc.Nonce
		logx.Info("GRPC", fmt.Sprintf("Latest current nonce for %s: %d", addr, currentNonce))
	} else { // tag == "pending"
		// For "pending", return the largest nonce among pending transactions or current ledger nonce
		largestPendingNonce := s.mempool.GetLargestPendingNonce(addr)
		if largestPendingNonce == 0 {
			// No pending transactions, use current ledger nonce
			currentNonce = acc.Nonce
		} else {
			// Return the largest pending nonce as current
			currentNonce = largestPendingNonce
		}
		logx.Info("GRPC", fmt.Sprintf("Pending current nonce for %s: largest pending: %d, current: %d", addr, largestPendingNonce, currentNonce))
	}

	return &pb.GetCurrentNonceResponse{
		Address: addr,
		Nonce:   currentNonce,
		Tag:     tag,
	}, nil
}

func (s *server) GetTxByHash(ctx context.Context, in *pb.GetTxByHashRequest) (*pb.GetTxByHashResponse, error) {
	tx, txMeta, err := s.ledger.GetTxByHash(in.TxHash)
	if err != nil {
		return &pb.GetTxByHashResponse{Error: err.Error()}, nil
	}
	amount := utils.Uint256ToString(tx.Amount)
	
	txInfo := &pb.TxInfo{
		Sender:    tx.Sender,
		Recipient: tx.Recipient,
		Amount:    amount,
		Timestamp: tx.Timestamp,
		TextData:  tx.TextData,
		Nonce:     tx.Nonce,
		Slot:      txMeta.Slot,
		Blockhash: txMeta.BlockHash,
		Status:    txMeta.Status,
		ErrMsg:    txMeta.Error,
	}
	return &pb.GetTxByHashResponse{
		Tx:          txInfo,
		Decimals:    uint32(config.GetDecimalsFactor()),
	}, nil
}

func (s *server) GetTxHistory(ctx context.Context, in *pb.GetTxHistoryRequest) (*pb.GetTxHistoryResponse, error) {
	addr := in.Address
	total, txs := s.ledger.GetTxs(addr, in.Limit, in.Offset, in.Filter)
	txMetas := make([]*pb.TxMeta, len(txs))
	for i, tx := range txs {
		amount := utils.Uint256ToString(tx.Amount)
		
		txMetas[i] = &pb.TxMeta{
			Sender:    tx.Sender,
			Recipient: tx.Recipient,
			Amount:    amount,
			Nonce:     tx.Nonce,
			Timestamp: tx.Timestamp,
			Status:    pb.TxMeta_CONFIRMED,
		}
	}
	return &pb.GetTxHistoryResponse{
		Total:        total,
		Txs:          txMetas,
		Decimals:     uint32(config.GetDecimalsFactor()),
	}, nil
}

// GetTransactionStatus returns real-time status by checking mempool and blockstore.
func (s *server) GetTransactionStatus(ctx context.Context, in *pb.GetTransactionStatusRequest) (*pb.TransactionStatusInfo, error) {
	txHash := in.TxHash

	// 1) Check mempool
	if s.mempool != nil {
		data, ok := s.mempool.GetTransaction(txHash)
		if ok {
			// Parse tx to compute client-hash
			tx, err := utils.ParseTx(data)
			if err == nil {
				if tx.Hash() == txHash {
					return &pb.TransactionStatusInfo{
						TxHash:        txHash,
						Status:        pb.TransactionStatus_PENDING,
						Confirmations: 0, // No confirmations for mempool transactions
						Timestamp:     uint64(time.Now().Unix()),
					}, nil
				}
			}
		}
	}

	// 2) Search in stored blocks
	if s.blockStore != nil {
		slot, blk, _, found := s.blockStore.GetTransactionBlockInfo(txHash)
		if found {
			confirmations := s.blockStore.GetConfirmations(slot)
			status := pb.TransactionStatus_CONFIRMED
			if confirmations > 1 {
				status = pb.TransactionStatus_FINALIZED
			}

			return &pb.TransactionStatusInfo{
				TxHash:        txHash,
				Status:        status,
				BlockSlot:     slot,
				BlockHash:     blk.HashString(),
				Confirmations: confirmations,
				Timestamp:     uint64(time.Now().Unix()),
			}, nil
		}
	}

	// 3) Transaction not found anywhere -> return nil and error
	return nil, fmt.Errorf("transaction not found: %s", txHash)
}

// SubscribeTransactionStatus streams transaction status updates using event-based system
func (s *server) SubscribeTransactionStatus(in *pb.SubscribeTransactionStatusRequest, stream grpc.ServerStreamingServer[pb.TransactionStatusInfo]) error {
	// Subscribe to all blockchain events
	subscriberID, eventChan := s.eventRouter.Subscribe()
	defer s.eventRouter.Unsubscribe(subscriberID)

	// Wait for events indefinitely (client keeps connection open)
	for {
		select {
		case event := <-eventChan:
			// Convert event to status update for the specific transaction
			statusUpdate := s.convertEventToStatusUpdate(event, event.TxHash())
			if statusUpdate != nil {
				if err := stream.Send(statusUpdate); err != nil {
					return err
				}
			}

		case <-stream.Context().Done():
			return stream.Context().Err()
		}
	}
}

// convertEventToStatusUpdate converts blockchain events to transaction status updates
func (s *server) convertEventToStatusUpdate(event events.BlockchainEvent, txHash string) *pb.TransactionStatusInfo {
	switch e := event.(type) {
	case *events.TransactionAddedToMempool:
		return &pb.TransactionStatusInfo{
			TxHash:        txHash,
			Status:        pb.TransactionStatus_PENDING,
			Confirmations: 0, // No confirmations for mempool transactions
			Timestamp:     uint64(e.Timestamp().Unix()),
		}

	case *events.TransactionIncludedInBlock:
		// Transaction included in block = CONFIRMED status
		confirmations := s.blockStore.GetConfirmations(e.BlockSlot())

		return &pb.TransactionStatusInfo{
			TxHash:        txHash,
			Status:        pb.TransactionStatus_CONFIRMED,
			BlockSlot:     e.BlockSlot(),
			BlockHash:     e.BlockHash(),
			Confirmations: confirmations,
			Timestamp:     uint64(e.Timestamp().Unix()),
		}

	case *events.TransactionFinalized:
		// Transaction finalized = FINALIZED status
		confirmations := s.blockStore.GetConfirmations(e.BlockSlot())

		return &pb.TransactionStatusInfo{
			TxHash:        txHash,
			Status:        pb.TransactionStatus_FINALIZED,
			BlockSlot:     e.BlockSlot(),
			BlockHash:     e.BlockHash(),
			Confirmations: confirmations,
			Timestamp:     uint64(e.Timestamp().Unix()),
		}

	case *events.TransactionFailed:
		return &pb.TransactionStatusInfo{
			TxHash:        txHash,
			Status:        pb.TransactionStatus_FAILED,
			ErrorMessage:  e.ErrorMessage(),
			Confirmations: 0, // No confirmations for failed transactions
			Timestamp:     uint64(e.Timestamp().Unix()),
		}
	}

	return nil
}

// Health check methods
func (s *server) Check(ctx context.Context, in *pb.Empty) (*pb.HealthCheckResponse, error) {
	return s.performHealthCheck(ctx)
}

func (s *server) Watch(in *pb.Empty, stream pb.HealthService_WatchServer) error {
	ticker := time.NewTicker(5 * time.Second) // Send health status every 5 seconds
	defer ticker.Stop()

	for {
		select {
		case <-stream.Context().Done():
			return stream.Context().Err()
		case <-ticker.C:
			resp, err := s.performHealthCheck(stream.Context())
			if err != nil {
				return err
			}
			if err := stream.Send(resp); err != nil {
				return err
			}
		}
	}
}

// performHealthCheck performs the actual health check logic
func (s *server) performHealthCheck(ctx context.Context) (*pb.HealthCheckResponse, error) {
	// Check if context is cancelled
	select {
	case <-ctx.Done():
		return nil, status.Errorf(codes.DeadlineExceeded, "health check timeout")
	default:
	}

	// Get current node status
	now := time.Now()

	// Calculate uptime (assuming server started at some point)
	// In a real implementation, you'd track server start time
	uptime := uint64(now.Unix()) // Placeholder for actual uptime

	// Get current slot and block height
	currentSlot := uint64(0)
	blockHeight := uint64(0)

	if s.validator != nil && s.validator.Recorder != nil {
		currentSlot = s.validator.Recorder.CurrentSlot()
	}

	if s.blockStore != nil {
		// Get the latest finalized block height
		// For now, we'll use a simple approach to get block height
		// In a real implementation, you might want to track this separately
		blockHeight = currentSlot // Use current slot as approximation
	}

	// Get mempool size
	mempoolSize := uint64(0)
	if s.mempool != nil {
		mempoolSize = uint64(s.mempool.Size())
	}

	// Determine if node is leader or follower
	isLeader := false
	isFollower := false
	if s.validator != nil {
		isLeader = s.validator.IsLeader(currentSlot)
		isFollower = s.validator.IsFollower(currentSlot)
	}

	// Check if core services are healthy
	status := pb.HealthCheckResponse_SERVING

	// Basic health checks
	if s.ledger == nil {
		status = pb.HealthCheckResponse_NOT_SERVING
	}
	if s.blockStore == nil {
		status = pb.HealthCheckResponse_NOT_SERVING
	}
	if s.mempool == nil {
		status = pb.HealthCheckResponse_NOT_SERVING
	}

	// Create response
	resp := &pb.HealthCheckResponse{
		Status:       status,
		NodeId:       s.selfID,
		Timestamp:    uint64(now.Unix()),
		CurrentSlot:  currentSlot,
		BlockHeight:  blockHeight,
		MempoolSize:  mempoolSize,
		IsLeader:     isLeader,
		IsFollower:   isFollower,
		Version:      "1.0.0", // You can make this configurable
		Uptime:       uptime,
		ErrorMessage: "",
	}

	// If there are any errors, set status accordingly
	if status == pb.HealthCheckResponse_NOT_SERVING {
		resp.ErrorMessage = "One or more core services are not available"
	}

	return resp, nil
}

// GetBlockNumber returns current block number
func (s *server) GetBlockNumber(ctx context.Context, in *pb.EmptyParams) (*pb.GetBlockNumberResponse, error) {
	currentBlock := uint64(0)

	if s.blockStore != nil {
		currentBlock = s.blockStore.GetLatestSlot()
	}

	return &pb.GetBlockNumberResponse{
		BlockNumber: currentBlock,
	}, nil
}

// GetBlockByNumber retrieves a block by its number
func (s *server) GetBlockByNumber(ctx context.Context, in *pb.GetBlockByNumberRequest) (*pb.GetBlockByNumberResponse, error) {
	blocks := make([]*pb.Block, 0, len(in.BlockNumbers))

	for _, num := range in.BlockNumbers {
		block := s.blockStore.Block(num)
		if block == nil {
			return nil, status.Errorf(codes.NotFound, "block %d not found", num)
		}

		entries := make([]*pb.Entry, 0, len(block.Entries))
		var allTxHashes []string

		for _, entry := range block.Entries {
			entries = append(entries, &pb.Entry{
				NumHashes: entry.NumHashes,
				Hash:      entry.Hash[:],
				TxHashes:  entry.TxHashes,
			})
			allTxHashes = append(allTxHashes, entry.TxHashes...)
		}

		blockTxs := make([]*pb.TransactionData, 0, len(allTxHashes))
		for _, txHash := range allTxHashes {
			tx, _, err := s.ledger.GetTxByHash(txHash)

			if err != nil {
				return nil, status.Errorf(codes.NotFound, "tx %s not found", txHash)
			}
			senderAcc, err := s.ledger.GetAccount(tx.Sender)
			if err != nil {
				return nil, status.Errorf(codes.NotFound, "account %s not found", tx.Sender)
			}
			recipientAcc, err := s.ledger.GetAccount(tx.Recipient)
			if err != nil {
				return nil, status.Errorf(codes.NotFound, "account %s not found", tx.Recipient)
			}
			info, err := s.GetTransactionStatus(ctx, &pb.GetTransactionStatusRequest{TxHash: txHash})
			if err != nil {
				return nil, status.Errorf(codes.NotFound, "tx %s not found", txHash)
			}
<<<<<<< HEAD
			amount := utils.Uint256ToString(tx.Amount)
			
=======
			txStatus := info.Status
>>>>>>> f35b810d
			blockTxs = append(blockTxs, &pb.TransactionData{
				TxHash:    txHash,
				Sender:    tx.Sender,
				Recipient: tx.Recipient,
				Amount:    amount,
				Nonce:     tx.Nonce,
				Timestamp: tx.Timestamp,
				Status:    txStatus,
				SenderAccount: &pb.AccountData{
					Address: senderAcc.Address,
					Balance: senderAcc.Balance,
					Nonce:   senderAcc.Nonce,
				},
				RecipientAccount: &pb.AccountData{
					Address: recipientAcc.Address,
					Balance: recipientAcc.Balance,
					Nonce:   recipientAcc.Nonce,
				},
			})
		}

		pbBlock := &pb.Block{
			Slot:            block.Slot,
			PrevHash:        block.PrevHash[:],
			Entries:         entries,
			LeaderId:        block.LeaderID,
			Timestamp:       block.Timestamp,
			Hash:            block.Hash[:],
			Signature:       block.Signature,
			TransactionData: blockTxs,
		}

		blocks = append(blocks, pbBlock)
	}

	return &pb.GetBlockByNumberResponse{
		Blocks:       blocks,
		Decimals:     uint32(config.GetDecimalsFactor()),
	}, nil
}<|MERGE_RESOLUTION|>--- conflicted
+++ resolved
@@ -7,11 +7,8 @@
 	"net"
 	"time"
 
-<<<<<<< HEAD
 	"github.com/mezonai/mmn/config"
-=======
 	"github.com/mezonai/mmn/logx"
->>>>>>> f35b810d
 	"github.com/mezonai/mmn/store"
 
 	"github.com/mezonai/mmn/consensus"
@@ -502,6 +499,7 @@
 			if err != nil {
 				return nil, status.Errorf(codes.NotFound, "tx %s not found", txHash)
 			}
+			
 			senderAcc, err := s.ledger.GetAccount(tx.Sender)
 			if err != nil {
 				return nil, status.Errorf(codes.NotFound, "account %s not found", tx.Sender)
@@ -514,28 +512,24 @@
 			if err != nil {
 				return nil, status.Errorf(codes.NotFound, "tx %s not found", txHash)
 			}
-<<<<<<< HEAD
-			amount := utils.Uint256ToString(tx.Amount)
 			
-=======
 			txStatus := info.Status
->>>>>>> f35b810d
 			blockTxs = append(blockTxs, &pb.TransactionData{
 				TxHash:    txHash,
 				Sender:    tx.Sender,
 				Recipient: tx.Recipient,
-				Amount:    amount,
+				Amount:    utils.Uint256ToString(tx.Amount),
 				Nonce:     tx.Nonce,
 				Timestamp: tx.Timestamp,
 				Status:    txStatus,
 				SenderAccount: &pb.AccountData{
 					Address: senderAcc.Address,
-					Balance: senderAcc.Balance,
+					Balance: utils.Uint256ToString(senderAcc.Balance),
 					Nonce:   senderAcc.Nonce,
 				},
 				RecipientAccount: &pb.AccountData{
 					Address: recipientAcc.Address,
-					Balance: recipientAcc.Balance,
+					Balance: utils.Uint256ToString(recipientAcc.Balance),
 					Nonce:   recipientAcc.Nonce,
 				},
 			})
