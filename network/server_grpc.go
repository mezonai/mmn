package network

import (
	"context"
	"crypto/ed25519"
	"fmt"
	"net"
	"time"

	"github.com/mezonai/mmn/abuse"
	"github.com/mezonai/mmn/config"
	"github.com/mezonai/mmn/errors"
	"github.com/mezonai/mmn/logx"
	"github.com/mezonai/mmn/ratelimit"
	"github.com/mezonai/mmn/store"
	"github.com/mezonai/mmn/transaction"
	"github.com/mezonai/mmn/types"

	"github.com/mezonai/mmn/consensus"
	"github.com/mezonai/mmn/events"
	"github.com/mezonai/mmn/exception"
	"github.com/mezonai/mmn/interfaces"
	"github.com/mezonai/mmn/ledger"
	"github.com/mezonai/mmn/mempool"
	pb "github.com/mezonai/mmn/proto"
	"github.com/mezonai/mmn/service"
	"github.com/mezonai/mmn/utils"
	"github.com/mezonai/mmn/validator"

	"google.golang.org/grpc"
	"google.golang.org/grpc/codes"
	"google.golang.org/grpc/peer"
	"google.golang.org/grpc/status"
)

type server struct {
	pb.UnimplementedBlockServiceServer
	pb.UnimplementedVoteServiceServer
	pb.UnimplementedTxServiceServer
	pb.UnimplementedAccountServiceServer
	pb.UnimplementedHealthServiceServer
	pubKeys       map[string]ed25519.PublicKey
	blockDir      string
	ledger        *ledger.Ledger
	voteCollector *consensus.Collector
	selfID        string
	privKey       ed25519.PrivateKey
	validator     *validator.Validator
	blockStore    store.BlockStore
	mempool       *mempool.Mempool
	eventRouter   *events.EventRouter                    // Event router for complex event logic
	txTracker     interfaces.TransactionTrackerInterface // Transaction state tracker
<<<<<<< HEAD
	rateLimiter   *ratelimit.GlobalRateLimiter           // Rate limiter for transaction submission protection
	abuseDetector *abuse.AbuseDetector                   // Abuse detection and flagging system
=======
	txSvc         interfaces.TxService
	acctSvc       interfaces.AccountService
>>>>>>> c66efb60
}

func NewGRPCServer(addr string, pubKeys map[string]ed25519.PublicKey, blockDir string,
	ld *ledger.Ledger, collector *consensus.Collector,
	selfID string, priv ed25519.PrivateKey, validator *validator.Validator, blockStore store.BlockStore, mempool *mempool.Mempool, eventRouter *events.EventRouter, txTracker interfaces.TransactionTrackerInterface, rateLimiter *ratelimit.GlobalRateLimiter, abuseDetector *abuse.AbuseDetector) *grpc.Server {

	s := &server{
		pubKeys:       pubKeys,
		blockDir:      blockDir,
		ledger:        ld,
		voteCollector: collector,
		selfID:        selfID,
		privKey:       priv,
		blockStore:    blockStore,
		validator:     validator,
		mempool:       mempool,
		eventRouter:   eventRouter,
		txTracker:     txTracker,
		rateLimiter:   rateLimiter,
		abuseDetector: abuseDetector,
	}

	// Initialize shared services
	s.txSvc = service.NewTxService(ld, mempool, blockStore, txTracker)
	s.acctSvc = service.NewAccountService(ld, mempool, txTracker)

	grpcSrv := grpc.NewServer()
	pb.RegisterBlockServiceServer(grpcSrv, s)
	pb.RegisterVoteServiceServer(grpcSrv, s)
	pb.RegisterTxServiceServer(grpcSrv, s)
	pb.RegisterAccountServiceServer(grpcSrv, s)
	pb.RegisterHealthServiceServer(grpcSrv, s)
	lis, err := net.Listen("tcp", addr)
	if err != nil {
		logx.Error("GRPC SERVER", fmt.Sprintf("[gRPC] Failed to listen on %s: %v", addr, err))
		return nil
	}
	exception.SafeGo("Grpc Server", func() {
		grpcSrv.Serve(lis)
	})
	logx.Info("GRPC SERVER", "gRPC server listening on ", addr)
	return grpcSrv
}

func (s *server) AddTx(ctx context.Context, in *pb.SignedTxMsg) (*pb.AddTxResponse, error) {
<<<<<<< HEAD
	logx.Info("GRPC", fmt.Sprintf("received tx %+v", in.TxMsg))

	// Extract client IP for rate limiting
	clientIP := "unknown"
	if p, ok := peer.FromContext(ctx); ok {
		if addr, ok := p.Addr.(*net.TCPAddr); ok {
			clientIP = addr.IP.String()
		}
	}

	// Validate input before parsing to prevent serialization errors
	if in.TxMsg == nil {
		return &pb.AddTxResponse{Ok: false, Error: "missing transaction data"}, nil
	}

	// Parse transaction to get sender for wallet-based rate limiting
	tx, err := utils.FromProtoSignedTx(in)
	if err != nil {
		logx.Error("GRPC", fmt.Sprintf("FromProtoSignedTx error from IP %s: %v", clientIP, err))
		return &pb.AddTxResponse{Ok: false, Error: "invalid transaction format"}, nil
	}

	// Apply rate limiting if rate limiter is configured
	if s.rateLimiter != nil {
		if !s.rateLimiter.AllowAll(clientIP, tx.Sender) {
			logx.Warn("GRPC", fmt.Sprintf("Rate limit exceeded for IP: %s, Wallet: %s", clientIP, tx.Sender))
			return &pb.AddTxResponse{Ok: false, Error: "rate limit exceeded"}, nil
		}
	}

	// Apply abuse detection if configured
	if s.abuseDetector != nil {
		if err := s.abuseDetector.CheckTransactionRate(clientIP, tx.Sender); err != nil {
			logx.Warn("GRPC", fmt.Sprintf("Abuse detection blocked transaction: %v", err))
			return &pb.AddTxResponse{Ok: false, Error: err.Error()}, nil
		}
	}

	// Generate server-side timestamp for security
	// Todo: remove from input and update client
	tx.Timestamp = uint64(time.Now().UnixNano() / int64(time.Millisecond))

	txHash, err := s.mempool.AddTx(tx, true)
	if err != nil {
		return &pb.AddTxResponse{Ok: false, Error: err.Error()}, nil
	}
	return &pb.AddTxResponse{Ok: true, TxHash: txHash}, nil
=======
	return s.txSvc.AddTx(ctx, in)
>>>>>>> c66efb60
}

func (s *server) GetAccount(ctx context.Context, in *pb.GetAccountRequest) (*pb.GetAccountResponse, error) {
	return s.acctSvc.GetAccount(ctx, in)
}

func (s *server) GetCurrentNonce(ctx context.Context, in *pb.GetCurrentNonceRequest) (*pb.GetCurrentNonceResponse, error) {
	return s.acctSvc.GetCurrentNonce(ctx, in)
}

func (s *server) GetTxByHash(ctx context.Context, in *pb.GetTxByHashRequest) (*pb.GetTxByHashResponse, error) {
	return s.txSvc.GetTxByHash(ctx, in)
}

func (s *server) GetTransactionStatus(ctx context.Context, in *pb.GetTransactionStatusRequest) (*pb.TransactionStatusInfo, error) {
	return s.txSvc.GetTransactionStatus(ctx, in)
}

func (s *server) GetPendingTransactions(ctx context.Context, in *pb.GetPendingTransactionsRequest) (*pb.GetPendingTransactionsResponse, error) {
	return s.txSvc.GetPendingTransactions(ctx, in)
}

// SubscribeTransactionStatus streams transaction status updates using event-based system
func (s *server) SubscribeTransactionStatus(in *pb.SubscribeTransactionStatusRequest, stream grpc.ServerStreamingServer[pb.TransactionStatusInfo]) error {
	// Subscribe to all blockchain events
	subscriberID, eventChan := s.eventRouter.Subscribe()
	defer s.eventRouter.Unsubscribe(subscriberID)

	// Wait for events indefinitely (client keeps connection open)
	for {
		select {
		case event := <-eventChan:
			// Convert event to status update for the specific transaction
			statusUpdate := s.convertEventToStatusUpdate(event, event.TxHash())
			if statusUpdate != nil {
				if err := stream.Send(statusUpdate); err != nil {
					return err
				}
			}

		case <-stream.Context().Done():
			return stream.Context().Err()
		}
	}
}

// convertEventToStatusUpdate converts blockchain events to transaction status updates
func (s *server) convertEventToStatusUpdate(event events.BlockchainEvent, txHash string) *pb.TransactionStatusInfo {
	switch e := event.(type) {
	case *events.TransactionAddedToMempool:
		return &pb.TransactionStatusInfo{
			TxHash:        txHash,
			Status:        pb.TransactionStatus_PENDING,
			Confirmations: 0, // No confirmations for mempool transactions
			Timestamp:     uint64(e.Timestamp().Unix()),
			ExtraInfo:     e.Transaction().ExtraInfo,
			Amount:        utils.Uint256ToString(e.Transaction().Amount),
			TextData:      e.Transaction().TextData,
		}

	case *events.TransactionIncludedInBlock:
		// Transaction included in block = CONFIRMED status
		confirmations := s.blockStore.GetConfirmations(e.BlockSlot())

		return &pb.TransactionStatusInfo{
			TxHash:        txHash,
			Status:        pb.TransactionStatus_CONFIRMED,
			BlockSlot:     e.BlockSlot(),
			BlockHash:     e.BlockHash(),
			Confirmations: confirmations,
			Timestamp:     uint64(e.Timestamp().Unix()),
			ExtraInfo:     e.TxExtraInfo(),
			Amount:        utils.Uint256ToString(e.Transaction().Amount),
			TextData:      e.Transaction().TextData,
		}

	case *events.TransactionFinalized:
		// Transaction finalized = FINALIZED status
		confirmations := s.blockStore.GetConfirmations(e.BlockSlot())

		return &pb.TransactionStatusInfo{
			TxHash:        txHash,
			Status:        pb.TransactionStatus_FINALIZED,
			BlockSlot:     e.BlockSlot(),
			BlockHash:     e.BlockHash(),
			Confirmations: confirmations,
			Timestamp:     uint64(e.Timestamp().Unix()),
			ExtraInfo:     e.TxExtraInfo(),
			Amount:        utils.Uint256ToString(e.Transaction().Amount),
			TextData:      e.Transaction().TextData,
		}

	case *events.TransactionFailed:
		return &pb.TransactionStatusInfo{
			TxHash:        txHash,
			Status:        pb.TransactionStatus_FAILED,
			ErrorMessage:  e.ErrorMessage(),
			Confirmations: 0, // No confirmations for failed transactions
			Timestamp:     uint64(e.Timestamp().Unix()),
			ExtraInfo:     e.TxExtraInfo(),
			Amount:        utils.Uint256ToString(e.Transaction().Amount),
			TextData:      e.Transaction().TextData,
		}
	}

	return nil
}

// Health check methods
func (s *server) Check(ctx context.Context, in *pb.Empty) (*pb.HealthCheckResponse, error) {
	return s.performHealthCheck(ctx)
}

func (s *server) Watch(in *pb.Empty, stream pb.HealthService_WatchServer) error {
	ticker := time.NewTicker(5 * time.Second) // Send health status every 5 seconds
	defer ticker.Stop()

	for {
		select {
		case <-stream.Context().Done():
			return stream.Context().Err()
		case <-ticker.C:
			resp, err := s.performHealthCheck(stream.Context())
			if err != nil {
				return err
			}
			if err := stream.Send(resp); err != nil {
				return err
			}
		}
	}
}

// performHealthCheck performs the actual health check logic
func (s *server) performHealthCheck(ctx context.Context) (*pb.HealthCheckResponse, error) {
	// Check if context is cancelled
	select {
	case <-ctx.Done():
		return nil, status.Errorf(codes.DeadlineExceeded, "health check timeout")
	default:
	}

	// Get current node status
	now := time.Now()

	// Calculate uptime (assuming server started at some point)
	// In a real implementation, you'd track server start time
	uptime := uint64(now.Unix()) // Placeholder for actual uptime

	// Get current slot and block height
	currentSlot := uint64(0)
	blockHeight := uint64(0)

	if s.validator != nil && s.validator.Recorder != nil {
		currentSlot = s.validator.Recorder.CurrentSlot()
	}

	if s.blockStore != nil {
		// Get the latest finalized block height
		// For now, we'll use a simple approach to get block height
		// In a real implementation, you might want to track this separately
		blockHeight = currentSlot // Use current slot as approximation
	}

	// Get mempool size
	mempoolSize := uint64(0)
	if s.mempool != nil {
		mempoolSize = uint64(s.mempool.Size())
	}

	// Determine if node is leader or follower
	isLeader := false
	isFollower := false
	if s.validator != nil {
		isLeader = s.validator.IsLeader(currentSlot)
		isFollower = s.validator.IsFollower(currentSlot)
	}

	// Check if core services are healthy
	status := pb.HealthCheckResponse_SERVING

	// Basic health checks
	if s.ledger == nil {
		status = pb.HealthCheckResponse_NOT_SERVING
	}
	if s.blockStore == nil {
		status = pb.HealthCheckResponse_NOT_SERVING
	}
	if s.mempool == nil {
		status = pb.HealthCheckResponse_NOT_SERVING
	}

	// Create response
	resp := &pb.HealthCheckResponse{
		Status:       status,
		NodeId:       s.selfID,
		Timestamp:    uint64(now.Unix()),
		CurrentSlot:  currentSlot,
		BlockHeight:  blockHeight,
		MempoolSize:  mempoolSize,
		IsLeader:     isLeader,
		IsFollower:   isFollower,
		Version:      "1.0.0", // You can make this configurable
		Uptime:       uptime,
		ErrorMessage: "",
	}

	// If there are any errors, set status accordingly
	if status == pb.HealthCheckResponse_NOT_SERVING {
		resp.ErrorMessage = "One or more core services are not available"
	}

	return resp, nil
}

// GetBlockNumber returns current block number
func (s *server) GetBlockNumber(ctx context.Context, in *pb.EmptyParams) (*pb.GetBlockNumberResponse, error) {
	currentBlock := uint64(0)

	if s.blockStore != nil {
		currentBlock = s.blockStore.GetLatestFinalizedSlot()
	}

	return &pb.GetBlockNumberResponse{
		BlockNumber: currentBlock,
	}, nil
}

// GetBlockByNumber retrieves a block by its number
func (s *server) GetBlockByNumber(ctx context.Context, in *pb.GetBlockByNumberRequest) (*pb.GetBlockByNumberResponse, error) {
	logx.Info("GRPC SERVER", fmt.Sprintf("GetBlockByNumber: retrieving blocks %d", len(in.BlockNumbers)))

	if len(in.BlockNumbers) == 0 {
		return &pb.GetBlockByNumberResponse{
			Blocks:   []*pb.Block{},
			Decimals: uint32(config.GetDecimalsFactor()),
		}, nil
	}

	// Use batch operation to get all blocks - single CGO call!
	blockMap, err := s.blockStore.GetBatch(in.BlockNumbers)
	if err != nil {
		logx.Error("GRPC SERVER", fmt.Sprintf("failed to batch get blocks: %v", err))
		return nil, status.Errorf(codes.Internal, "failed to batch get blocks: %v", err)
	}

	// Collect ALL transaction hashes from ALL blocks first
	var allTxHashes []string
	blockTxMap := make(map[uint64][]string) // Map slot to its tx hashes

	for _, slot := range in.BlockNumbers {
		block, exists := blockMap[slot]
		if !exists {
			logx.Error("GRPC SERVER", fmt.Sprintf("block %d not found", slot))
			return nil, status.Errorf(codes.NotFound, "block %d not found", slot)
		}

		var blockTxHashes []string
		for _, entry := range block.Entries {
			blockTxHashes = append(blockTxHashes, entry.TxHashes...)
			allTxHashes = append(allTxHashes, entry.TxHashes...)
		}
		blockTxMap[slot] = blockTxHashes
	}

	// Batch get ALL transactions and metadata - only 2 CGO calls instead of 2*N!
	var txs []*transaction.Transaction
	var txMetaMap map[string]*types.TransactionMeta
	if len(allTxHashes) > 0 {
		var errTx error
		txs, txMetaMap, errTx = s.ledger.GetTxBatch(allTxHashes)
		if errTx != nil {
			logx.Error("GRPC SERVER", fmt.Sprintf("failed to batch get transactions: %v", errTx))
			return nil, status.Errorf(codes.Internal, "failed to batch get transactions: %v", errTx)
		}
	}

	// Create a map for quick transaction lookup
	txMap := make(map[string]*transaction.Transaction)
	for _, tx := range txs {
		txMap[tx.Hash()] = tx
	}

	// Build response blocks in the same order as requested
	blocks := make([]*pb.Block, 0, len(in.BlockNumbers))
	for _, slot := range in.BlockNumbers {
		block := blockMap[slot]
		blockTxHashes := blockTxMap[slot]

		// Build transaction data for this block
		blockTxs := make([]*pb.TransactionData, 0, len(blockTxHashes))
		for _, txHash := range blockTxHashes {
			tx, txExists := txMap[txHash]
			txMeta, metaExists := txMetaMap[txHash]

			if !txExists || !metaExists {
				logx.Error("GRPC SERVER", fmt.Sprintf("tx %s not found in batch result", txHash))
				return nil, errors.NewError(errors.ErrCodeTransactionNotFound, errors.ErrMsgTransactionNotFound)
			}

			txStatus := utils.TxMetaStatusToProtoTxStatus(txMeta.Status)
			blockTxs = append(blockTxs, &pb.TransactionData{
				TxHash:    txHash,
				Sender:    tx.Sender,
				Recipient: tx.Recipient,
				Amount:    utils.Uint256ToString(tx.Amount),
				Nonce:     tx.Nonce,
				Timestamp: tx.Timestamp,
				Status:    txStatus,
				TextData:  tx.TextData,
				ExtraInfo: tx.ExtraInfo,
			})
		}

		pbBlock := &pb.Block{
			Slot:            block.Slot,
			PrevHash:        block.PrevHash[:],
			Entries:         []*pb.Entry{}, // Empty as requested - indexer doesn't use this
			LeaderId:        block.LeaderID,
			Timestamp:       block.Timestamp,
			Hash:            block.Hash[:],
			Signature:       block.Signature,
			TransactionData: blockTxs,
		}

		blocks = append(blocks, pbBlock)
	}

	logx.Info("GRPC SERVER", fmt.Sprintf("GetBlockByNumber: retrieved %d blocks", len(blocks)))
	return &pb.GetBlockByNumberResponse{
		Blocks:   blocks,
		Decimals: uint32(config.GetDecimalsFactor()),
	}, nil
}

// GetBlockByRange retrieves blocks in a range with optimized response structure
func (s *server) GetBlockByRange(ctx context.Context, in *pb.GetBlockByRangeRequest) (*pb.GetBlockByRangeResponse, error) {
	logx.Info("GRPC SERVER", fmt.Sprintf("GetBlockByRange: retrieving blocks from %d to %d", in.FromSlot, in.ToSlot))

	// Validate input
	if in.FromSlot > in.ToSlot {
		logx.Error("GRPC SERVER", fmt.Sprintf("from_slot (%d) cannot be greater than to_slot (%d)", in.FromSlot, in.ToSlot))
		return nil, status.Errorf(codes.InvalidArgument, "from_slot (%d) cannot be greater than to_slot (%d)", in.FromSlot, in.ToSlot)
	}

	// Calculate total blocks in range
	totalBlocks := in.ToSlot - in.FromSlot + 1

	// Reject if range is too large
	const maxRange = 500
	if totalBlocks > maxRange {
		logx.Error("GRPC SERVER", fmt.Sprintf("range too large: %d blocks requested, maximum allowed: %d", totalBlocks, maxRange))
		return nil, status.Errorf(codes.InvalidArgument, "range too large: %d blocks requested, maximum allowed: %d", totalBlocks, maxRange)
	}

	// Prepare slot range for batch operation
	slots := make([]uint64, 0, totalBlocks)
	for slot := in.FromSlot; slot <= in.ToSlot; slot++ {
		slots = append(slots, slot)
	}

	// Use batch operation to get all blocks - single CGO call!
	blockMap, err := s.blockStore.GetBatch(slots)
	if err != nil {
		return nil, status.Errorf(codes.Internal, "failed to batch get blocks: %v", err)
	}

	// Collect ALL transaction hashes from ALL blocks first
	var allTxHashes []string
	blockTxMap := make(map[uint64][]string) // Map slot to its tx hashes
	errors := make([]string, 0)

	for _, slot := range slots {
		block, exists := blockMap[slot]
		if !exists {
			logx.Error("GRPC SERVER", fmt.Sprintf("Block %d not found, skipping", slot))
			errors = append(errors, fmt.Sprintf("Block %d not found, skipping", slot))
			continue
		}

		var blockTxHashes []string
		for _, entry := range block.Entries {
			blockTxHashes = append(blockTxHashes, entry.TxHashes...)
			allTxHashes = append(allTxHashes, entry.TxHashes...)
		}
		blockTxMap[slot] = blockTxHashes
	}

	// Single batch call for ALL transactions across ALL blocks!
	txs, txMetas, err := s.ledger.GetTxBatch(allTxHashes)
	if err != nil {
		return nil, status.Errorf(codes.Internal, "failed to batch get all transactions: %v", err)
	}

	// Create tx lookup maps for fast access
	txMap := make(map[string]*transaction.Transaction, len(txs))
	for _, tx := range txs {
		txMap[tx.Hash()] = tx
	}

	blocks := make([]*pb.BlockInfo, 0, len(blockMap))

	// Process blocks in order
	for _, slot := range slots {
		block, exists := blockMap[slot]
		if !exists {
			continue // Already logged warning above
		}

		blockTxHashes := blockTxMap[slot]
		blockTxs := make([]*pb.TransactionData, 0, len(blockTxHashes))

		for _, txHash := range blockTxHashes {
			tx, txExists := txMap[txHash]
			txMeta, metaExists := txMetas[txHash]

			if !txExists || !metaExists {
				logx.Error("GRPC SERVER", fmt.Sprintf("Transaction or meta not found for tx %s in block %d", txHash, slot))
				errors = append(errors, fmt.Sprintf("Transaction or meta not found for tx %s in block %d", txHash, slot))
				continue
			}

			txStatus := utils.TxMetaStatusToProtoTxStatus(txMeta.Status)
			blockTxs = append(blockTxs, &pb.TransactionData{
				TxHash:    txHash,
				Sender:    tx.Sender,
				Recipient: tx.Recipient,
				Amount:    utils.Uint256ToString(tx.Amount),
				Nonce:     tx.Nonce,
				Timestamp: tx.Timestamp,
				Status:    txStatus,
				TextData:  tx.TextData,
				ExtraInfo: tx.ExtraInfo,
			})
		}

		// Create optimized block (without entries duplication)
		optimizedBlock := &pb.BlockInfo{
			Slot:            block.Slot,
			PrevHash:        block.PrevHash[:],
			LeaderId:        block.LeaderID,
			Timestamp:       block.Timestamp,
			Hash:            block.Hash[:],
			Signature:       block.Signature,
			TransactionData: blockTxs,
		}

		blocks = append(blocks, optimizedBlock)
	}

	logx.Info("GRPC SERVER", fmt.Sprintf("GetBlockByRange: retrieved %d blocks (requested range: %d)",
		len(blocks), totalBlocks))

	return &pb.GetBlockByRangeResponse{
		Blocks:      blocks,
		TotalBlocks: uint32(len(blocks)),
		Decimals:    uint32(config.GetDecimalsFactor()),
		Errors:      errors,
	}, nil
}

// GetAccountByAddress is a convenience RPC under AccountService to fetch account info
func (s *server) GetAccountByAddress(ctx context.Context, in *pb.GetAccountByAddressRequest) (*pb.GetAccountByAddressResponse, error) {
	return s.acctSvc.GetAccountByAddress(ctx, in)
}<|MERGE_RESOLUTION|>--- conflicted
+++ resolved
@@ -29,7 +29,6 @@
 
 	"google.golang.org/grpc"
 	"google.golang.org/grpc/codes"
-	"google.golang.org/grpc/peer"
 	"google.golang.org/grpc/status"
 )
 
@@ -50,13 +49,10 @@
 	mempool       *mempool.Mempool
 	eventRouter   *events.EventRouter                    // Event router for complex event logic
 	txTracker     interfaces.TransactionTrackerInterface // Transaction state tracker
-<<<<<<< HEAD
 	rateLimiter   *ratelimit.GlobalRateLimiter           // Rate limiter for transaction submission protection
 	abuseDetector *abuse.AbuseDetector                   // Abuse detection and flagging system
-=======
 	txSvc         interfaces.TxService
 	acctSvc       interfaces.AccountService
->>>>>>> c66efb60
 }
 
 func NewGRPCServer(addr string, pubKeys map[string]ed25519.PublicKey, blockDir string,
@@ -102,57 +98,7 @@
 }
 
 func (s *server) AddTx(ctx context.Context, in *pb.SignedTxMsg) (*pb.AddTxResponse, error) {
-<<<<<<< HEAD
-	logx.Info("GRPC", fmt.Sprintf("received tx %+v", in.TxMsg))
-
-	// Extract client IP for rate limiting
-	clientIP := "unknown"
-	if p, ok := peer.FromContext(ctx); ok {
-		if addr, ok := p.Addr.(*net.TCPAddr); ok {
-			clientIP = addr.IP.String()
-		}
-	}
-
-	// Validate input before parsing to prevent serialization errors
-	if in.TxMsg == nil {
-		return &pb.AddTxResponse{Ok: false, Error: "missing transaction data"}, nil
-	}
-
-	// Parse transaction to get sender for wallet-based rate limiting
-	tx, err := utils.FromProtoSignedTx(in)
-	if err != nil {
-		logx.Error("GRPC", fmt.Sprintf("FromProtoSignedTx error from IP %s: %v", clientIP, err))
-		return &pb.AddTxResponse{Ok: false, Error: "invalid transaction format"}, nil
-	}
-
-	// Apply rate limiting if rate limiter is configured
-	if s.rateLimiter != nil {
-		if !s.rateLimiter.AllowAll(clientIP, tx.Sender) {
-			logx.Warn("GRPC", fmt.Sprintf("Rate limit exceeded for IP: %s, Wallet: %s", clientIP, tx.Sender))
-			return &pb.AddTxResponse{Ok: false, Error: "rate limit exceeded"}, nil
-		}
-	}
-
-	// Apply abuse detection if configured
-	if s.abuseDetector != nil {
-		if err := s.abuseDetector.CheckTransactionRate(clientIP, tx.Sender); err != nil {
-			logx.Warn("GRPC", fmt.Sprintf("Abuse detection blocked transaction: %v", err))
-			return &pb.AddTxResponse{Ok: false, Error: err.Error()}, nil
-		}
-	}
-
-	// Generate server-side timestamp for security
-	// Todo: remove from input and update client
-	tx.Timestamp = uint64(time.Now().UnixNano() / int64(time.Millisecond))
-
-	txHash, err := s.mempool.AddTx(tx, true)
-	if err != nil {
-		return &pb.AddTxResponse{Ok: false, Error: err.Error()}, nil
-	}
-	return &pb.AddTxResponse{Ok: true, TxHash: txHash}, nil
-=======
 	return s.txSvc.AddTx(ctx, in)
->>>>>>> c66efb60
 }
 
 func (s *server) GetAccount(ctx context.Context, in *pb.GetAccountRequest) (*pb.GetAccountResponse, error) {
