--- conflicted
+++ resolved
@@ -84,45 +84,6 @@
 	// Todo: remove from input and update client
 	tx.Timestamp = uint64(time.Now().UnixNano() / int64(time.Millisecond))
 
-<<<<<<< HEAD
-	// Add validation checks before adding to mempool
-	// 1. Verify signature
-	if !tx.Verify() {
-		fmt.Printf("[gRPC] Signature verification failed for tx: %+v\n", tx)
-		return &pb.AddTxResponse{Ok: false, Error: "invalid signature"}, nil
-	}
-
-	// 2. Check for zero amount
-	if tx.Amount == 0 {
-		fmt.Printf("[gRPC] Zero amount detected: %d\n", tx.Amount)
-		return &pb.AddTxResponse{Ok: false, Error: "zero amount not allowed"}, nil
-	}
-
-	// 3. Check sender account exists (except for faucet transactions)
-	senderAccount, err := s.ledger.GetAccount(tx.Sender)
-	if err != nil {
-		fmt.Printf("[gRPC] error while retriving account to add tx: %v\n", err)
-		return &pb.AddTxResponse{Ok: false, Error: "failed to get account"}, nil
-	}
-	if senderAccount == nil {
-		fmt.Printf("[gRPC] Sender account %s does not exist\n", tx.Sender)
-		return &pb.AddTxResponse{Ok: false, Error: fmt.Sprintf("sender account %s does not exist", tx.Sender)}, nil
-	}
-
-	// 4. Check nonce is exactly next expected value
-	if tx.Nonce != senderAccount.Nonce+1 {
-		fmt.Printf("[gRPC] Invalid nonce: expected %d, got %d\n", senderAccount.Nonce+1, tx.Nonce)
-		return &pb.AddTxResponse{Ok: false, Error: "invalid nonce"}, nil
-	}
-
-	// 5. Check sufficient balance
-	if senderAccount.Balance < tx.Amount {
-		fmt.Printf("[gRPC] Insufficient balance: balance=%d, amount=%d\n", senderAccount.Balance, tx.Amount)
-		return &pb.AddTxResponse{Ok: false, Error: "insufficient balance"}, nil
-	}
-
-=======
->>>>>>> dfacd2f9
 	txHash, err := s.mempool.AddTx(tx, true)
 	if err != nil {
 		return &pb.AddTxResponse{Ok: false, Error: err.Error()}, nil
@@ -163,7 +124,17 @@
 	}
 
 	// Get account from ledger
-	acc := s.ledger.GetAccount(addr)
+	// TODO: verify this segment
+	acc, err := s.ledger.GetAccount(addr)
+	if err != nil {
+		fmt.Printf("[gRPC] Failed to get account for address %s: %v\n", addr, err)
+		return &pb.GetCurrentNonceResponse{
+			Address: addr,
+			Nonce:   0,
+			Tag:     tag,
+			Error:   err.Error(),
+		}, nil
+	}
 	if acc == nil {
 		fmt.Printf("[gRPC] Account not found for address: %s\n", addr)
 		return &pb.GetCurrentNonceResponse{
@@ -341,22 +312,21 @@
 	return resp, nil
 }
 
-// GetBlockNumber returns current block number 
+// GetBlockNumber returns current block number
 func (s *server) GetBlockNumber(ctx context.Context, in *pb.EmptyParams) (*pb.GetBlockNumberResponse, error) {
 	currentBlock := uint64(0)
-	
+
 	if s.blockStore != nil {
 		currentBlock = s.blockStore.GetLatestSlot()
 	}
-	
+
 	timestamp := uint64(time.Now().Unix())
-	
+
 	return &pb.GetBlockNumberResponse{
 		BlockNumber: currentBlock,
 		Timestamp:   timestamp,
 	}, nil
 }
-
 
 // GetBlockByNumber retrieves a block by its number
 func (s *server) GetBlockByNumber(ctx context.Context, in *pb.GetBlockByNumberRequest) (*pb.GetBlockByNumberResponse, error) {
