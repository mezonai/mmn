package network

import (
	"context"
	"fmt"
	"net"
	"time"

	"github.com/mezonai/mmn/config"
	"github.com/mezonai/mmn/errors"
	"github.com/mezonai/mmn/events"
	"github.com/mezonai/mmn/exception"
	"github.com/mezonai/mmn/interfaces"
	"github.com/mezonai/mmn/ledger"
	"github.com/mezonai/mmn/logx"
	"github.com/mezonai/mmn/mempool"
	pb "github.com/mezonai/mmn/proto"
	"github.com/mezonai/mmn/security/ratelimit"
	"github.com/mezonai/mmn/store"
	"github.com/mezonai/mmn/stringutil"
	"github.com/mezonai/mmn/transaction"
	"github.com/mezonai/mmn/types"
	"github.com/mezonai/mmn/utils"
	"github.com/mezonai/mmn/validator"

	"google.golang.org/grpc"
	"google.golang.org/grpc/codes"
	"google.golang.org/grpc/status"
)

type server struct {
	pb.UnimplementedBlockServiceServer
	pb.UnimplementedTxServiceServer
	pb.UnimplementedAccountServiceServer
	pb.UnimplementedHealthServiceServer
	ledger      *ledger.Ledger
	selfID      string
	validator   *validator.Validator
	blockStore  store.BlockStore
	mempool     *mempool.Mempool
	eventRouter *events.EventRouter          // Event router for complex event logic
	rateLimiter *ratelimit.GlobalRateLimiter // Rate limiter for transaction submission protection
	txSvc       interfaces.TxService
	acctSvc     interfaces.AccountService
	healthSvc   interfaces.HealthService
}

func NewGRPCServer(addr string, ld *ledger.Ledger, selfID string, val *validator.Validator, blockStore store.BlockStore, mp *mempool.Mempool, eventRouter *events.EventRouter, rateLimiter *ratelimit.GlobalRateLimiter, enableRateLimit bool, txSvc interfaces.TxService, acctSvc interfaces.AccountService, healthSvc interfaces.HealthService) *grpc.Server {
	s := &server{
		ledger:      ld,
		selfID:      selfID,
		blockStore:  blockStore,
		validator:   val,
		mempool:     mp,
		eventRouter: eventRouter,
		rateLimiter: rateLimiter,
		txSvc:       txSvc,
		acctSvc:     acctSvc,
		healthSvc:   healthSvc,
	}

	// Initialize shared services
	unaryInterceptors := []grpc.UnaryServerInterceptor{
		defaultDeadlineUnaryInterceptor(GRPCDefaultDeadline),
	}
	streamInterceptors := []grpc.StreamServerInterceptor{}

	if enableRateLimit {
		unaryInterceptors = append([]grpc.UnaryServerInterceptor{
			securityUnaryInterceptor(s.rateLimiter),
		}, unaryInterceptors...)

		streamInterceptors = append([]grpc.StreamServerInterceptor{
			securityStreamInterceptor(s.rateLimiter),
		}, streamInterceptors...)
	}

	grpcSrv := grpc.NewServer(
		grpc.ChainUnaryInterceptor(unaryInterceptors...),
		grpc.ChainStreamInterceptor(streamInterceptors...),
		grpc.MaxRecvMsgSize(GRPCMaxRecvMsgSize),
		grpc.MaxSendMsgSize(GRPCMaxSendMsgSize),
	)
	pb.RegisterBlockServiceServer(grpcSrv, s)
	pb.RegisterTxServiceServer(grpcSrv, s)
	pb.RegisterAccountServiceServer(grpcSrv, s)
	pb.RegisterHealthServiceServer(grpcSrv, s)
	lis, err := net.Listen("tcp", addr)
	if err != nil {
		logx.Error("GRPC SERVER", fmt.Sprintf("[gRPC] Failed to listen on %s: %v", stringutil.ShortenLog(addr), err))
		return nil
	}
	exception.SafeGoWithPanic("Grpc Server", func() {
		err = grpcSrv.Serve(lis)
		if err != nil {
			logx.Error("GRPC SERVER", fmt.Sprintf("Failed to serve gRPC server: %v", err))
			panic(err)
		}
	})
	logx.Info("GRPC SERVER", "gRPC server listening on ", addr)
	return grpcSrv
}

func securityUnaryInterceptor(rateLimiter *ratelimit.GlobalRateLimiter) grpc.UnaryServerInterceptor {
	return func(ctx context.Context, req interface{}, info *grpc.UnaryServerInfo, handler grpc.UnaryHandler) (interface{}, error) {
		clientIP := extractClientIP(ctx)
		logx.Debug("SECURITY", "Client IP:", clientIP, "Method:", info.FullMethod)
		if rateLimiter != nil {
			if !rateLimiter.IsIPAllowed(clientIP) {
				logx.Warn("SECURITY", "Alert spam from IP:", clientIP, "Method:", info.FullMethod)
				return nil, status.Errorf(codes.ResourceExhausted, "Too many requests")
			}
			exception.SafeGo("TrackIPRequest", func() {
				rateLimiter.TrackIPRequest(clientIP)
			})
		}

		return handler(ctx, req)
	}
}

func securityStreamInterceptor(rateLimiter *ratelimit.GlobalRateLimiter) grpc.StreamServerInterceptor {
	return func(srv interface{}, ss grpc.ServerStream, info *grpc.StreamServerInfo, handler grpc.StreamHandler) error {
		clientIP := extractClientIP(ss.Context())
		logx.Debug("SECURITY", "Client IP:", clientIP, "Method:", info.FullMethod)
		if rateLimiter != nil {
			if !rateLimiter.IsIPAllowed(clientIP) {
				logx.Warn("SECURITY", "IP limited (stream):", clientIP, "Method:", info.FullMethod)
				return status.Errorf(codes.ResourceExhausted, "ip rate limit")
			}
			exception.SafeGo("TrackIPRequest", func() {
				rateLimiter.TrackIPRequest(clientIP)
			})
		}
		return handler(srv, ss)
	}
}

func defaultDeadlineUnaryInterceptor(defaultTimeout time.Duration) grpc.UnaryServerInterceptor {
	return func(ctx context.Context, req interface{}, info *grpc.UnaryServerInfo, handler grpc.UnaryHandler) (interface{}, error) {
		if deadline, ok := ctx.Deadline(); !ok || time.Until(deadline) <= 0 {
			var cancel context.CancelFunc
			ctx, cancel = context.WithTimeout(ctx, defaultTimeout)
			defer cancel()
		}
		return handler(ctx, req)
	}
}

func (s *server) AddTx(ctx context.Context, in *pb.SignedTxMsg) (*pb.AddTxResponse, error) {
	return s.txSvc.AddTx(ctx, in)
}

func (s *server) GetAccount(ctx context.Context, in *pb.GetAccountRequest) (*pb.GetAccountResponse, error) {
	return s.acctSvc.GetAccount(ctx, in)
}

func (s *server) GetCurrentNonce(ctx context.Context, in *pb.GetCurrentNonceRequest) (*pb.GetCurrentNonceResponse, error) {
	return s.acctSvc.GetCurrentNonce(ctx, in)
}

func (s *server) GetTxByHash(ctx context.Context, in *pb.GetTxByHashRequest) (*pb.GetTxByHashResponse, error) {
	return s.txSvc.GetTxByHash(ctx, in)
}

func (s *server) GetPendingTransactions(ctx context.Context, in *pb.GetPendingTransactionsRequest) (*pb.GetPendingTransactionsResponse, error) {
	return s.txSvc.GetPendingTransactions(ctx, in)
}

// SubscribeTransactionStatus streams transaction status updates using event-based system
func (s *server) SubscribeTransactionStatus(in *pb.SubscribeTransactionStatusRequest, stream grpc.ServerStreamingServer[pb.TransactionStatusInfo]) error {
	// Subscribe to all blockchain events
	subscriberID, eventChan := s.eventRouter.Subscribe()
	defer s.eventRouter.Unsubscribe(subscriberID)

	// Wait for events indefinitely (client keeps connection open)
	for {
		select {
		case event := <-eventChan:
			// Convert event to status update for the specific transaction
			statusUpdate := s.convertEventToStatusUpdate(event, event.Transaction().Hash())
			if statusUpdate != nil {
				if err := stream.Send(statusUpdate); err != nil {
					return err
				}
			}

		case <-stream.Context().Done():
			return stream.Context().Err()
		}
	}
}

// convertEventToStatusUpdate converts blockchain events to transaction status updates
func (s *server) convertEventToStatusUpdate(event events.BlockchainEvent, txHash string) *pb.TransactionStatusInfo {
	switch e := event.(type) {
	case *events.TransactionAddedToMempool:
		return &pb.TransactionStatusInfo{
			TxHash:        txHash,
			Status:        pb.TransactionStatus_PENDING,
			Confirmations: 0, // No confirmations for mempool transactions
			Timestamp:     uint64(e.Timestamp().Unix()),
			ExtraInfo:     e.Transaction().ExtraInfo,
			Amount:        utils.Uint256ToString(e.Transaction().Amount),
			TextData:      e.Transaction().TextData,
		}

	case *events.TransactionIncludedInBlock:
		// Transaction included in block = CONFIRMED status
		confirmations := s.blockStore.GetConfirmations(e.BlockSlot())

		return &pb.TransactionStatusInfo{
			TxHash:        txHash,
			Status:        pb.TransactionStatus_CONFIRMED,
			BlockSlot:     e.BlockSlot(),
			BlockHash:     e.BlockHash(),
			Confirmations: confirmations,
			Timestamp:     uint64(e.Timestamp().Unix()),
			ExtraInfo:     e.TxExtraInfo(),
			Amount:        utils.Uint256ToString(e.Transaction().Amount),
			TextData:      e.Transaction().TextData,
		}

	case *events.TransactionFinalized:
		// Transaction finalized = FINALIZED status
		confirmations := s.blockStore.GetConfirmations(e.BlockSlot())

		return &pb.TransactionStatusInfo{
			TxHash:        txHash,
			Status:        pb.TransactionStatus_FINALIZED,
			BlockSlot:     e.BlockSlot(),
			BlockHash:     e.BlockHash(),
			Confirmations: confirmations,
			Timestamp:     uint64(e.Timestamp().Unix()),
			ExtraInfo:     e.TxExtraInfo(),
			Amount:        utils.Uint256ToString(e.Transaction().Amount),
			TextData:      e.Transaction().TextData,
		}

	case *events.TransactionFailed:
		return &pb.TransactionStatusInfo{
			TxHash:        txHash,
			Status:        pb.TransactionStatus_FAILED,
			ErrorMessage:  e.ErrorMessage(),
			Confirmations: 0, // No confirmations for failed transactions
			Timestamp:     uint64(e.Timestamp().Unix()),
			ExtraInfo:     e.TxExtraInfo(),
			Amount:        utils.Uint256ToString(e.Transaction().Amount),
			TextData:      e.Transaction().TextData,
		}

	case *events.HeartBeatEvent:
		return &pb.TransactionStatusInfo{
			TxHash:        events.HeartBeat,
			Status:        pb.TransactionStatus_PENDING,
			Confirmations: 0, // No confirmations for mempool transactions
			Timestamp:     uint64(e.Timestamp().Unix()),
			ExtraInfo:     "",
			Amount:        "0",
			TextData:      events.HeartBeat,
		}
	}

	return nil
}

// Health check methods
func (s *server) Check(ctx context.Context, in *pb.Empty) (*pb.HealthCheckResponse, error) {
	return s.performHealthCheck(ctx)
}

func (s *server) Watch(in *pb.Empty, stream pb.HealthService_WatchServer) error {
	ticker := time.NewTicker(5 * time.Second) // Send health status every 5 seconds
	defer ticker.Stop()

	for {
		select {
		case <-stream.Context().Done():
			return stream.Context().Err()
		case <-ticker.C:
			resp, err := s.performHealthCheck(stream.Context())
			if err != nil {
				return err
			}
			if err := stream.Send(resp); err != nil {
				return err
			}
		}
	}
}

// performHealthCheck performs the actual health check logic
func (s *server) performHealthCheck(ctx context.Context) (*pb.HealthCheckResponse, error) {
	resp, err := s.healthSvc.Check(ctx)
	if err != nil {
		return nil, status.Errorf(codes.Internal, "failed to perform health check: %v", err)
	}
	return resp, nil
}

// GetBlockNumber returns current block number
func (s *server) GetBlockNumber(ctx context.Context, in *pb.EmptyParams) (*pb.GetBlockNumberResponse, error) {
	currentBlock := uint64(0)

	if s.blockStore != nil {
		currentBlock = s.blockStore.GetLatestFinalizedSlot()
	}

	return &pb.GetBlockNumberResponse{
		BlockNumber: currentBlock,
	}, nil
}

// GetBlockByNumber retrieves a block by its number
func (s *server) GetBlockByNumber(ctx context.Context, in *pb.GetBlockByNumberRequest) (*pb.GetBlockByNumberResponse, error) {
	logx.Info("GRPC SERVER", fmt.Sprintf("GetBlockByNumber: retrieving blocks %d", len(in.BlockNumbers)))

	if len(in.BlockNumbers) == 0 {
		return &pb.GetBlockByNumberResponse{
			Blocks:   []*pb.Block{},
			Decimals: uint32(config.GetDecimalsFactor()),
		}, nil
	}

	// Use batch operation to get all blocks - single CGO call!
	blockMap, err := s.blockStore.GetBatch(in.BlockNumbers)
	if err != nil {
		logx.Error("GRPC SERVER", fmt.Sprintf("failed to batch get blocks: %v", err))
		return nil, status.Errorf(codes.Internal, "failed to batch get blocks: %v", err)
	}

	// Collect ALL transaction hashes from ALL blocks first
	var allTxHashes []string
	blockTxMap := make(map[uint64][]string) // Map slot to its tx hashes

	for _, slot := range in.BlockNumbers {
		block, exists := blockMap[slot]
		if !exists {
			logx.Error("GRPC SERVER", fmt.Sprintf("block %d not found", slot))
			return nil, status.Errorf(codes.NotFound, "block %d not found", slot)
		}

		var blockTxHashes []string
		for _, entry := range block.Entries {
			blockTxHashes = append(blockTxHashes, entry.TxHashes...)
			allTxHashes = append(allTxHashes, entry.TxHashes...)
		}
		blockTxMap[slot] = blockTxHashes
	}

	// Batch get ALL transactions and metadata - only 2 CGO calls instead of 2*N!
	var txs []*transaction.Transaction
	var txMetaMap map[string]*types.TransactionMeta
	if len(allTxHashes) > 0 {
		var errTx error
		txs, txMetaMap, errTx = s.ledger.GetTxBatch(allTxHashes)
		if errTx != nil {
			logx.Error("GRPC SERVER", fmt.Sprintf("failed to batch get transactions: %v", errTx))
			return nil, status.Errorf(codes.Internal, "failed to batch get transactions: %v", errTx)
		}
	}

	// Create a map for quick transaction lookup
	txMap := make(map[string]*transaction.Transaction)
	for _, tx := range txs {
		txMap[tx.Hash()] = tx
	}

	// Build response blocks in the same order as requested
	blocks := make([]*pb.Block, 0, len(in.BlockNumbers))
	for _, slot := range in.BlockNumbers {
		block := blockMap[slot]
		blockTxHashes := blockTxMap[slot]

		// Build transaction data for this block
		blockTxs := make([]*pb.TransactionData, 0, len(blockTxHashes))
		for _, txHash := range blockTxHashes {
			tx, txExists := txMap[txHash]
			txMeta, metaExists := txMetaMap[txHash]

			if !txExists || !metaExists {
				logx.Error("GRPC SERVER", fmt.Sprintf("tx %s not found in batch result", stringutil.ShortenLog(txHash)))
				return nil, errors.NewError(errors.ErrCodeTransactionNotFound, errors.ErrMsgTransactionNotFound)
			}

			txStatus := utils.TxMetaStatusToProtoTxStatus(txMeta.Status)
			blockTxs = append(blockTxs, &pb.TransactionData{
				TxHash:    txHash,
				Sender:    tx.Sender,
				Recipient: tx.Recipient,
				Amount:    utils.Uint256ToString(tx.Amount),
				Nonce:     tx.Nonce,
				Timestamp: tx.Timestamp,
				Status:    txStatus,
				TextData:  tx.TextData,
				ExtraInfo: tx.ExtraInfo,
			})
		}

		pbBlock := &pb.Block{
			Slot:            block.Slot,
			PrevHash:        block.PrevHash[:],
			Entries:         []*pb.Entry{}, // Empty as requested - indexer doesn't use this
			LeaderId:        block.LeaderID,
			Timestamp:       block.Timestamp,
			Hash:            block.Hash[:],
			Signature:       block.Signature,
			TransactionData: blockTxs,
		}

		blocks = append(blocks, pbBlock)
	}

	logx.Info("GRPC SERVER", fmt.Sprintf("GetBlockByNumber: retrieved %d blocks", len(blocks)))
	return &pb.GetBlockByNumberResponse{
		Blocks:   blocks,
		Decimals: uint32(config.GetDecimalsFactor()),
	}, nil
}

// GetBlockByRange retrieves blocks in a range with optimized response structure
func (s *server) GetBlockByRange(ctx context.Context, in *pb.GetBlockByRangeRequest) (*pb.GetBlockByRangeResponse, error) {
	logx.Info("GRPC SERVER", fmt.Sprintf("GetBlockByRange: retrieving blocks from %d to %d", in.FromSlot, in.ToSlot))

	// Validate input
	if in.FromSlot > in.ToSlot {
		logx.Error("GRPC SERVER", fmt.Sprintf("from_slot (%d) cannot be greater than to_slot (%d)", in.FromSlot, in.ToSlot))
		return nil, status.Errorf(codes.InvalidArgument, "from_slot (%d) cannot be greater than to_slot (%d)", in.FromSlot, in.ToSlot)
	}

	// Calculate total blocks in range
	totalBlocks := in.ToSlot - in.FromSlot + 1

	// Reject if range is too large
	const maxRange = 500
	if totalBlocks > maxRange {
		logx.Error("GRPC SERVER", fmt.Sprintf("range too large: %d blocks requested, maximum allowed: %d", totalBlocks, maxRange))
		return nil, status.Errorf(codes.InvalidArgument, "range too large: %d blocks requested, maximum allowed: %d", totalBlocks, maxRange)
	}

	// Prepare slot range for batch operation
	slots := make([]uint64, 0, totalBlocks)
	for slot := in.FromSlot; slot <= in.ToSlot; slot++ {
		slots = append(slots, slot)
	}

	// Use batch operation to get all blocks - single CGO call!
	blockMap, err := s.blockStore.GetBatch(slots)
	if err != nil {
		return nil, status.Errorf(codes.Internal, "failed to batch get blocks: %v", err)
	}

	// Collect ALL transaction hashes from ALL blocks first
	var allTxHashes []string
	blockTxMap := make(map[uint64][]string) // Map slot to its tx hashes
	errs := make([]string, 0)

	for _, slot := range slots {
		block, exists := blockMap[slot]
		if !exists {
			logx.Error("GRPC SERVER", fmt.Sprintf("Block %d not found, skipping", slot))
			errs = append(errs, fmt.Sprintf("Block %d not found, skipping", slot))
			continue
		}

		var blockTxHashes []string
		for _, entry := range block.Entries {
			blockTxHashes = append(blockTxHashes, entry.TxHashes...)
			allTxHashes = append(allTxHashes, entry.TxHashes...)
		}
		blockTxMap[slot] = blockTxHashes
	}

	// Single batch call for ALL transactions across ALL blocks!
	txs, txMetas, err := s.ledger.GetTxBatch(allTxHashes)
	if err != nil {
		return nil, status.Errorf(codes.Internal, "failed to batch get all transactions: %v", err)
	}

	// Create tx lookup maps for fast access
	txMap := make(map[string]*transaction.Transaction, len(txs))
	for _, tx := range txs {
		txMap[tx.Hash()] = tx
	}

	blocks := make([]*pb.BlockInfo, 0, len(blockMap))

	// Process blocks in order
	for _, slot := range slots {
		block, exists := blockMap[slot]
		if !exists {
			continue // Already logged warning above
		}

		blockTxHashes := blockTxMap[slot]
		blockTxs := make([]*pb.TransactionData, 0, len(blockTxHashes))

		for _, txHash := range blockTxHashes {
			tx, txExists := txMap[txHash]
			txMeta, metaExists := txMetas[txHash]

			if !txExists || !metaExists {
<<<<<<< HEAD
				logx.Error("GRPC SERVER", fmt.Sprintf("Transaction or meta not found for tx %s in block %d", stringutil.ShortenLog(txHash), slot))
				errors = append(errors, fmt.Sprintf("Transaction or meta not found for tx %s in block %d", stringutil.ShortenLog(txHash), slot))
=======
				logx.Error("GRPC SERVER", fmt.Sprintf("Transaction or meta not found for tx %s in block %d", txHash, slot))
				errs = append(errs, fmt.Sprintf("Transaction or meta not found for tx %s in block %d", txHash, slot))
>>>>>>> 2b09d920
				continue
			}

			txStatus := utils.TxMetaStatusToProtoTxStatus(txMeta.Status)
			blockTxs = append(blockTxs, &pb.TransactionData{
				TxHash:    txHash,
				Sender:    tx.Sender,
				Recipient: tx.Recipient,
				Amount:    utils.Uint256ToString(tx.Amount),
				Nonce:     tx.Nonce,
				Timestamp: tx.Timestamp,
				Status:    txStatus,
				TextData:  tx.TextData,
				ExtraInfo: tx.ExtraInfo,
			})
		}

		// Create optimized block (without entries duplication)
		optimizedBlock := &pb.BlockInfo{
			Slot:            block.Slot,
			PrevHash:        block.PrevHash[:],
			LeaderId:        block.LeaderID,
			Timestamp:       block.Timestamp,
			Hash:            block.Hash[:],
			Signature:       block.Signature,
			TransactionData: blockTxs,
		}

		blocks = append(blocks, optimizedBlock)
	}

	logx.Info("GRPC SERVER", fmt.Sprintf("GetBlockByRange: retrieved %d blocks (requested range: %d)",
		len(blocks), totalBlocks))

	return &pb.GetBlockByRangeResponse{
		Blocks:      blocks,
		TotalBlocks: uint32(len(blocks)),
		Decimals:    uint32(config.GetDecimalsFactor()),
		Errors:      errs,
	}, nil
}<|MERGE_RESOLUTION|>--- conflicted
+++ resolved
@@ -500,13 +500,8 @@
 			txMeta, metaExists := txMetas[txHash]
 
 			if !txExists || !metaExists {
-<<<<<<< HEAD
 				logx.Error("GRPC SERVER", fmt.Sprintf("Transaction or meta not found for tx %s in block %d", stringutil.ShortenLog(txHash), slot))
-				errors = append(errors, fmt.Sprintf("Transaction or meta not found for tx %s in block %d", stringutil.ShortenLog(txHash), slot))
-=======
-				logx.Error("GRPC SERVER", fmt.Sprintf("Transaction or meta not found for tx %s in block %d", txHash, slot))
-				errs = append(errs, fmt.Sprintf("Transaction or meta not found for tx %s in block %d", txHash, slot))
->>>>>>> 2b09d920
+				errs = append(errs, fmt.Sprintf("Transaction or meta not found for tx %s in block %d", stringutil.ShortenLog(txHash), slot))
 				continue
 			}
 
