package main

import (
	"context"
	"crypto/ed25519"
	"database/sql"
	"encoding/hex"
	"fmt"
	"os"
	"strings"
	"testing"
	"time"

	"github.com/mezonai/mmn/client_test/mezon-server-sim/mezoncfg"
	"github.com/mezonai/mmn/client_test/mezon-server-sim/mmn/adapter/blockchain"
	"github.com/mezonai/mmn/client_test/mezon-server-sim/mmn/adapter/keystore"
	"github.com/mezonai/mmn/client_test/mezon-server-sim/mmn/domain"
	pb "github.com/mezonai/mmn/client_test/mezon-server-sim/mmn/proto"
	"github.com/mezonai/mmn/client_test/mezon-server-sim/mmn/service"

	_ "github.com/lib/pq"
	"google.golang.org/grpc"
	"google.golang.org/grpc/credentials/insecure"
)

// Test configuration - set these via environment variables
const (
	defaultMainnetEndpoints = "localhost:9001,localhost:9002,localhost:9003" // Your local mainnet gRPC endpoint
	defaultDbURL            = "postgres://mezon:m3z0n@localhost:5432/mezon?sslmode=disable"
	defaultMasterKey        = "bWV6b25fdGVzdF9tYXN0ZXJfa2V5XzEyMzQ1Njc4OTA=" // base64 of "mezon_test_master_key_1234567890"
)

func setupIntegrationTest(t *testing.T) (*service.TxService, func()) {
	t.Helper()

	// Get config from environment or use defaults
	endpoint := getEnvOrDefault("MMN_ENDPOINT", defaultMainnetEndpoints)
	dbURL := getEnvOrDefault("DATABASE_URL", defaultDbURL)
	masterKey := getEnvOrDefault("MASTER_KEY", defaultMasterKey)

	fmt.Println("endpoint", endpoint)
	fmt.Println("dbURL", dbURL)
	fmt.Println("masterKey", masterKey)

	// Setup database connection
	db, err := sql.Open("postgres", dbURL)
	if err != nil {
		t.Fatalf("Failed to connect to database: %v", err)
	}

	// Test database connection
	ctx, cancel := context.WithTimeout(context.Background(), 5*time.Second)
	defer cancel()
	if err := db.PingContext(ctx); err != nil {
		t.Fatalf("Failed to ping database: %v", err)
	}

	// Create MMN user keys table if not exists (for testing)
	_, err = db.Exec(`
		CREATE TABLE IF NOT EXISTS mmn_user_keys (
			user_id      BIGINT PRIMARY KEY,
			address      VARCHAR(255) NOT NULL,
			enc_privkey  BYTEA NOT NULL,
			created_at   TIMESTAMPTZ DEFAULT now(),
			updated_at   TIMESTAMPTZ DEFAULT now()
		);
	`)
	if err != nil {
		t.Fatalf("Failed to create mmn_user_keys table: %v", err)
	}

	// Setup keystore with encryption
	walletManager, err := keystore.NewPgEncryptedStore(db, masterKey)
	if err != nil {
		t.Fatalf("Failed to create wallet manager: %v", err)
	}

	// Setup mainnet client
	config := mezoncfg.MmnConfig{
		Endpoints: endpoint,
		Timeout:   30000,
		ChainID:   "1",
		MasterKey: masterKey,
	}

	mainnetClient, err := blockchain.NewGRPCClient(config)
	if err != nil {
		t.Fatalf("Failed to create mainnet client: %v", err)
	}

	// Create TxService with real implementations
	service := service.NewTxService(mainnetClient, walletManager, db)

	// Cleanup function
	cleanup := func() {
		db.Close()
	}

	return service, cleanup
}

func getEnvOrDefault(key, defaultValue string) string {
	if value := os.Getenv(key); value != "" {
		return value
	}
	return defaultValue
}

func getFaucetAccount() (string, ed25519.PrivateKey) {
	fmt.Println("getFaucetAccount")
	faucetPrivateKeyHex := "302e020100300506032b6570042204208e92cf392cef0388e9855e3375c608b5eb0a71f074827c3d8368fac7d73c30ee"
	faucetPrivateKeyDer, err := hex.DecodeString(faucetPrivateKeyHex)
	if err != nil {
		fmt.Println("err", err)
		panic(err)
	}
	fmt.Println("faucetPrivateKeyDer")

	// Extract the last 32 bytes as the Ed25519 seed
	faucetSeed := faucetPrivateKeyDer[len(faucetPrivateKeyDer)-32:]
	faucetPrivateKey := ed25519.NewKeyFromSeed(faucetSeed)
	faucetPublicKey := faucetPrivateKey.Public().(ed25519.PublicKey)
	faucetPublicKeyHex := hex.EncodeToString(faucetPublicKey[:])
	fmt.Println("faucetPublicKeyHex", faucetPublicKeyHex)
	return faucetPublicKeyHex, faucetPrivateKey
}

func TestSendToken_Integration_Faucet(t *testing.T) {
	service, cleanup := setupIntegrationTest(t)
	defer cleanup()

	ctx := context.Background()

	faucetPublicKey, faucetPrivateKey := getFaucetAccount()
	fmt.Println("faucetPublicKey13", faucetPublicKey)
	toAddress := "9bd8e13668b1e5df346b666c5154541d3476591af7b13939ecfa32009f4bba7c"

	// Check balance of toAddress
	account, err := service.GetAccountByAddress(ctx, faucetPublicKey)
	if err != nil {
		t.Fatalf("Failed to get account balance: %v", err)
	}

	t.Logf("Account %s balance: %d tokens, nonce: %d", faucetPublicKey, account.Balance, account.Nonce)

	// Extract the seed from the private key (first 32 bytes)
	faucetSeed := faucetPrivateKey.Seed()
	txHash, err := service.SendTokenWithoutDatabase(ctx, 0, faucetPublicKey, toAddress, faucetSeed, 1, "Integration test transfer", domain.TxTypeFaucet)
	if err != nil {
		t.Fatalf("SendTokenWithoutDatabase failed: %v", err)
	}

	t.Logf("Transaction successful! Hash: %s", txHash)

	time.Sleep(5 * time.Second)
	toAccount, err := service.GetAccountByAddress(ctx, toAddress)
	if err != nil {
		t.Fatalf("Failed to get account balance: %v", err)
	}

	t.Logf("Account %s balance: %d tokens, nonce: %d", toAddress, toAccount.Balance, toAccount.Nonce)
}

// TestSendToken_Integration_RealMainnet tests the full flow with real mainnet
func TestSendToken_Integration_RealMainnet(t *testing.T) {
	service, cleanup := setupIntegrationTest(t)
	defer cleanup()

	ctx := context.Background()

	// Test data
	fromUID := uint64(1)
	toUID := uint64(2)
	amount := uint64(100) // Send minimal amount for testing
	textData := "Integration test transfer"

	t.Logf("Starting integration test: sending %d tokens from %d to %d", amount, fromUID, toUID)

	// Act: Send token
	txHash, err := service.SendToken(ctx, 0, fromUID, toUID, amount, textData)

	// Assert
	if err != nil {
		t.Fatalf("SendToken failed: %v", err)
	}

	if txHash == "" {
		t.Fatal("Expected non-empty transaction hash")
	}

	t.Logf("Transaction successful! Hash: %s", txHash)
}

// TestSendToken_Integration_ExistingUsers tests sending between existing users
func TestSendToken_Integration_ExistingUsers(t *testing.T) {
	service, cleanup := setupIntegrationTest(t)
	defer cleanup()

	ctx := context.Background()

	// Test data
	fromUID := uint64(1)
	toUID := uint64(2)
	amount := uint64(5)
	textData := "Transfer between existing users"

	t.Logf("Sending tokens between existing users: %d -> %d", fromUID, toUID)

	// Act
	txHash, err := service.SendToken(ctx, 0, fromUID, toUID, amount, textData)

	// Assert
	if err != nil {
		t.Fatalf("SendToken failed: %v", err)
	}

	if txHash == "" {
		t.Fatal("Expected non-empty transaction hash")
	}

	t.Logf("Transaction successful! Hash: %s", txHash)
}

// TestSendToken_Integration_MultipleTransactions tests sending multiple transactions
func TestSendToken_Integration_MultipleTransactions(t *testing.T) {
	service, cleanup := setupIntegrationTest(t)
	defer cleanup()

	ctx := context.Background()

	fromUID := uint64(1)
	toUID := uint64(2)

	// Send multiple transactions to test nonce increment
	transactions := []struct {
		amount   uint64
		textData string
	}{
		{1, "First transaction"},
		{2, "Second transaction"},
		{3, "Third transaction"},
	}

	var txHashes []string

	for i, tx := range transactions {
		t.Logf("Sending transaction %d: amount=%d", i+1, tx.amount)

		txHash, err := service.SendToken(ctx, 0, fromUID, toUID, tx.amount, tx.textData)
		if err != nil {
			t.Fatalf("Transaction %d failed: %v", i+1, err)
		}

		if txHash == "" {
			t.Fatalf("Transaction %d returned empty hash", i+1)
		}

		txHashes = append(txHashes, txHash)
		t.Logf("Transaction %d successful: %s", i+1, txHash)

		// Small delay between transactions
		time.Sleep(1 * time.Second)
	}

	t.Logf("All %d transactions completed successfully", len(transactions))
	for i, hash := range txHashes {
		t.Logf("Transaction %d hash: %s", i+1, hash)
	}
}

// TestSendToken_Integration_ErrorCases tests error scenarios with real mainnet
func TestSendToken_Integration_ErrorCases(t *testing.T) {
	service, cleanup := setupIntegrationTest(t)
	defer cleanup()

	ctx := context.Background()

	t.Run("InvalidAmount", func(t *testing.T) {
		_, err := service.SendToken(ctx, 0, uint64(1), uint64(2), 0, "invalid amount")
		if err == nil {
			t.Fatal("Expected error for zero amount")
		}
		t.Logf("Correctly rejected zero amount: %v", err)
	})

	t.Run("LargeAmount", func(t *testing.T) {
		// Test with very large amount (should fail if insufficient balance)
		_, err := service.SendToken(ctx, 0, uint64(1), uint64(2), ^uint64(0), "large amount")
		if err == nil {
			t.Log("Large amount transaction succeeded (user might have sufficient balance)")
		} else {
			t.Logf("Large amount transaction failed as expected: %v", err)
		}
	})
}

// Benchmark test for performance measurement
func BenchmarkSendToken_Integration(b *testing.B) {
	if testing.Short() {
		b.Skip("Skipping benchmark in short mode")
	}

	service, cleanup := setupIntegrationTest(&testing.T{})
	defer cleanup()

	ctx := context.Background()

	b.ResetTimer()
	b.RunParallel(func(pb *testing.PB) {
		i := 0
		for pb.Next() {
			fromUID := uint64(i)
			toUID := uint64(i + 1)

			_, err := service.SendToken(ctx, 0, fromUID, toUID, 1, "benchmark test")
			if err != nil {
				b.Errorf("SendToken failed: %v", err)
			}
			i++
		}
	})
}

func Test_GetListFaucetTransactions(t *testing.T) {
	service, cleanup := setupIntegrationTest(t)
	defer cleanup()

	ctx := context.Background()

	txs, err := service.ListFaucetTransactions(ctx, 10, 1, 0)
	if err != nil {
		t.Fatalf("ListTransactions failed: %v", err)
	}

	t.Logf("ListTransactions: %v", txs)
}

<<<<<<< HEAD
// TestGetTxByHash_Integration tests the GetTxByHash functionality
func TestGetTxByHash_Integration(t *testing.T) {
	service, cleanup := setupIntegrationTest(t)
	defer cleanup()

	ctx := context.Background()

	// First, create a transaction to get a valid hash
	faucetPublicKey, faucetPrivateKey := getFaucetAccount()
	toAddress := "9bd8e13668b1e5df346b666c5154541d3476591af7b13939ecfa32009f4bba7c"

	// Send a transaction to get a valid hash
	faucetSeed := faucetPrivateKey.Seed()
	txHash, err := service.SendTokenWithoutDatabase(ctx, 0, faucetPublicKey, toAddress, faucetSeed, 1, "GetTxByHash test transfer", domain.TxTypeFaucet)
	if err != nil {
		t.Fatalf("Failed to create test transaction: %v", err)
	}

	t.Logf("Created test transaction with hash: %s", txHash)

	// Wait a bit for the transaction to be processed
	time.Sleep(3 * time.Second)

	// Test: Get transaction by hash
	txInfo, err := service.GetTxByHash(ctx, txHash)
	if err != nil {
		t.Fatalf("GetTxByHash failed: %v", err)
	}

	// Assert: Verify the transaction details
	if txInfo.Sender != faucetPublicKey {
		t.Errorf("Expected sender %s, got %s", faucetPublicKey, txInfo.Sender)
	}
	if txInfo.Recipient != toAddress {
		t.Errorf("Expected recipient %s, got %s", toAddress, txInfo.Recipient)
	}
	if txInfo.Amount != 1 {
		t.Errorf("Expected amount 1, got %d", txInfo.Amount)
	}
	if txInfo.TextData != "GetTxByHash test transfer" {
		t.Errorf("Expected text data 'GetTxByHash test transfer', got '%s'", txInfo.TextData)
	}

	t.Logf("Successfully retrieved transaction: sender=%s, recipient=%s, amount=%d, text=%s",
		txInfo.Sender, txInfo.Recipient, txInfo.Amount, txInfo.TextData)
}

// TestGetTxByHash_InvalidHash tests GetTxByHash with invalid hash
func TestGetTxByHash_InvalidHash(t *testing.T) {
	service, cleanup := setupIntegrationTest(t)
	defer cleanup()

	ctx := context.Background()

	// Test with invalid hash
	invalidHash := "invalid_hash_format"
	_, err := service.GetTxByHash(ctx, invalidHash)
	if err == nil {
		t.Fatal("Expected error for invalid hash format")
	}

	t.Logf("Correctly rejected invalid hash: %v", err)
=======
// TestHealthCheck_Integration tests the health check functionality with real mainnet nodes
func TestHealthCheck_Integration(t *testing.T) {
	// Get config from environment or use defaults
	endpoint := getEnvOrDefault("MMN_ENDPOINT", defaultMainnetEndpoints)

	// Parse endpoints (assuming comma-separated)
	endpoints := strings.Split(endpoint, ",")

	if len(endpoints) == 0 {
		t.Fatalf("No endpoints configured, health check test failed")
	}

	t.Run("BasicHealthCheck", func(t *testing.T) {
		for i, ep := range endpoints {
			t.Logf("Testing health check for endpoint %d: %s", i+1, ep)

			// Connect to the node
			conn, err := grpc.NewClient(ep, grpc.WithTransportCredentials(insecure.NewCredentials()))
			if err != nil {
				t.Logf("Failed to connect to %s: %v", ep, err)
				continue
			}
			defer conn.Close()

			// Create health service client
			healthClient := pb.NewHealthServiceClient(conn)

			// Test basic health check
			ctx, cancel := context.WithTimeout(context.Background(), 10*time.Second)
			defer cancel()

			resp, err := healthClient.Check(ctx, &pb.Empty{})
			if err != nil {
				t.Fatalf("Health check failed for %s: %v", ep, err)
			}

			if resp.ErrorMessage != "" {
				t.Fatalf("Error Message: %s", resp.ErrorMessage)
			}

			// Log health check response
			t.Logf("Health check response from %s:", ep)
			t.Logf("  Status: %v", resp.Status)
			t.Logf("  Node ID: %s", resp.NodeId)
			t.Logf("  Current Slot: %d", resp.CurrentSlot)
			t.Logf("  Block Height: %d", resp.BlockHeight)
			t.Logf("  Mempool Size: %d", resp.MempoolSize)
			t.Logf("  Is Leader: %v", resp.IsLeader)
			t.Logf("  Is Follower: %v", resp.IsFollower)
			t.Logf("  Version: %s", resp.Version)
			t.Logf("  Uptime: %d seconds", resp.Uptime)

			// Basic validation
			if resp.NodeId == "" {
				t.Fatalf("Expected non-empty node ID from %s", ep)
			}

			if resp.Status == pb.HealthCheckResponse_UNKNOWN {
				t.Fatalf("Warning: Node %s returned UNKNOWN status", ep)
			}

			if resp.Status == pb.HealthCheckResponse_NOT_SERVING {
				t.Fatalf("Warning: Node %s is NOT_SERVING", ep)
			}
		}
	})

	// t.Run("HealthCheckStreaming", func(t *testing.T) {
	// 	for i, ep := range endpoints {
	// 		t.Logf("Testing streaming health check for endpoint %d: %s", i+1, ep)

	// 		conn, err := grpc.NewClient(ep, grpc.WithTransportCredentials(insecure.NewCredentials()))
	// 		if err != nil {
	// 			t.Logf("Failed to connect to %s: %v", ep, err)
	// 			continue
	// 		}
	// 		defer conn.Close()

	// 		healthClient := pb.NewHealthServiceClient(conn)

	// 		req := &pb.HealthCheckRequest{
	// 			NodeId:    fmt.Sprintf("test-client-stream-%d", i+1),
	// 			Timestamp: uint64(time.Now().Unix()),
	// 		}

	// 		// Test streaming health check
	// 		ctx, cancel := context.WithTimeout(context.Background(), 15*time.Second)
	// 		defer cancel()

	// 		stream, err := healthClient.Watch(ctx, req)
	// 		if err != nil {
	// 			t.Logf("Streaming health check failed for %s: %v", ep, err)
	// 			continue
	// 		}

	// 		// Receive a few health updates
	// 		updateCount := 0
	// 		maxUpdates := 3

	// 		for updateCount < maxUpdates {
	// 			resp, err := stream.Recv()
	// 			if err != nil {
	// 				t.Logf("Stream receive failed for %s: %v", ep, err)
	// 				break
	// 			}

	// 			t.Logf("Health update %d from %s: Slot=%d, Status=%v",
	// 				updateCount+1, ep, resp.CurrentSlot, resp.Status)

	// 			updateCount++

	// 			// Small delay to avoid overwhelming the stream
	// 			time.Sleep(1 * time.Second)
	// 		}

	// 		t.Logf("Received %d health updates from %s", updateCount, ep)
	// 	}
	// })
>>>>>>> 0f0ddea9
}<|MERGE_RESOLUTION|>--- conflicted
+++ resolved
@@ -335,7 +335,6 @@
 	t.Logf("ListTransactions: %v", txs)
 }
 
-<<<<<<< HEAD
 // TestGetTxByHash_Integration tests the GetTxByHash functionality
 func TestGetTxByHash_Integration(t *testing.T) {
 	service, cleanup := setupIntegrationTest(t)
@@ -398,7 +397,8 @@
 	}
 
 	t.Logf("Correctly rejected invalid hash: %v", err)
-=======
+}
+
 // TestHealthCheck_Integration tests the health check functionality with real mainnet nodes
 func TestHealthCheck_Integration(t *testing.T) {
 	// Get config from environment or use defaults
@@ -517,5 +517,4 @@
 	// 		t.Logf("Received %d health updates from %s", updateCount, ep)
 	// 	}
 	// })
->>>>>>> 0f0ddea9
 }