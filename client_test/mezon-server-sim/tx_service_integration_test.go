--- conflicted
+++ resolved
@@ -381,7 +381,6 @@
 	t.Logf("ListTransactions: %v", txs)
 }
 
-<<<<<<< HEAD
 // TestGetBalanceAndTransactions_Integration_CompleteFlow tests the complete flow
 func TestGetBalanceAndTransactions_Integration_CompleteFlow(t *testing.T) {
 	svc, cleanup := setupIntegrationTest(t)
@@ -507,44 +506,8 @@
 			}
 		}
 	})
-
-	// Test listing transactions for to address
-	t.Run("ToAddress_AllTransactions", func(t *testing.T) {
-		transactions, err := svc.ListTransactionsByAddress(ctx, toAddr, 10, 1, 0) // filter=0 (all)
-		if err != nil {
-			t.Fatalf("ListTransactionsByAddress failed: %v", err)
-		}
-
-		t.Logf("All transactions for %s: count=%d", toAddr[:16], transactions.Total)
-
-		// Verify we have at least one transaction (the transfer)
-		if transactions.Total < 1 {
-			t.Errorf("Expected at least 1 transaction for to address %s, got %d", toAddr[:16], transactions.Total)
-		}
-	})
-
-	// Test listing received transactions only (filter=2)
-	t.Run("ToAddress_FilterReceivedTransactions", func(t *testing.T) {
-		transactions, err := svc.ListTransactionsByAddress(ctx, toAddr, 10, 1, 2) // filter=2 (received)
-		if err != nil {
-			t.Fatalf("ListTransactionsByAddress (received) failed: %v", err)
-		}
-
-		t.Logf("Transaction received for %s: count=%d", toAddr[:16], transactions.Total)
-
-		if transactions.Total < 1 {
-			t.Errorf("Expected at least 1 transaction for to address %s, got %d", toAddr[:16], transactions.Total)
-		}
-
-		// Verify all transactions in the list are received transactions (toAddr is recipient)
-		for _, tx := range transactions.Txs {
-			if tx.Recipient != toAddr {
-				t.Errorf("Transaction of type received for %s: Recipient should be %s, got %s", toAddr[:16], toAddr, tx.Recipient)
-				break
-			}
-		}
-	})
-=======
+}
+
 // TestHealthCheck_Integration tests the health check functionality with real mainnet nodes
 func TestHealthCheck_Integration(t *testing.T) {
 	// Get config from environment or use defaults
@@ -663,5 +626,4 @@
 	// 		t.Logf("Received %d health updates from %s", updateCount, ep)
 	// 	}
 	// })
->>>>>>> 0f0ddea9
 }