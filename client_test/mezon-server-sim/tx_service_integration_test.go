package main

import (
	"context"
	"crypto/ed25519"
	"database/sql"
	"encoding/hex"
	"fmt"
	"os"
	"strings"
	"testing"
	"time"

	"github.com/mezonai/mmn/client_test/mezon-server-sim/mezoncfg"
	"github.com/mezonai/mmn/client_test/mezon-server-sim/mmn/adapter/blockchain"
	"github.com/mezonai/mmn/client_test/mezon-server-sim/mmn/adapter/keystore"
	"github.com/mezonai/mmn/client_test/mezon-server-sim/mmn/domain"
	pb "github.com/mezonai/mmn/client_test/mezon-server-sim/mmn/proto"
	"github.com/mezonai/mmn/client_test/mezon-server-sim/mmn/service"

	_ "github.com/lib/pq"
	"google.golang.org/grpc"
	"google.golang.org/grpc/credentials/insecure"
)

// Test configuration - set these via environment variables
const (
	defaultMainnetEndpoints = "localhost:9001,localhost:9002,localhost:9003" // Your local mainnet gRPC endpoint
	defaultDbURL            = "postgres://mezon:m3z0n@localhost:5432/mezon?sslmode=disable"
	defaultMasterKey        = "bWV6b25fdGVzdF9tYXN0ZXJfa2V5XzEyMzQ1Njc4OTA=" // base64 of "mezon_test_master_key_1234567890"
)

func setupIntegrationTest(t *testing.T) (*service.TxService, func()) {
	t.Helper()

	// Get config from environment or use defaults
	endpoint := getEnvOrDefault("MMN_ENDPOINT", defaultMainnetEndpoints)
	dbURL := getEnvOrDefault("DATABASE_URL", defaultDbURL)
	masterKey := getEnvOrDefault("MASTER_KEY", defaultMasterKey)

	fmt.Println("endpoint", endpoint)
	fmt.Println("dbURL", dbURL)
	fmt.Println("masterKey", masterKey)

	// Setup database connection
	db, err := sql.Open("postgres", dbURL)
	if err != nil {
		t.Fatalf("Failed to connect to database: %v", err)
	}

	// Test database connection
	ctx, cancel := context.WithTimeout(context.Background(), 5*time.Second)
	defer cancel()
	if err := db.PingContext(ctx); err != nil {
		t.Fatalf("Failed to ping database: %v", err)
	}

	// Create MMN user keys table if not exists (for testing)
	_, err = db.Exec(`
		CREATE TABLE IF NOT EXISTS mmn_user_keys (
			user_id      BIGINT PRIMARY KEY,
			address      VARCHAR(255) NOT NULL,
			enc_privkey  BYTEA NOT NULL,
			created_at   TIMESTAMPTZ DEFAULT now(),
			updated_at   TIMESTAMPTZ DEFAULT now()
		);
	`)
	if err != nil {
		t.Fatalf("Failed to create mmn_user_keys table: %v", err)
	}

	// Setup keystore with encryption
	walletManager, err := keystore.NewPgEncryptedStore(db, masterKey)
	if err != nil {
		t.Fatalf("Failed to create wallet manager: %v", err)
	}

	// Setup mainnet client
	config := mezoncfg.MmnConfig{
		Endpoints: endpoint,
		Timeout:   30000,
		ChainID:   "1",
		MasterKey: masterKey,
	}

	mainnetClient, err := blockchain.NewGRPCClient(config)
	if err != nil {
		t.Fatalf("Failed to create mainnet client: %v", err)
	}

	// Create TxService with real implementations
	service := service.NewTxService(mainnetClient, walletManager, db)

	// Cleanup function
	cleanup := func() {
		db.Close()
	}

	return service, cleanup
}

func getEnvOrDefault(key, defaultValue string) string {
	if value := os.Getenv(key); value != "" {
		return value
	}
	return defaultValue
}

func getFaucetAccount() (string, ed25519.PrivateKey) {
	fmt.Println("getFaucetAccount")
	faucetPrivateKeyHex := "302e020100300506032b6570042204208e92cf392cef0388e9855e3375c608b5eb0a71f074827c3d8368fac7d73c30ee"
	faucetPrivateKeyDer, err := hex.DecodeString(faucetPrivateKeyHex)
	if err != nil {
		fmt.Println("err", err)
		panic(err)
	}
	fmt.Println("faucetPrivateKeyDer")

	// Extract the last 32 bytes as the Ed25519 seed
	faucetSeed := faucetPrivateKeyDer[len(faucetPrivateKeyDer)-32:]
	faucetPrivateKey := ed25519.NewKeyFromSeed(faucetSeed)
	faucetPublicKey := faucetPrivateKey.Public().(ed25519.PublicKey)
	faucetPublicKeyHex := hex.EncodeToString(faucetPublicKey[:])
	fmt.Println("faucetPublicKeyHex", faucetPublicKeyHex)
	return faucetPublicKeyHex, faucetPrivateKey
}

// seedAccountFromFaucet sends initial tokens from faucet to a given address
func seedAccountFromFaucet(t *testing.T, ctx context.Context, service *service.TxService, toAddress string, amount uint64) (string, error) {
	faucetPublicKey, faucetPrivateKey := getFaucetAccount()

	// Get faucet account info
	faucetAccount, err := service.GetAccountByAddress(ctx, faucetPublicKey)
	if err != nil {
		return "", fmt.Errorf("failed to get faucet account: %w", err)
	}

	// Send tokens from faucet to recipient
	faucetSeed := faucetPrivateKey.Seed()
	txHash, err := service.SendTokenWithoutDatabase(
		ctx,
		faucetAccount.Nonce,
		faucetPublicKey,
		toAddress,
		faucetSeed,
		amount,
		"Seed amount from faucet",
		domain.TxTypeFaucet,
	)
	if err != nil {
		return "", fmt.Errorf("failed to send tokens from faucet: %w", err)
	}

	t.Logf("Seeding transaction sent: %s", txHash[:16])

	// Wait for transaction to be processed
	time.Sleep(5 * time.Second)

	// Verify the account now has enough balance
	updatedAccount, err := service.GetAccountByAddress(ctx, toAddress)
	if err != nil {
		return "", fmt.Errorf("failed to get updated account: %w", err)
	}

	if updatedAccount.Balance < amount {
		return "", fmt.Errorf("account balance (%d) is less than seed amount (%d)", updatedAccount.Balance, amount)
	}

	t.Logf("Account seeded successfully! Balance: %d tokens", updatedAccount.Balance)

	return txHash, nil
}

func TestSendToken_Integration_Faucet(t *testing.T) {
	service, cleanup := setupIntegrationTest(t)
	defer cleanup()

	ctx := context.Background()

	faucetPublicKey, faucetPrivateKey := getFaucetAccount()
	fmt.Println("faucetPublicKey13", faucetPublicKey)
	toAddress := "9bd8e13668b1e5df346b666c5154541d3476591af7b13939ecfa32009f4bba7c"

	// Check balance of toAddress
	account, err := service.GetAccountByAddress(ctx, faucetPublicKey)
	if err != nil {
		t.Fatalf("Failed to get account balance: %v", err)
	}

	t.Logf("Account %s balance: %d tokens, nonce: %d", faucetPublicKey, account.Balance, account.Nonce)

	// Extract the seed from the private key (first 32 bytes)
	faucetSeed := faucetPrivateKey.Seed()
	txHash, err := service.SendTokenWithoutDatabase(ctx, 0, faucetPublicKey, toAddress, faucetSeed, 1, "Integration test transfer", domain.TxTypeFaucet)
	if err != nil {
		t.Fatalf("SendTokenWithoutDatabase failed: %v", err)
	}

	t.Logf("Transaction successful! Hash: %s", txHash)

	time.Sleep(5 * time.Second)
	toAccount, err := service.GetAccountByAddress(ctx, toAddress)
	if err != nil {
		t.Fatalf("Failed to get account balance: %v", err)
	}

	t.Logf("Account %s balance: %d tokens, nonce: %d", toAddress, toAccount.Balance, toAccount.Nonce)
}

// TestSendToken_Integration_RealMainnet tests the full flow with real mainnet
func TestSendToken_Integration_RealMainnet(t *testing.T) {
	service, cleanup := setupIntegrationTest(t)
	defer cleanup()

	ctx := context.Background()

	// Test data
	fromUID := uint64(1)
	toUID := uint64(2)
	amount := uint64(100) // Send minimal amount for testing
	textData := "Integration test transfer"

	t.Logf("Starting integration test: sending %d tokens from %d to %d", amount, fromUID, toUID)

	// Act: Send token
	txHash, err := service.SendToken(ctx, 0, fromUID, toUID, amount, textData)

	// Assert
	if err != nil {
		t.Fatalf("SendToken failed: %v", err)
	}

	if txHash == "" {
		t.Fatal("Expected non-empty transaction hash")
	}

	t.Logf("Transaction successful! Hash: %s", txHash)
}

// TestSendToken_Integration_ExistingUsers tests sending between existing users
func TestSendToken_Integration_ExistingUsers(t *testing.T) {
	service, cleanup := setupIntegrationTest(t)
	defer cleanup()

	ctx := context.Background()

	// Test data
	fromUID := uint64(1)
	toUID := uint64(2)
	amount := uint64(5)
	textData := "Transfer between existing users"

	t.Logf("Sending tokens between existing users: %d -> %d", fromUID, toUID)

	// Act
	txHash, err := service.SendToken(ctx, 0, fromUID, toUID, amount, textData)

	// Assert
	if err != nil {
		t.Fatalf("SendToken failed: %v", err)
	}

	if txHash == "" {
		t.Fatal("Expected non-empty transaction hash")
	}

	t.Logf("Transaction successful! Hash: %s", txHash)
}

// TestSendToken_Integration_MultipleTransactions tests sending multiple transactions
func TestSendToken_Integration_MultipleTransactions(t *testing.T) {
	service, cleanup := setupIntegrationTest(t)
	defer cleanup()

	ctx := context.Background()

	fromUID := uint64(1)
	toUID := uint64(2)

	// Send multiple transactions to test nonce increment
	transactions := []struct {
		amount   uint64
		textData string
	}{
		{1, "First transaction"},
		{2, "Second transaction"},
		{3, "Third transaction"},
	}

	var txHashes []string

	for i, tx := range transactions {
		t.Logf("Sending transaction %d: amount=%d", i+1, tx.amount)

		txHash, err := service.SendToken(ctx, 0, fromUID, toUID, tx.amount, tx.textData)
		if err != nil {
			t.Fatalf("Transaction %d failed: %v", i+1, err)
		}

		if txHash == "" {
			t.Fatalf("Transaction %d returned empty hash", i+1)
		}

		txHashes = append(txHashes, txHash)
		t.Logf("Transaction %d successful: %s", i+1, txHash)

		// Small delay between transactions
		time.Sleep(1 * time.Second)
	}

	t.Logf("All %d transactions completed successfully", len(transactions))
	for i, hash := range txHashes {
		t.Logf("Transaction %d hash: %s", i+1, hash)
	}
}

// TestSendToken_Integration_ErrorCases tests error scenarios with real mainnet
func TestSendToken_Integration_ErrorCases(t *testing.T) {
	service, cleanup := setupIntegrationTest(t)
	defer cleanup()

	ctx := context.Background()

	t.Run("InvalidAmount", func(t *testing.T) {
		_, err := service.SendToken(ctx, 0, uint64(1), uint64(2), 0, "invalid amount")
		if err == nil {
			t.Fatal("Expected error for zero amount")
		}
		t.Logf("Correctly rejected zero amount: %v", err)
	})

	t.Run("LargeAmount", func(t *testing.T) {
		// Test with very large amount (should fail if insufficient balance)
		_, err := service.SendToken(ctx, 0, uint64(1), uint64(2), ^uint64(0), "large amount")
		if err == nil {
			t.Log("Large amount transaction succeeded (user might have sufficient balance)")
		} else {
			t.Logf("Large amount transaction failed as expected: %v", err)
		}
	})
}

// Benchmark test for performance measurement
func BenchmarkSendToken_Integration(b *testing.B) {
	if testing.Short() {
		b.Skip("Skipping benchmark in short mode")
	}

	service, cleanup := setupIntegrationTest(&testing.T{})
	defer cleanup()

	ctx := context.Background()

	b.ResetTimer()
	b.RunParallel(func(pb *testing.PB) {
		i := 0
		for pb.Next() {
			fromUID := uint64(i)
			toUID := uint64(i + 1)

			_, err := service.SendToken(ctx, 0, fromUID, toUID, 1, "benchmark test")
			if err != nil {
				b.Errorf("SendToken failed: %v", err)
			}
			i++
		}
	})
}

func Test_GetListFaucetTransactions(t *testing.T) {
	service, cleanup := setupIntegrationTest(t)
	defer cleanup()

	ctx := context.Background()

	txs, err := service.ListFaucetTransactions(ctx, 10, 1, 0)
	if err != nil {
		t.Fatalf("ListTransactions failed: %v", err)
	}

	t.Logf("ListTransactions: %v", txs)
}

<<<<<<< HEAD
// TestGetTxByHash_Integration tests the GetTxByHash functionality
func TestGetTxByHash_Integration(t *testing.T) {
	service, cleanup := setupIntegrationTest(t)
=======
// TestGetBalanceAndTransactions_Integration_CompleteFlow tests the complete flow
func TestGetBalanceAndTransactions_Integration_CompleteFlow(t *testing.T) {
	svc, cleanup := setupIntegrationTest(t)
>>>>>>> 7cf3269e
	defer cleanup()

	ctx := context.Background()

<<<<<<< HEAD
	// First, create a transaction to get a valid hash
	faucetPublicKey, faucetPrivateKey := getFaucetAccount()
	toAddress := "9bd8e13668b1e5df346b666c5154541d3476591af7b13939ecfa32009f4bba7c"

	// Send a transaction to get a valid hash
	faucetSeed := faucetPrivateKey.Seed()
	txHash, err := service.SendTokenWithoutDatabase(ctx, 0, faucetPublicKey, toAddress, faucetSeed, 1, "GetTxByHash test transfer", domain.TxTypeFaucet)
	if err != nil {
		t.Fatalf("Failed to create test transaction: %v", err)
	}

	t.Logf("Created test transaction with hash: %s", txHash)

	// Wait a bit for the transaction to be processed
	time.Sleep(3 * time.Second)

	// Test: Get transaction by hash
	txInfo, err := service.GetTxByHash(ctx, txHash)
	if err != nil {
		t.Fatalf("GetTxByHash failed: %v", err)
	}

	// Assert: Verify the transaction details
	if txInfo.Sender != faucetPublicKey {
		t.Errorf("Expected sender %s, got %s", faucetPublicKey, txInfo.Sender)
	}
	if txInfo.Recipient != toAddress {
		t.Errorf("Expected recipient %s, got %s", toAddress, txInfo.Recipient)
	}
	if txInfo.Amount != 1 {
		t.Errorf("Expected amount 1, got %d", txInfo.Amount)
	}
	if txInfo.TextData != "GetTxByHash test transfer" {
		t.Errorf("Expected text data 'GetTxByHash test transfer', got '%s'", txInfo.TextData)
	}

	t.Logf("Successfully retrieved transaction: sender=%s, recipient=%s, amount=%d, text=%s",
		txInfo.Sender, txInfo.Recipient, txInfo.Amount, txInfo.TextData)
}

// TestGetTxByHash_InvalidHash tests GetTxByHash with invalid hash
func TestGetTxByHash_InvalidHash(t *testing.T) {
	service, cleanup := setupIntegrationTest(t)
	defer cleanup()

	ctx := context.Background()

	// Test with invalid hash
	invalidHash := "invalid_hash_format"
	_, err := service.GetTxByHash(ctx, invalidHash)
	if err == nil {
		t.Fatal("Expected error for invalid hash format")
	}

	t.Logf("Correctly rejected invalid hash: %v", err)
=======
	// Setup test data - transfer from one account to another
	toAddr := "8ac7e13668b1e5df346b666c5154541d3476591af7b13939ecfa32009f4bba7d"
	seedAmount := uint64(25)
	transferAmount := uint64(25)
	fromPriv := []byte{216, 225, 123, 4, 170, 149, 32, 216, 126, 223, 75, 46, 184, 101, 133, 247, 98, 166, 96, 57, 12, 104, 188, 249, 247, 23, 108, 201, 37, 25, 40, 231}
	fromPrivateKey := ed25519.NewKeyFromSeed(fromPriv)
	fromPublicKey := fromPrivateKey.Public().(ed25519.PublicKey)
	fromAddr := hex.EncodeToString(fromPublicKey[:])

	// Seed the "from account" first
	t.Logf("Seeding amount %d for %s", seedAmount, fromAddr[:16])
	txHash, err := seedAccountFromFaucet(t, ctx, svc, fromAddr, seedAmount)
	if err != nil {
		t.Fatalf("Failed to seed from account: %v", err)
	}
	t.Logf("From account seeded successfully: %s", txHash[:16])

	// Get initial balances after seeding
	initialFromAccount, err := svc.GetAccountByAddress(ctx, fromAddr)
	if err != nil {
		t.Fatalf("Failed to get initial from account: %v", err)
	}
	initialToAccount, err := svc.GetAccountByAddress(ctx, toAddr)
	if err != nil {
		t.Fatalf("Failed to get initial to account: %v", err)
	}
	t.Logf("Initial state - From %s: balance=%d, nonce=%d", fromAddr[:16], initialFromAccount.Balance, initialFromAccount.Nonce)
	t.Logf("Initial state - To %s: balance=%d, nonce=%d", toAddr[:16], initialToAccount.Balance, initialToAccount.Nonce)

	// Perform the transfer from account 1 to account 2
	t.Logf("Performing transfer: %d tokens from %s to %s", transferAmount, fromAddr[:16], toAddr[:16])
	transferTxHash, err := svc.SendTokenWithoutDatabase(ctx, initialFromAccount.Nonce+1, fromAddr, toAddr, fromPriv, transferAmount, "Account to account transfer", domain.TxTypeTransfer)
	if err != nil {
		t.Fatalf("SendTokenWithoutDatabase failed: %v", err)
	}
	t.Logf("Transfer transaction sent: %s", transferTxHash)

	// Wait for transaction to be processed
	time.Sleep(5 * time.Second)

	// Run child tests
	t.Run("TestGetBalance_UpdatedCorrectly", func(t *testing.T) {
		testGetBalanceUpdatedCorrectly(t, ctx, svc, fromAddr, toAddr, initialFromAccount, initialToAccount, transferAmount)
	})

	t.Run("TestListTransactions_ByAddress", func(t *testing.T) {
		testListTransactionsByAddress(t, ctx, svc, fromAddr, toAddr, transferAmount, transferTxHash)
	})
}

// testGetBalanceUpdatedCorrectly verifies that balances are updated correctly after the transfer
func testGetBalanceUpdatedCorrectly(t *testing.T, ctx context.Context, svc *service.TxService, fromAddr, toAddr string, initialFromAccount, initialToAccount domain.Account, transferAmount uint64) {
	// Get updated balances after transfer
	updatedFromAccount, err := svc.GetAccountByAddress(ctx, fromAddr)
	if err != nil {
		t.Fatalf("Failed to get updated from account: %v", err)
	}

	updatedToAccount, err := svc.GetAccountByAddress(ctx, toAddr)
	if err != nil {
		t.Fatalf("Failed to get updated to account: %v", err)
	}

	t.Logf("Updated state - From account (%s): balance=%d, nonce=%d", fromAddr[:16], updatedFromAccount.Balance, updatedFromAccount.Nonce)
	t.Logf("Updated state - To account (%s): balance=%d, nonce=%d", toAddr[:16], updatedToAccount.Balance, updatedToAccount.Nonce)

	// Verify balances are updated correctly
	expectedFromBalance := initialFromAccount.Balance - transferAmount
	if updatedFromAccount.Balance != expectedFromBalance {
		t.Errorf("From account balance incorrect: expected %d, got %d",
			expectedFromBalance, updatedFromAccount.Balance)
	}

	expectedToBalance := initialToAccount.Balance + transferAmount
	if updatedToAccount.Balance != expectedToBalance {
		t.Errorf("To account balance incorrect: expected %d, got %d",
			expectedToBalance, updatedToAccount.Balance)
	}
}

// testListTransactionsByAddress verifies transaction listing by address with filters
func testListTransactionsByAddress(t *testing.T, ctx context.Context, svc *service.TxService, fromAddr, toAddr string, transferAmount uint64, transferTxHash string) {
	// Test listing transactions for from address
	t.Run("FromAddress_AllTransactions", func(t *testing.T) {
		transactions, err := svc.ListTransactionsByAddress(ctx, fromAddr, 10, 1, 0) // filter=0 (all)
		if err != nil {
			t.Fatalf("ListTransactionsByAddress failed: %v", err)
		}

		t.Logf("All transactions for %s: count=%d", fromAddr[:16], transactions.Total)

		// Verify we have at least one transaction (the transfer)
		if transactions.Total < 1 {
			t.Errorf("Expected at least 1 transaction for from address %s, got %d", fromAddr[:16], transactions.Total)
		}
	})

	// Test listing sent transactions only (filter=1)
	t.Run("FromAddress_FilterSentTransactions", func(t *testing.T) {
		transactions, err := svc.ListTransactionsByAddress(ctx, fromAddr, 10, 1, 1) // filter=1 (sent)
		if err != nil {
			t.Fatalf("ListTransactionsByAddress (sent) failed: %v", err)
		}

		t.Logf("Transaction sent from %s: count=%d", fromAddr[:16], transactions.Total)

		if transactions.Total < 1 {
			t.Errorf("Expected at least 1 transaction for from address %s, got %d", fromAddr[:16], transactions.Total)
		}

		// Verify all transactions in the list are sent transactions (fromAddr is sender)
		for _, tx := range transactions.Txs {
			if tx.Sender != fromAddr {
				t.Errorf("Transaction of type sent for %s: Sender should be %s, got %s", fromAddr[:16], fromAddr, tx.Sender)
				break
			}
		}
	})
>>>>>>> 7cf3269e
}

// TestHealthCheck_Integration tests the health check functionality with real mainnet nodes
func TestHealthCheck_Integration(t *testing.T) {
	// Get config from environment or use defaults
	endpoint := getEnvOrDefault("MMN_ENDPOINT", defaultMainnetEndpoints)

	// Parse endpoints (assuming comma-separated)
	endpoints := strings.Split(endpoint, ",")

	if len(endpoints) == 0 {
		t.Fatalf("No endpoints configured, health check test failed")
	}

	t.Run("BasicHealthCheck", func(t *testing.T) {
		for i, ep := range endpoints {
			t.Logf("Testing health check for endpoint %d: %s", i+1, ep)

			// Connect to the node
			conn, err := grpc.NewClient(ep, grpc.WithTransportCredentials(insecure.NewCredentials()))
			if err != nil {
				t.Logf("Failed to connect to %s: %v", ep, err)
				continue
			}
			defer conn.Close()

			// Create health service client
			healthClient := pb.NewHealthServiceClient(conn)

			// Test basic health check
			ctx, cancel := context.WithTimeout(context.Background(), 10*time.Second)
			defer cancel()

			resp, err := healthClient.Check(ctx, &pb.Empty{})
			if err != nil {
				t.Fatalf("Health check failed for %s: %v", ep, err)
			}

			if resp.ErrorMessage != "" {
				t.Fatalf("Error Message: %s", resp.ErrorMessage)
			}

			// Log health check response
			t.Logf("Health check response from %s:", ep)
			t.Logf("  Status: %v", resp.Status)
			t.Logf("  Node ID: %s", resp.NodeId)
			t.Logf("  Current Slot: %d", resp.CurrentSlot)
			t.Logf("  Block Height: %d", resp.BlockHeight)
			t.Logf("  Mempool Size: %d", resp.MempoolSize)
			t.Logf("  Is Leader: %v", resp.IsLeader)
			t.Logf("  Is Follower: %v", resp.IsFollower)
			t.Logf("  Version: %s", resp.Version)
			t.Logf("  Uptime: %d seconds", resp.Uptime)

			// Basic validation
			if resp.NodeId == "" {
				t.Fatalf("Expected non-empty node ID from %s", ep)
			}

			if resp.Status == pb.HealthCheckResponse_UNKNOWN {
				t.Fatalf("Warning: Node %s returned UNKNOWN status", ep)
			}

			if resp.Status == pb.HealthCheckResponse_NOT_SERVING {
				t.Fatalf("Warning: Node %s is NOT_SERVING", ep)
			}
		}
	})

	// t.Run("HealthCheckStreaming", func(t *testing.T) {
	// 	for i, ep := range endpoints {
	// 		t.Logf("Testing streaming health check for endpoint %d: %s", i+1, ep)

	// 		conn, err := grpc.NewClient(ep, grpc.WithTransportCredentials(insecure.NewCredentials()))
	// 		if err != nil {
	// 			t.Logf("Failed to connect to %s: %v", ep, err)
	// 			continue
	// 		}
	// 		defer conn.Close()

	// 		healthClient := pb.NewHealthServiceClient(conn)

	// 		req := &pb.HealthCheckRequest{
	// 			NodeId:    fmt.Sprintf("test-client-stream-%d", i+1),
	// 			Timestamp: uint64(time.Now().Unix()),
	// 		}

	// 		// Test streaming health check
	// 		ctx, cancel := context.WithTimeout(context.Background(), 15*time.Second)
	// 		defer cancel()

	// 		stream, err := healthClient.Watch(ctx, req)
	// 		if err != nil {
	// 			t.Logf("Streaming health check failed for %s: %v", ep, err)
	// 			continue
	// 		}

	// 		// Receive a few health updates
	// 		updateCount := 0
	// 		maxUpdates := 3

	// 		for updateCount < maxUpdates {
	// 			resp, err := stream.Recv()
	// 			if err != nil {
	// 				t.Logf("Stream receive failed for %s: %v", ep, err)
	// 				break
	// 			}

	// 			t.Logf("Health update %d from %s: Slot=%d, Status=%v",
	// 				updateCount+1, ep, resp.CurrentSlot, resp.Status)

	// 			updateCount++

	// 			// Small delay to avoid overwhelming the stream
	// 			time.Sleep(1 * time.Second)
	// 		}

	// 		t.Logf("Received %d health updates from %s", updateCount, ep)
	// 	}
	// })
}<|MERGE_RESOLUTION|>--- conflicted
+++ resolved
@@ -381,20 +381,13 @@
 	t.Logf("ListTransactions: %v", txs)
 }
 
-<<<<<<< HEAD
 // TestGetTxByHash_Integration tests the GetTxByHash functionality
 func TestGetTxByHash_Integration(t *testing.T) {
 	service, cleanup := setupIntegrationTest(t)
-=======
-// TestGetBalanceAndTransactions_Integration_CompleteFlow tests the complete flow
-func TestGetBalanceAndTransactions_Integration_CompleteFlow(t *testing.T) {
-	svc, cleanup := setupIntegrationTest(t)
->>>>>>> 7cf3269e
-	defer cleanup()
-
-	ctx := context.Background()
-
-<<<<<<< HEAD
+	defer cleanup()
+
+	ctx := context.Background()
+
 	// First, create a transaction to get a valid hash
 	faucetPublicKey, faucetPrivateKey := getFaucetAccount()
 	toAddress := "9bd8e13668b1e5df346b666c5154541d3476591af7b13939ecfa32009f4bba7c"
@@ -450,7 +443,15 @@
 	}
 
 	t.Logf("Correctly rejected invalid hash: %v", err)
-=======
+}
+
+// TestGetBalanceAndTransactions_Integration_CompleteFlow tests the complete flow
+func TestGetBalanceAndTransactions_Integration_CompleteFlow(t *testing.T) {
+	svc, cleanup := setupIntegrationTest(t)
+	defer cleanup()
+
+	ctx := context.Background()
+
 	// Setup test data - transfer from one account to another
 	toAddr := "8ac7e13668b1e5df346b666c5154541d3476591af7b13939ecfa32009f4bba7d"
 	seedAmount := uint64(25)
@@ -569,7 +570,6 @@
 			}
 		}
 	})
->>>>>>> 7cf3269e
 }
 
 // TestHealthCheck_Integration tests the health check functionality with real mainnet nodes
