package domain

import (
	"errors"
	"fmt"
)

const addressExpectedLength = 64

var (
	ErrInvalidAddress = errors.New("domain: invalid address format")
	ErrInvalidAmount  = errors.New("domain: amount must be > 0")
)

// ----- Account -----

type Account struct {
	Address string
	Balance uint64
	Nonce   uint64
}

func ValidateAddress(addr string) error {
	s := addr
	if len(s) != addressExpectedLength {
		return ErrInvalidAddress
	}
	for _, c := range s {
		if !((c >= '0' && c <= '9') ||
			(c >= 'a' && c <= 'f') ||
			(c >= 'A' && c <= 'F')) {
			return ErrInvalidAddress
		}
	}
	return nil
}

// ----- Tx -----

const (
	TxTypeTransfer = 0
)

type Tx struct {
	Type      int    `json:"type"`
	Sender    string `json:"sender"`
	Recipient string `json:"recipient"`
	Amount    uint64 `json:"amount"`
	Timestamp uint64 `json:"timestamp"`
	TextData  string `json:"text_data"`
	Nonce     uint64 `json:"nonce"`
}

func BuildTransferTx(txType int, sender, recipient string, amount uint64, nonce uint64, ts uint64, textData string) (*Tx, error) {
	if err := ValidateAddress(sender); err != nil {
		return nil, fmt.Errorf("from: %w", err)
	}
	if err := ValidateAddress(recipient); err != nil {
		return nil, fmt.Errorf("recipient: %w", err)
	}
	if amount == 0 {
		return nil, ErrInvalidAmount
	}

	return &Tx{
		Type:      txType,
		Sender:    sender,
		Recipient: recipient,
		Amount:    amount,
		Nonce:     nonce,
		Timestamp: ts,
		TextData:  textData,
	}, nil
}

type SignedTx struct {
	Tx  *Tx
	Sig string
}

type AddTxResponse struct {
	Ok     bool   `json:"ok"`
	TxHash string `json:"tx_hash"`
	Error  string `json:"error"`
}

type TxMeta_Status int32

const (
	TxMeta_Status_PENDING   TxMeta_Status = 0
	TxMeta_Status_CONFIRMED TxMeta_Status = 1
	TxMeta_Status_FINALIZED TxMeta_Status = 2
	TxMeta_Status_FAILED    TxMeta_Status = 3
)

type TxMetaResponse struct {
	Sender    string
	Recipient string
	Amount    uint64
	Nonce     uint64
	Timestamp uint64
	Status    TxMeta_Status
}

type TxHistoryResponse struct {
	Total uint32
	Txs   []*TxMetaResponse
}

<<<<<<< HEAD
const (
	UNLOCK_ITEM_STATUS_PENDING = 0
	UNLOCK_ITEM_STATUS_SUCCESS = 1
	UNLOCK_ITEM_STATUS_FAILED  = 2
)
=======
// TxInfo represents transaction information returned by GetTxByHash
type TxInfo struct {
	Sender    string `json:"sender"`
	Recipient string `json:"recipient"`
	Amount    uint64 `json:"amount"`
	Timestamp uint64 `json:"timestamp"`
	TextData  string `json:"text_data"`
}
>>>>>>> 91ca4b2f
<|MERGE_RESOLUTION|>--- conflicted
+++ resolved
@@ -107,13 +107,12 @@
 	Txs   []*TxMetaResponse
 }
 
-<<<<<<< HEAD
 const (
 	UNLOCK_ITEM_STATUS_PENDING = 0
 	UNLOCK_ITEM_STATUS_SUCCESS = 1
 	UNLOCK_ITEM_STATUS_FAILED  = 2
 )
-=======
+
 // TxInfo represents transaction information returned by GetTxByHash
 type TxInfo struct {
 	Sender    string `json:"sender"`
@@ -121,5 +120,4 @@
 	Amount    uint64 `json:"amount"`
 	Timestamp uint64 `json:"timestamp"`
 	TextData  string `json:"text_data"`
-}
->>>>>>> 91ca4b2f
+}