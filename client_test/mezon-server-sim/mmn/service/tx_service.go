--- conflicted
+++ resolved
@@ -170,11 +170,11 @@
 	}, nil
 }
 
-<<<<<<< HEAD
 // GetTxByHash retrieves transaction information by its hash
 func (s *TxService) GetTxByHash(ctx context.Context, txHash string) (domain.TxInfo, error) {
 	return s.bc.GetTxByHash(txHash)
-=======
+}
+
 // ListTransactionsByAddress gets transaction history for a specific address
 func (s *TxService) ListTransactionsByAddress(ctx context.Context, addr string, limit, page, filter int) (*domain.TxHistoryResponse, error) {
 	offset := (page - 1) * limit
@@ -183,5 +183,4 @@
 		return nil, err
 	}
 	return &history, nil
->>>>>>> 7cf3269e
 }