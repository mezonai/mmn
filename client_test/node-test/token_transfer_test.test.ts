--- conflicted
+++ resolved
@@ -11,10 +11,7 @@
   signTx,
   sendTxViaGrpc,
   fundAccount,
-<<<<<<< HEAD
-=======
   getCurrentNonce
->>>>>>> 4077127f
 } from './utils';
 
 const GRPC_SERVER_ADDRESS = '127.0.0.1:9001';
@@ -106,39 +103,20 @@
     test('Valid Transfer Transaction', async () => {
       const sender = generateTestAccount();
       const recipient = generateTestAccount();
-<<<<<<< HEAD
-
-      // Check faucet account nonce first
-      const faucetAccount = await grpcClient.getAccount(faucetPublicKeyHex);
-      console.log('Faucet account state:', {
-        address: faucetAccount.address,
-        balance: faucetAccount.balance,
-        nonce: faucetAccount.nonce,
-      });
-
-      // Fund sender account with correct nonce
-      const nextNonce = parseInt(faucetAccount.nonce) + 1;
-      console.log('Using nonce:', nextNonce);
-=======
       
       // Fund sender account using fundAccount (which now uses GetCurrentNonce internally)
->>>>>>> 4077127f
       const fundResponse = await fundAccount(grpcClient, sender.publicKeyHex, 1000);
       expect(fundResponse.ok).toBe(true);
 
       // Verify sender balance before transfer
       const senderBalanceBefore = await getAccountBalance(grpcClient, sender.publicKeyHex);
       expect(senderBalanceBefore).toBe(1000);
-<<<<<<< HEAD
-
-=======
       
       // Get current nonce for sender before transfer
       const senderCurrentNonce = await getCurrentNonce(grpcClient, sender.publicKeyHex, 'pending');
       const senderNextNonce = senderCurrentNonce + 1;
       console.log(`Sender current nonce: ${senderCurrentNonce}, using nonce: ${senderNextNonce}`);
       
->>>>>>> 4077127f
       // Perform transfer
       const transferTx = buildTx(sender.publicKeyHex, recipient.publicKeyHex, 100, 'Valid transfer', senderNextNonce, TxTypeTransfer);
       transferTx.signature = signTx(transferTx, sender.privateKey);
@@ -184,28 +162,19 @@
     test('Transfer with Text Data', async () => {
       const sender = generateTestAccount();
       const recipient = generateTestAccount();
-<<<<<<< HEAD
-
-      // Check faucet account nonce and fund sender account
-=======
       
       // Fund sender account using fundAccount (which now uses GetCurrentNonce internally)
->>>>>>> 4077127f
       const fundResponse = await fundAccount(grpcClient, sender.publicKeyHex, 1000);
       if (!fundResponse.ok) {
         console.log('Fund response error:', fundResponse.error || 'Unknown error');
       }
       expect(fundResponse.ok).toBe(true);
-<<<<<<< HEAD
-
-=======
       
       // Get current nonce for sender before transfer
       const senderCurrentNonce = await getCurrentNonce(grpcClient, sender.publicKeyHex, 'pending');
       const senderNextNonce = senderCurrentNonce + 1;
       console.log(`Sender current nonce: ${senderCurrentNonce}, using nonce: ${senderNextNonce}`);
       
->>>>>>> 4077127f
       // Perform transfer with text data
       const customMessage = 'Transfer with custom message - blockchain test';
       const transferTx = buildTx(sender.publicKeyHex, recipient.publicKeyHex, 50, customMessage, senderNextNonce, TxTypeTransfer);
@@ -229,23 +198,6 @@
     test('Transfer Full Balance', async () => {
       const sender = generateTestAccount();
       const recipient = generateTestAccount();
-<<<<<<< HEAD
-
-      // Check faucet account nonce and fund sender account
-      const faucetAccount = await grpcClient.getAccount(faucetPublicKeyHex);
-      const fundResponse = await fundAccount(grpcClient, sender.publicKeyHex, 500);
-      expect(fundResponse.ok).toBe(true);
-
-      // Transfer full balance
-      const transferTx = buildTx(
-        sender.publicKeyHex,
-        recipient.publicKeyHex,
-        500,
-        'Full balance transfer',
-        1,
-        TxTypeTransfer
-      );
-=======
       
       // Fund sender account using fundAccount (which now uses GetCurrentNonce internally)
       const fundResponse = await fundAccount(grpcClient, sender.publicKeyHex, 500);
@@ -258,7 +210,6 @@
       
       // Transfer full balance
       const transferTx = buildTx(sender.publicKeyHex, recipient.publicKeyHex, 500, 'Full balance transfer', senderNextNonce, TxTypeTransfer);
->>>>>>> 4077127f
       transferTx.signature = signTx(transferTx, sender.privateKey);
 
       const response = await sendTxViaGrpc(grpcClient, transferTx);
@@ -283,18 +234,6 @@
 
       const fundResponse = await fundAccount(grpcClient, account1.publicKeyHex, 1000);
       expect(fundResponse.ok).toBe(true);
-<<<<<<< HEAD
-
-      // Transfer from account1 to account2
-      const transfer1 = buildTx(
-        account1.publicKeyHex,
-        account2.publicKeyHex,
-        300,
-        'Chain transfer 1',
-        1,
-        TxTypeTransfer
-      );
-=======
       
       // Get current nonce for account1 before first transfer
       const account1CurrentNonce = await getCurrentNonce(grpcClient, account1.publicKeyHex, 'pending');
@@ -303,27 +242,10 @@
       
       // Transfer from account1 to account2
       const transfer1 = buildTx(account1.publicKeyHex, account2.publicKeyHex, 300, 'Chain transfer 1', account1NextNonce, TxTypeTransfer);
->>>>>>> 4077127f
       transfer1.signature = signTx(transfer1, account1.privateKey);
 
       const response1 = await sendTxViaGrpc(grpcClient, transfer1);
       expect(response1.ok).toBe(true);
-<<<<<<< HEAD
-      expect(response1.tx_hash).toBeDefined();
-
-      const txStatus = await transactionTracker.waitForTerminalStatus(response1.tx_hash!);
-      expect(txStatus.status).toBe(TransactionStatus.FINALIZED);
-
-      // Transfer from account2 to account3
-      const transfer2 = buildTx(
-        account2.publicKeyHex,
-        account3.publicKeyHex,
-        100,
-        'Chain transfer 2',
-        1,
-        TxTypeTransfer
-      );
-=======
       
       await waitForTransaction(2000);
       
@@ -334,7 +256,6 @@
       
       // Transfer from account2 to account3
       const transfer2 = buildTx(account2.publicKeyHex, account3.publicKeyHex, 100, 'Chain transfer 2', account2NextNonce, TxTypeTransfer);
->>>>>>> 4077127f
       transfer2.signature = signTx(transfer2, account2.privateKey);
 
       const response2 = await sendTxViaGrpc(grpcClient, transfer2);
@@ -357,18 +278,6 @@
       // Verify sender has the expected balance before attempting transfer
       const senderBalance = await getAccountBalance(grpcClient, sender.publicKeyHex);
       expect(senderBalance).toBe(50);
-<<<<<<< HEAD
-
-      // Try to transfer more than available balance
-      const transferTx = buildTx(
-        sender.publicKeyHex,
-        recipient.publicKeyHex,
-        100,
-        'Insufficient balance test',
-        1,
-        TxTypeTransfer
-      );
-=======
       
       // Get current nonce for sender before transfer
       const senderCurrentNonce = await getCurrentNonce(grpcClient, sender.publicKeyHex, 'pending');
@@ -377,18 +286,12 @@
       
       // Try to transfer more than available balance
       const transferTx = buildTx(sender.publicKeyHex, recipient.publicKeyHex, 100, 'Insufficient balance test', senderNextNonce, TxTypeTransfer);
->>>>>>> 4077127f
       transferTx.signature = signTx(transferTx, sender.privateKey);
 
       const response = await sendTxViaGrpc(grpcClient, transferTx);
       expect(response.ok).toBe(false);
-<<<<<<< HEAD
-      expect(response.error).toContain('insufficient balance');
-
-=======
       expect(response.error).toContain('insufficient available balance');
       
->>>>>>> 4077127f
       // Verify balances remain unchanged after failed transaction
       const senderBalanceAfter = await getAccountBalance(grpcClient, sender.publicKeyHex);
       const recipientBalanceAfter = await getAccountBalance(grpcClient, recipient.publicKeyHex);
@@ -401,22 +304,6 @@
       const sender = generateTestAccount();
       const recipient = generateTestAccount();
       const wrongSigner = generateTestAccount();
-<<<<<<< HEAD
-
-      // Check faucet account nonce and fund sender account
-      const fundResponse = await fundAccount(grpcClient, sender.publicKeyHex, 1000);
-      expect(fundResponse.ok).toBe(true);
-
-      // Create transaction but sign with wrong private key
-      const transferTx = buildTx(
-        sender.publicKeyHex,
-        recipient.publicKeyHex,
-        100,
-        'Invalid signature test',
-        1,
-        TxTypeTransfer
-      );
-=======
       
       // Fund sender account using fundAccount (which now uses GetCurrentNonce internally)
       const fundResponse = await fundAccount(grpcClient, sender.publicKeyHex, 1000);
@@ -429,7 +316,6 @@
       
       // Create transaction but sign with wrong private key
       const transferTx = buildTx(sender.publicKeyHex, recipient.publicKeyHex, 100, 'Invalid signature test', senderNextNonce, TxTypeTransfer);
->>>>>>> 4077127f
       transferTx.signature = signTx(transferTx, wrongSigner.privateKey); // Wrong signature
 
       const response = await sendTxViaGrpc(grpcClient, transferTx);
@@ -447,14 +333,6 @@
     test('Transfer with Zero Amount', async () => {
       const sender = generateTestAccount();
       const recipient = generateTestAccount();
-<<<<<<< HEAD
-
-      // Check faucet account nonce and fund sender account
-      const faucetAccount = await grpcClient.getAccount(faucetPublicKeyHex);
-      const fundResponse = await fundAccount(grpcClient, sender.publicKeyHex, 1000);
-      expect(fundResponse.ok).toBe(true);
-
-=======
       
       // Fund sender account using fundAccount (which now uses GetCurrentNonce internally)
       const fundResponse = await fundAccount(grpcClient, sender.publicKeyHex, 1000);
@@ -465,7 +343,6 @@
       const senderNextNonce = senderCurrentNonce + 1;
       console.log(`Sender current nonce: ${senderCurrentNonce}, using nonce: ${senderNextNonce}`);
       
->>>>>>> 4077127f
       // Try to transfer zero amount
       const transferTx = buildTx(sender.publicKeyHex, recipient.publicKeyHex, 0, 'Zero amount test', senderNextNonce, TxTypeTransfer);
       transferTx.signature = signTx(transferTx, sender.privateKey);
@@ -504,14 +381,6 @@
     test('Duplicate Transfer Transaction', async () => {
       const sender = generateTestAccount();
       const recipient = generateTestAccount();
-<<<<<<< HEAD
-
-      // Check faucet account nonce and fund sender account
-      const faucetAccount = await grpcClient.getAccount(faucetPublicKeyHex);
-      const fundResponse = await fundAccount(grpcClient, sender.publicKeyHex, 1000);
-      expect(fundResponse.ok).toBe(true);
-
-=======
       
       // Fund sender account using fundAccount (which now uses GetCurrentNonce internally)
       const fundResponse = await fundAccount(grpcClient, sender.publicKeyHex, 1000);
@@ -522,7 +391,6 @@
       const senderNextNonce = senderCurrentNonce + 1;
       console.log(`Sender current nonce: ${senderCurrentNonce}, using nonce: ${senderNextNonce}`);
       
->>>>>>> 4077127f
       // Create and send first transaction
       const transferTx = buildTx(sender.publicKeyHex, recipient.publicKeyHex, 100, 'Duplicate test', senderNextNonce, TxTypeTransfer);
       transferTx.signature = signTx(transferTx, sender.privateKey);
@@ -544,13 +412,8 @@
       // Try to send the same transaction again (same nonce)
       const duplicateResponse = await sendTxViaGrpc(grpcClient, transferTx);
       expect(duplicateResponse.ok).toBe(false);
-<<<<<<< HEAD
-      expect(duplicateResponse.error).toContain('invalid nonce');
-
-=======
       expect(duplicateResponse.error).toContain('nonce too low');
       
->>>>>>> 4077127f
       // Verify balances remain unchanged after duplicate attempt
       const senderBalanceFinal = await getAccountBalance(grpcClient, sender.publicKeyHex);
       const recipientBalanceFinal = await getAccountBalance(grpcClient, recipient.publicKeyHex);
@@ -566,14 +429,8 @@
       const recipient1 = generateTestAccount();
       const recipient2 = generateTestAccount();
       const recipient3 = generateTestAccount();
-<<<<<<< HEAD
-
-      // Check faucet account nonce and fund sender account
-      const faucetAccount = await grpcClient.getAccount(faucetPublicKeyHex);
-=======
       
       // Fund sender account using fundAccount (which now uses GetCurrentNonce internally)
->>>>>>> 4077127f
       const fundResponse = await fundAccount(grpcClient, sender.publicKeyHex, 1000);
       expect(fundResponse.ok).toBe(true);
 
@@ -599,24 +456,6 @@
       // Todo: support send multiple transaction for one user or not. pending transaction => continue send others
       for (let i = 0; i < transfers.length; i++) {
         const transfer = transfers[i];
-<<<<<<< HEAD
-
-        // Get current sender account to determine correct nonce
-        const currentSenderAccount = await grpcClient.getAccount(sender.publicKeyHex);
-        const senderNonce = parseInt(currentSenderAccount.nonce) + 1;
-        console.log(
-          `Transfer ${i + 1}: Using nonce ${senderNonce} (current account nonce: ${currentSenderAccount.nonce})`
-        );
-
-        const transferTx = buildTx(
-          sender.publicKeyHex,
-          transfer.recipient,
-          transfer.amount,
-          `Transfer ${senderNonce}`,
-          senderNonce,
-          TxTypeTransfer
-        );
-=======
         
         // Get current nonce for sender using GetCurrentNonce
         const currentNonce = await getCurrentNonce(grpcClient, sender.publicKeyHex, 'pending');
@@ -624,7 +463,6 @@
         console.log(`Transfer ${i + 1}: Using nonce ${senderNonce} (current nonce: ${currentNonce})`);
         
         const transferTx = buildTx(sender.publicKeyHex, transfer.recipient, transfer.amount, `Transfer ${senderNonce}`, senderNonce, TxTypeTransfer);
->>>>>>> 4077127f
         transferTx.signature = signTx(transferTx, sender.privateKey);
 
         const response = await sendTxViaGrpc(grpcClient, transferTx);
@@ -632,14 +470,10 @@
           console.log(`Transfer ${i + 1} failed:`, response.error);
         }
         expect(response.ok).toBe(true);
-<<<<<<< HEAD
         expect(response.tx_hash).toBeDefined();
 
         const txStatus = await transactionTracker.waitForTerminalStatus(response.tx_hash!);
         expect(txStatus.status).toBe(TransactionStatus.FINALIZED);
-=======
-        await waitForTransaction(800); // ~ 2 slots
->>>>>>> 4077127f
       }
 
       // Verify final balances
@@ -672,30 +506,20 @@
 
     test('Transfer to Self', async () => {
       const account = generateTestAccount();
-<<<<<<< HEAD
-
-      // Check faucet account nonce and fund account
-      const faucetAccount = await grpcClient.getAccount(faucetPublicKeyHex);
-=======
       
       // Fund account using fundAccount (which now uses GetCurrentNonce internally)
->>>>>>> 4077127f
       const fundResponse = await fundAccount(grpcClient, account.publicKeyHex, 1000);
       expect(fundResponse.ok).toBe(true);
 
       // Verify initial balance
       const initialBalance = await getAccountBalance(grpcClient, account.publicKeyHex);
       expect(initialBalance).toBe(1000);
-<<<<<<< HEAD
-
-=======
       
       // Get current nonce for account before self transfer
       const currentNonce = await getCurrentNonce(grpcClient, account.publicKeyHex, 'pending');
       const nextNonce = currentNonce + 1;
       console.log(`Account current nonce: ${currentNonce}, using nonce: ${nextNonce}`);
       
->>>>>>> 4077127f
       // Transfer to self
       const transferTx = buildTx(account.publicKeyHex, account.publicKeyHex, 100, 'Self transfer', nextNonce, TxTypeTransfer);
       transferTx.signature = signTx(transferTx, account.privateKey);
@@ -730,33 +554,14 @@
       const sender = generateTestAccount();
       const recipient = generateTestAccount();
       const largeAmount = 999999;
-<<<<<<< HEAD
-
-      // Check faucet account nonce and fund sender account with large amount
-      const faucetAccount = await grpcClient.getAccount(faucetPublicKeyHex);
-=======
       
       // Fund sender account with large amount using fundAccount (which now uses GetCurrentNonce internally)
->>>>>>> 4077127f
       const fundResponse = await fundAccount(grpcClient, sender.publicKeyHex, largeAmount);
       expect(fundResponse.ok).toBe(true);
 
       // Verify sender has the large amount
       const senderBalance = await getAccountBalance(grpcClient, sender.publicKeyHex);
       expect(senderBalance).toBe(largeAmount);
-<<<<<<< HEAD
-
-      // Transfer large amount
-      const transferAmount = 500000;
-      const transferTx = buildTx(
-        sender.publicKeyHex,
-        recipient.publicKeyHex,
-        transferAmount,
-        'Large amount transfer',
-        1,
-        TxTypeTransfer
-      );
-=======
       
       // Get current nonce for sender before large transfer
       const currentNonce = await getCurrentNonce(grpcClient, sender.publicKeyHex, 'pending');
@@ -766,7 +571,6 @@
       // Transfer large amount
       const transferAmount = 500000;
       const transferTx = buildTx(sender.publicKeyHex, recipient.publicKeyHex, transferAmount, 'Large amount transfer', nextNonce, TxTypeTransfer);
->>>>>>> 4077127f
       transferTx.signature = signTx(transferTx, sender.privateKey);
 
       const response = await sendTxViaGrpc(grpcClient, transferTx);
@@ -804,28 +608,6 @@
       }
 
       expect(attackerBalance).toBe(1000);
-<<<<<<< HEAD
-
-      // Create two transactions with same nonce (double spending attempt)
-      const tx1 = buildTx(
-        attacker.publicKeyHex,
-        victim1.publicKeyHex,
-        800,
-        'Double spend attempt 1',
-        1,
-        TxTypeTransfer
-      );
-      tx1.signature = signTx(tx1, attacker.privateKey);
-
-      const tx2 = buildTx(
-        attacker.publicKeyHex,
-        victim2.publicKeyHex,
-        800,
-        'Double spend attempt 2',
-        1,
-        TxTypeTransfer
-      );
-=======
       
       // Get current nonce for attacker
       const attackerCurrentNonce = await getCurrentNonce(grpcClient, attacker.publicKeyHex, 'pending');
@@ -837,7 +619,6 @@
       tx1.signature = signTx(tx1, attacker.privateKey);
       
       const tx2 = buildTx(attacker.publicKeyHex, victim2.publicKeyHex, 800, 'Double spend attempt 2', attackerNextNonce, TxTypeTransfer);
->>>>>>> 4077127f
       tx2.signature = signTx(tx2, attacker.privateKey);
 
       // Send both transactions rapidly
@@ -899,18 +680,6 @@
       // Fund sender account
       const fundResponse = await fundAccount(grpcClient, sender.publicKeyHex, 1000);
       expect(fundResponse.ok).toBe(true);
-<<<<<<< HEAD
-
-      // Create and send first transaction
-      const originalTx = buildTx(
-        sender.publicKeyHex,
-        recipient.publicKeyHex,
-        100,
-        'Original transaction',
-        1,
-        TxTypeTransfer
-      );
-=======
       
       // Get current nonce for sender before first transaction
       const senderCurrentNonce = await getCurrentNonce(grpcClient, sender.publicKeyHex, 'pending');
@@ -919,20 +688,15 @@
       
       // Create and send first transaction
       const originalTx = buildTx(sender.publicKeyHex, recipient.publicKeyHex, 100, 'Original transaction', senderNextNonce, TxTypeTransfer);
->>>>>>> 4077127f
       originalTx.signature = signTx(originalTx, sender.privateKey);
 
       const firstResponse = await sendTxViaGrpc(grpcClient, originalTx);
       expect(firstResponse.tx_hash).toBeDefined();
       console.log('First transaction result:', firstResponse.ok);
-<<<<<<< HEAD
 
       const txStatus = await transactionTracker.waitForTerminalStatus(firstResponse.tx_hash!);
       expect(txStatus.status).toBe(TransactionStatus.FINALIZED);
 
-=======
-      
->>>>>>> 4077127f
       // SECURITY VALIDATION: Attempt to replay the same transaction (replay attack)
       const replayResponse = await sendTxViaGrpc(grpcClient, originalTx);
       console.log('Replay attack results:', {
@@ -990,18 +754,6 @@
       // Fund attacker account
       const fundResponse = await fundAccount(grpcClient, attacker.publicKeyHex, 1000);
       expect(fundResponse.ok).toBe(true);
-<<<<<<< HEAD
-
-      // Attempt to use future nonce (nonce manipulation)
-      const futureTx = buildTx(
-        attacker.publicKeyHex,
-        victim.publicKeyHex,
-        100,
-        'Future nonce attack',
-        10,
-        TxTypeTransfer
-      );
-=======
       
       // Get current nonce for attacker
       const attackerCurrentNonce = await getCurrentNonce(grpcClient, attacker.publicKeyHex, 'pending');
@@ -1010,7 +762,6 @@
       
       // Attempt to use future nonce (nonce manipulation)
       const futureTx = buildTx(attacker.publicKeyHex, victim.publicKeyHex, 100, 'Future nonce attack', attackerNextNonce + 10, TxTypeTransfer);
->>>>>>> 4077127f
       futureTx.signature = signTx(futureTx, attacker.privateKey);
 
       const futureResponse = await sendTxViaGrpc(grpcClient, futureTx);
@@ -1026,15 +777,10 @@
       // Past nonce should definitely fail
       expect(pastResponse.ok).toBe(false);
       // Now check exactly nonce, no pending logic in blockchain. Todo: add pending logic in blockchain.
-<<<<<<< HEAD
-      expect(futureResponse.ok).toBe(false);
-
-=======
       expect(futureResponse.ok).toBe(true);
       // Todo: futureResponse should be failed
       // for now send trans success but fail to apply to blockstore
       
->>>>>>> 4077127f
       // Future nonce may be queued or rejected depending on implementation
       console.log('Nonce manipulation results:', {
         futureResponse: futureResponse.ok,
@@ -1062,17 +808,6 @@
       // Fund sender account
       const fundResponse = await fundAccount(grpcClient, sender.publicKeyHex, 1000);
       expect(fundResponse.ok).toBe(true);
-<<<<<<< HEAD
-
-      // Create transactions with sequential nonces
-      const tx1 = buildTx(sender.publicKeyHex, recipient1.publicKeyHex, 100, 'Sequential tx 1', 1, TxTypeTransfer);
-      tx1.signature = signTx(tx1, sender.privateKey);
-
-      const tx2 = buildTx(sender.publicKeyHex, recipient2.publicKeyHex, 200, 'Sequential tx 2', 2, TxTypeTransfer);
-      tx2.signature = signTx(tx2, sender.privateKey);
-
-      const tx3 = buildTx(sender.publicKeyHex, recipient3.publicKeyHex, 300, 'Sequential tx 3', 3, TxTypeTransfer);
-=======
       
       // Get current nonce for sender and create transactions with sequential nonces
       const senderCurrentNonce = await getCurrentNonce(grpcClient, sender.publicKeyHex, 'pending');
@@ -1086,7 +821,6 @@
       tx2.signature = signTx(tx2, sender.privateKey);
       
       const tx3 = buildTx(sender.publicKeyHex, recipient3.publicKeyHex, 300, 'Sequential tx 3', baseNonce + 2, TxTypeTransfer);
->>>>>>> 4077127f
       tx3.signature = signTx(tx3, sender.privateKey);
 
       // Send all transactions concurrently
@@ -1133,12 +867,7 @@
       }
 
       // seq trans only one tx should success
-<<<<<<< HEAD
-      // Todo: update pending nonce logic support send concurrent
-      expect(successfulTxs).toBe(1);
-=======
       expect(successfulTxs).toBe(3);
->>>>>>> 4077127f
       // Verify actual balances match expectations
       expect(senderBalance).toBe(expectedSenderBalance);
       expect(recipient1Balance).toBe(expectedRecipient1);
@@ -1165,22 +894,6 @@
       // Fund sender account
       const fundResponse = await fundAccount(grpcClient, sender.publicKeyHex, 1000);
       expect(fundResponse.ok).toBe(true);
-<<<<<<< HEAD
-
-      // Test strict nonce sequence: should be sender.nonce + 1
-      const senderAccount = await grpcClient.getAccount(sender.publicKeyHex);
-      const currentNonce = parseInt(senderAccount.nonce);
-
-      // Valid transaction with correct nonce (currentNonce + 1)
-      const validTx = buildTx(
-        sender.publicKeyHex,
-        recipient.publicKeyHex,
-        100,
-        'Valid nonce tx',
-        currentNonce + 1,
-        TxTypeTransfer
-      );
-=======
       
       // Test strict nonce sequence using GetCurrentNonce
       const currentNonce = await getCurrentNonce(grpcClient, sender.publicKeyHex, 'pending');
@@ -1189,22 +902,10 @@
       
       // Valid transaction with correct nonce (currentNonce + 1)
       const validTx = buildTx(sender.publicKeyHex, recipient.publicKeyHex, 100, 'Valid nonce tx', nextNonce, TxTypeTransfer);
->>>>>>> 4077127f
       validTx.signature = signTx(validTx, sender.privateKey);
 
       // Invalid transaction with wrong nonce (currentNonce + 2, skipping one)
-<<<<<<< HEAD
-      const invalidTx = buildTx(
-        sender.publicKeyHex,
-        recipient.publicKeyHex,
-        100,
-        'Invalid nonce tx',
-        currentNonce + 2,
-        TxTypeTransfer
-      );
-=======
       const invalidTx = buildTx(sender.publicKeyHex, recipient.publicKeyHex, 100, 'Invalid nonce tx', nextNonce + 1, TxTypeTransfer);
->>>>>>> 4077127f
       invalidTx.signature = signTx(invalidTx, sender.privateKey);
 
       const validResponse = await sendTxViaGrpc(grpcClient, validTx);
@@ -1219,28 +920,12 @@
       // The key security property is that balances remain consistent
       const senderBalance = await getAccountBalance(grpcClient, sender.publicKeyHex);
       const recipientBalance = await getAccountBalance(grpcClient, recipient.publicKeyHex);
-<<<<<<< HEAD
-
-      if (invalidResponse.ok) {
-        // If future nonce was queued and processed, both transactions succeeded
-        expect(senderBalance).toBe(800); // 1000 - 200 (both transactions)
-        expect(recipientBalance).toBe(200);
-        console.log('Future nonce transaction was queued and processed');
-      } else {
-        // If future nonce was rejected, only valid transaction succeeded
-        expect(senderBalance).toBe(900); // 1000 - 100
-        expect(recipientBalance).toBe(100);
-        console.log('Future nonce transaction was rejected');
-      }
-
-=======
       
       // If future nonce was queued and processed, both transactions succeeded
       expect(senderBalance).toBe(800); // 1000 - 200 (both transactions)
       expect(recipientBalance).toBe(200);
       console.log('Future nonce transaction was queued and processed');
       
->>>>>>> 4077127f
       console.log('Nonce sequence validation results:', {
         validTxSuccess: validResponse.ok,
         invalidTxSuccess: invalidResponse.ok,
@@ -1260,9 +945,6 @@
 
       const fundAttacker = await fundAccount(grpcClient, attacker.publicKeyHex, 1000);
       expect(fundAttacker.ok).toBe(true);
-<<<<<<< HEAD
-
-=======
       
       // Get current nonces for both accounts
       const victimCurrentNonce = await getCurrentNonce(grpcClient, victim.publicKeyHex, 'pending');
@@ -1271,24 +953,12 @@
       const attackerNextNonce = attackerCurrentNonce + 1;
       console.log(`Victim nonce: ${victimCurrentNonce} -> ${victimNextNonce}, Attacker nonce: ${attackerCurrentNonce} -> ${attackerNextNonce}`);
       
->>>>>>> 4077127f
       // Victim creates a transaction
       const victimTx = buildTx(victim.publicKeyHex, target.publicKeyHex, 500, 'Victim transaction', victimNextNonce, TxTypeTransfer);
       victimTx.signature = signTx(victimTx, victim.privateKey);
 
       // Attacker tries to front-run with higher priority (same target, different amount)
-<<<<<<< HEAD
-      const attackerTx = buildTx(
-        attacker.publicKeyHex,
-        target.publicKeyHex,
-        600,
-        'Front-running attack',
-        1,
-        TxTypeTransfer
-      );
-=======
       const attackerTx = buildTx(attacker.publicKeyHex, target.publicKeyHex, 600, 'Front-running attack', attackerNextNonce, TxTypeTransfer);
->>>>>>> 4077127f
       attackerTx.signature = signTx(attackerTx, attacker.privateKey);
 
       // Send attacker transaction first (simulating front-running)
@@ -1320,19 +990,6 @@
       // Fund attacker account
       const fundResponse = await fundAccount(grpcClient, attacker.publicKeyHex, 1000);
       expect(fundResponse.ok).toBe(true);
-<<<<<<< HEAD
-
-      // Attempt integer overflow attack with maximum possible value
-      const maxInt = Number.MAX_SAFE_INTEGER;
-      const overflowTx = buildTx(
-        attacker.publicKeyHex,
-        victim.publicKeyHex,
-        maxInt,
-        'Overflow attack',
-        1,
-        TxTypeTransfer
-      );
-=======
       
       // Get current nonce for attacker
       const attackerCurrentNonce = await getCurrentNonce(grpcClient, attacker.publicKeyHex, 'pending');
@@ -1342,7 +999,6 @@
       // Attempt integer overflow attack with maximum possible value
       const maxInt = Number.MAX_SAFE_INTEGER;
       const overflowTx = buildTx(attacker.publicKeyHex, victim.publicKeyHex, maxInt, 'Overflow attack', attackerNextNonce, TxTypeTransfer);
->>>>>>> 4077127f
       overflowTx.signature = signTx(overflowTx, attacker.privateKey);
 
       const overflowResponse = await sendTxViaGrpc(grpcClient, overflowTx);
@@ -1368,16 +1024,12 @@
       // Fund victim account
       const fundResponse = await fundAccount(grpcClient, victim.publicKeyHex, 1000);
       expect(fundResponse.ok).toBe(true);
-<<<<<<< HEAD
-
-=======
       
       // Get current nonce for victim account
       const victimCurrentNonce = await getCurrentNonce(grpcClient, victim.publicKeyHex, 'pending');
       const victimNextNonce = victimCurrentNonce + 1;
       console.log(`Victim current nonce: ${victimCurrentNonce}, using nonce: ${victimNextNonce}`);
       
->>>>>>> 4077127f
       // Attacker tries to forge a transaction from victim's account
       const forgedTx = buildTx(victim.publicKeyHex, target.publicKeyHex, 500, 'Forged transaction', victimNextNonce, TxTypeTransfer);
       // Sign with attacker's key instead of victim's (signature forgery attempt)
@@ -1406,17 +1058,6 @@
       // Fund attacker account
       const fundResponse = await fundAccount(grpcClient, attacker.publicKeyHex, 1000);
       expect(fundResponse.ok).toBe(true);
-<<<<<<< HEAD
-
-      // Create multiple transactions with sequential nonces
-      const tx1 = buildTx(attacker.publicKeyHex, victim1.publicKeyHex, 400, 'Race condition tx1', 1, TxTypeTransfer);
-      tx1.signature = signTx(tx1, attacker.privateKey);
-
-      const tx2 = buildTx(attacker.publicKeyHex, victim2.publicKeyHex, 400, 'Race condition tx2', 2, TxTypeTransfer);
-      tx2.signature = signTx(tx2, attacker.privateKey);
-
-      const tx3 = buildTx(attacker.publicKeyHex, victim1.publicKeyHex, 400, 'Race condition tx3', 3, TxTypeTransfer);
-=======
       
       // Get current nonce for attacker and create transactions with sequential nonces
       const attackerCurrentNonce = await getCurrentNonce(grpcClient, attacker.publicKeyHex, 'pending');
@@ -1430,7 +1071,6 @@
       tx2.signature = signTx(tx2, attacker.privateKey);
       
       const tx3 = buildTx(attacker.publicKeyHex, victim1.publicKeyHex, 400, 'Race condition tx3', baseNonce + 2, TxTypeTransfer);
->>>>>>> 4077127f
       tx3.signature = signTx(tx3, attacker.privateKey);
 
       // Send all transactions simultaneously to test race conditions
@@ -1457,28 +1097,12 @@
         totalBalance,
         expected: 1000,
       });
-<<<<<<< HEAD
-
-      // Handle case where funding might have failed
-      if (totalBalance === 0) {
-        console.log('Warning: All balances are 0, funding may have failed');
-        expect(totalBalance).toBeGreaterThanOrEqual(0);
-      } else {
-        expect(totalBalance).toBe(1000);
-      }
-
-      // At least one transaction should succeed, but not all if they exceed balance
-      const successfulTxs = responses.filter((r) => r.ok).length;
-      // seq trans now, Todo: update pending nonce logic support send concurrent
-      expect(successfulTxs).toBe(1);
-=======
       
       expect(totalBalance).toBe(1000);
       // At least one transaction should succeed, but not all if they exceed balance
       const successfulTxs = responses.filter(r => r.ok).length;
       
       expect(successfulTxs).toBe(2);
->>>>>>> 4077127f
     });
 
     test('Edge Case Nonce Security Tests', async () => {
@@ -1565,23 +1189,9 @@
       });
 
       // Test 5: Valid nonce after edge cases (should still work)
-<<<<<<< HEAD
-      const updatedSenderAccount = await grpcClient.getAccount(sender.publicKeyHex);
-      const nextValidNonce = parseInt(updatedSenderAccount.nonce) + 1;
-
-      const validTx = buildTx(
-        sender.publicKeyHex,
-        recipient.publicKeyHex,
-        100,
-        'Valid after edge cases',
-        nextValidNonce,
-        TxTypeTransfer
-      );
-=======
       const nextValidNonce = await getCurrentNonce(grpcClient, sender.publicKeyHex, 'pending') + 1;
       
       const validTx = buildTx(sender.publicKeyHex, recipient.publicKeyHex, 100, 'Valid after edge cases', nextValidNonce, TxTypeTransfer);
->>>>>>> 4077127f
       validTx.signature = signTx(validTx, sender.privateKey);
 
       const validResponse = await sendTxViaGrpc(grpcClient, validTx);
