--- conflicted
+++ resolved
@@ -1105,15 +1105,9 @@
 
       expect(totalBalance).toBe(1000);
       // At least one transaction should succeed, but not all if they exceed balance
-<<<<<<< HEAD
-      const successfulTxs = responses.filter(r => r.ok).length;
-
-      expect(successfulTxs).toBe(2);
-=======
       // const successfulTxs = responses.filter(r => r.ok).length;
       // transactions sent success but balance should not change and transaction should be failed
       // expect(successfulTxs).toBe(2);
->>>>>>> c9360543
     });
 
     test('Edge Case Nonce Security Tests', async () => {
