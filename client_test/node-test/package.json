{
  "name": "sdk",
  "version": "1.0.0",
  "main": "test.ts",
  "scripts": {
<<<<<<< HEAD
    "test": "ts-node test.ts",
    "test:debug": "ts-node test.ts --debug",
    "generate-types": "sh ./generate-types.sh"
=======
    "test": "jest"
>>>>>>> 2f92422f
  },
  "author": "",
  "license": "ISC",
  "description": "",
  "dependencies": {
    "@grpc/grpc-js": "^1.13.4",
    "@grpc/proto-loader": "^0.8.0",
    "@protobuf-ts/grpc-transport": "^2.11.1",
    "elliptic": "^6.6.1",
    "ethers": "^6.14.3",
    "google-protobuf": "^3.21.4",
    "tweetnacl": "^1.0.3"
  },
  "devDependencies": {
    "@protobuf-ts/plugin": "^2.11.1",
    "@protobuf-ts/protoc": "^2.11.1",
    "@protobuf-ts/runtime": "^2.11.1",
    "@protobuf-ts/runtime-rpc": "^2.11.1",
    "@types/elliptic": "^6.4.18",
    "@types/google-protobuf": "^3.15.12",
    "@types/jest": "^29.5.14",
    "@types/node": "^22.15.24",
    "jest": "^29.7.0",
    "ts-jest": "^29.4.1",
    "ts-node": "^10.9.2",
    "typescript": "^5.8.3"
  }
}<|MERGE_RESOLUTION|>--- conflicted
+++ resolved
@@ -3,13 +3,9 @@
   "version": "1.0.0",
   "main": "test.ts",
   "scripts": {
-<<<<<<< HEAD
-    "test": "ts-node test.ts",
+    "test": "jest",
     "test:debug": "ts-node test.ts --debug",
     "generate-types": "sh ./generate-types.sh"
-=======
-    "test": "jest"
->>>>>>> 2f92422f
   },
   "author": "",
   "license": "ISC",
