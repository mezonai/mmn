--- conflicted
+++ resolved
@@ -6,15 +6,8 @@
   TxMsg as GenTxMsg,
   SignedTxMsg as GenSignedTxMsg,
   AddTxResponse as GenAddTxResponse,
-<<<<<<< HEAD
-  GetTransactionStatusRequest as GenGetTxStatusRequest,
-  GetTransactionStatusResponse as GenGetTxStatusResponse,
-  SubscribeTransactionStatusRequest as GenSubscribeTxStatusRequest,
-  TransactionStatusUpdate as GenTxStatusUpdate,
-=======
   TransactionStatusInfo as GenTxStatusInfo,
   SubscribeTransactionStatusRequest as GenSubscribeTxStatusRequest,
->>>>>>> ef887b8a
 } from './generated/tx';
 import { TransactionStatus as GenTxStatusEnum } from './generated/tx';
 import type {
@@ -104,53 +97,6 @@
     };
   }
 
-<<<<<<< HEAD
-  // Transaction status methods (real implementations)
-  async getTransactionStatus(txHash: string): Promise<{
-    tx_hash: string;
-    status: string;
-    block_slot?: string;
-    block_hash?: string;
-    confirmations?: string;
-    error_message?: string;
-    timestamp?: string;
-  }> {
-    const req: GenGetTxStatusRequest = { txHash };
-    const call = this.txClient.getTransactionStatus(req);
-    const res: GenGetTxStatusResponse = await call.response;
-
-    // Log the raw response from the server (with BigInt handling)
-    const serializableRes = {
-      txHash: res.txHash,
-      status: res.status,
-      blockSlot: res.blockSlot?.toString(),
-      blockHash: res.blockHash,
-      confirmations: res.confirmations?.toString(),
-      errorMessage: res.errorMessage,
-      timestamp: res.timestamp?.toString(),
-    };
-    console.log(`🔍 Raw Status Response for ${txHash.substring(0, 16)}...:`, JSON.stringify(serializableRes, null, 2));
-
-    const statusStr = GenTxStatusEnum[res.status] as unknown as string;
-
-    const processedResponse = {
-      tx_hash: res.txHash,
-      status: statusStr || 'UNKNOWN',
-      block_slot: res.blockSlot ? res.blockSlot.toString() : undefined,
-      block_hash: res.blockHash || undefined,
-      confirmations: res.confirmations ? res.confirmations.toString() : undefined,
-      error_message: res.errorMessage || undefined,
-      timestamp: res.timestamp ? res.timestamp.toString() : undefined,
-    };
-
-    // Log the processed response
-    console.log(`📋 Processed Status Response for ${txHash.substring(0, 16)}...:`, JSON.stringify(processedResponse, null, 2));
-
-    return processedResponse;
-  }
-
-=======
->>>>>>> ef887b8a
   subscribeTransactionStatus(
     onUpdate: (update: {
       tx_hash: string;
@@ -170,11 +116,7 @@
 
     (async () => {
       try {
-<<<<<<< HEAD
-        for await (const update of call.responses as AsyncIterable<GenTxStatusUpdate>) {
-=======
         for await (const update of call.responses as AsyncIterable<GenTxStatusInfo>) {
->>>>>>> ef887b8a
           // Log the raw update from the server (with BigInt handling)
           const serializableUpdate = {
             txHash: update.txHash,
@@ -185,15 +127,10 @@
             errorMessage: update.errorMessage,
             timestamp: update.timestamp?.toString(),
           };
-<<<<<<< HEAD
-          console.log(`🔄 Raw Update from Server:`, JSON.stringify(serializableUpdate, null, 2));
-          
-=======
           if (this.debug) {
           console.log(`🔄 Raw Update from Server:`, JSON.stringify(serializableUpdate, null, 2));
         }
 
->>>>>>> ef887b8a
           const statusStr = GenTxStatusEnum[update.status] as unknown as string;
           const processedUpdate = {
             tx_hash: update.txHash,
@@ -204,19 +141,12 @@
             error_message: update.errorMessage || undefined,
             timestamp: update.timestamp ? update.timestamp.toString() : undefined,
           };
-<<<<<<< HEAD
-          
-          // Log the processed update
-          console.log(`📤 Processed Update:`, JSON.stringify(processedUpdate, null, 2));
-          
-=======
 
           // Log the processed update
           if (this.debug) {
           console.log(`📤 Processing Update:`, JSON.stringify(processedUpdate, null, 2));
         }
 
->>>>>>> ef887b8a
           onUpdate(processedUpdate);
         }
         onComplete();
