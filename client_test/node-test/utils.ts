--- conflicted
+++ resolved
@@ -148,23 +148,13 @@
   
   for (let attempt = 1; attempt <= maxRetries; attempt++) {
     try {
-<<<<<<< HEAD
-      // Get current faucet account nonce dynamically
-      const faucetAccount = await grpcClient.getAccount(faucetPublicKeyBase58);
-      const currentNonce = parseInt(faucetAccount.nonce) + 1;
-
-      console.log(`Fund transaction attempt ${attempt}: Using nonce ${currentNonce} (faucet account nonce: ${faucetAccount.nonce})`);
-      
-      const fundTx = buildTx(faucetPublicKeyBase58, recipientAddress, amount, 'Funding account', currentNonce, TxTypeTransfer);
-=======
       // Get current faucet account nonce using GetCurrentNonce gRPC method
-      const currentNonceValue = await getCurrentNonce(grpcClient, faucetPublicKeyHex, 'pending');
+      const currentNonceValue = await getCurrentNonce(grpcClient, faucetPublicKeyBase58, 'pending');
       const nextNonce = currentNonceValue + 1;
       
       console.log(`Fund transaction attempt ${attempt}: Using nonce ${nextNonce} (current nonce from gRPC: ${currentNonceValue})`);
       
-      const fundTx = buildTx(faucetPublicKeyHex, recipientAddress, amount, 'Funding account', nextNonce, TxTypeTransfer);
->>>>>>> ebfbfb2d
+      const fundTx = buildTx(faucetPublicKeyBase58, recipientAddress, amount, 'Funding account', nextNonce, TxTypeTransfer);
       fundTx.signature = signTx(fundTx, faucetPrivateKey);
       
       const response = await sendTxViaGrpc(grpcClient, fundTx);
