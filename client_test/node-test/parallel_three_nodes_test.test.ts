import { GrpcClient } from './grpc_client';
import { TransactionTracker } from './transaction_tracker';
import {
  faucetPublicKeyBase58,
  TxTypeTransfer,
  generateTestAccount,
  waitForTransaction,
  getAccountBalance,
  buildTx,
  serializeTx,
  signTx,
  sendTxViaGrpc,
  fundAccount,
  getCurrentNonce
} from './utils';

// Node configurations
const NODE_CONFIGS = [
  { name: 'node1', address: '127.0.0.1:9001' },
  { name: 'node2', address: '127.0.0.1:9002' },
  { name: 'node3', address: '127.0.0.1:9003' },
];

interface NodeClient {
  name: string;
  client: GrpcClient;
  address: string;
}

// Verify account balance across all nodes
async function verifyBalanceAcrossNodes(
  nodeClients: NodeClient[],
  address: string,
  expectedBalance: number
): Promise<boolean> {
  const balances: { [key: string]: number } = {};

  for (const nodeClient of nodeClients) {
    try {
      const balance = await getAccountBalance(nodeClient.client, address);
      balances[nodeClient.name] = balance;
    } catch (error) {
      console.error(`Failed to get balance from ${nodeClient.name}:`, error);
      return false;
    }
  }

  console.log(`Balance verification for ${address}:`, balances);

  // Check if all nodes have the same balance
  const uniqueBalances = Object.values(balances);
  const allSame = uniqueBalances.every((balance) => balance === expectedBalance);

  if (!allSame) {
    console.error(`Balance mismatch! Expected: ${expectedBalance}, Got:`, balances);
  }

  return allSame;
}

// Check consensus across all nodes (single attempt)
async function getBalanceCrossNodes(nodeClients: NodeClient[], address: string): Promise<number | null> {
  const balances: number[] = [];
  const nodeBalances: { [key: string]: number } = {};
  
  for (const nodeClient of nodeClients) {
    try {
      const balance = await getAccountBalance(nodeClient.client, address);
      balances.push(balance);
      nodeBalances[nodeClient.name] = balance;
      console.log(`${nodeClient.name} balance for ${address.substring(0, 8)}...: ${balance}`);
    } catch (error) {
      console.error(`Failed to get balance from ${nodeClient.name}:`, error);
      return null;
    }
  }
  
  console.log(`All node balances for ${address.substring(0, 8)}...:`, nodeBalances);
  
  // Check if all balances are the same
  if (balances.every((balance) => balance === balances[0])) {
    return balances[0];
  }

  console.log(`Consensus check failed - Balances:`, balances);
  console.log(`Node-specific balances:`, nodeBalances);
  return null;
}

describe('Parallel Three Nodes Token Transfer Tests', () => {
  let nodeClients: NodeClient[] = [];
  let transactionTracker: TransactionTracker;

  beforeAll(async () => {
    // Initialize connections to all three nodes
    for (const config of NODE_CONFIGS) {
      const client = new GrpcClient(config.address);
      nodeClients.push({
        name: config.name,
        client: client,
        address: config.address,
      });
    }

    transactionTracker = new TransactionTracker({
      serverAddress: NODE_CONFIGS[0].address,
      debug: true,
    });
    transactionTracker.trackTransactions();

    console.log(
      'Connected to nodes:',
      nodeClients.map((nc) => nc.name)
    );
  });

  afterAll(() => {
    // Close all connections
    nodeClients.forEach((nodeClient) => {
      nodeClient.client.close();
    });

    transactionTracker.close();
  });

  beforeEach(async () => {
    // Wait between tests to avoid conflicts
    // await waitForTransaction(2000);
  });

  describe('Multi-Node Parallel Transfer Tests', () => {
    test('Parallel Transfers Across 3 Nodes with Consensus Verification', async () => {
      const sender = generateTestAccount();
      const recipient1 = generateTestAccount();
      const recipient2 = generateTestAccount();
      const recipient3 = generateTestAccount();

      console.log('Test accounts created:', {
        sender: sender.publicKeyHex,
        recipient1: recipient1.publicKeyHex,
        recipient2: recipient2.publicKeyHex,
        recipient3: recipient3.publicKeyHex,
      });

      // Fund sender account using node1
      await waitForTransaction(800); // ~ 2 slots
<<<<<<< HEAD
      const faucetAccount = await nodeClients[0].client.getAccount(faucetPublicKeyBase58);
      console.log('Faucet account state:', { 
        address: faucetAccount.address, 
        balance: faucetAccount.balance, 
        nonce: faucetAccount.nonce 
=======
      const faucetAccount = await nodeClients[0].client.getAccount(faucetPublicKeyHex);
      console.log('Faucet account state:', {
        address: faucetAccount.address,
        balance: faucetAccount.balance,
        nonce: faucetAccount.nonce,
>>>>>>> ae1fbbe9
      });
      
      // Get current faucet account nonce using getCurrentNonce
      const currentFaucetNonce = await getCurrentNonce(nodeClients[0].client, faucetPublicKeyBase58, 'pending');
      const fundingNonce = currentFaucetNonce + 1;
      
      console.log(`Funding sender ${sender.publicKeyHex.substring(0, 8)}... with nonce ${fundingNonce} (current nonce: ${currentFaucetNonce})`);
      const fundResponse = await fundAccount(nodeClients[0].client, sender.publicKeyHex, 3000);
      if (!fundResponse.ok) {
        console.warn('Funding failed, this might be due to mempool being full or nonce conflicts:', fundResponse.error);
        console.warn('Faucet current nonce:', currentFaucetNonce, 'Used nonce:', fundingNonce);
        // Skip this test if funding fails - this is expected in a busy test environment
        return;
      }

      await transactionTracker.waitForTerminalStatus(fundResponse.tx_hash!);
      console.log('Funding successful!');

      // Verify sender balance across all nodes
      const senderBalanceConsensus = await getBalanceCrossNodes(nodeClients, sender.publicKeyHex);
      expect(senderBalanceConsensus).toBe(3000);

      console.log('Sender funded successfully across all nodes with balance:', senderBalanceConsensus);

      // Create transactions for parallel execution
      const tx1 = buildTx(sender.publicKeyHex, recipient1.publicKeyHex, 500, 'Parallel tx to node1', 1, TxTypeTransfer);
      tx1.signature = signTx(tx1, sender.privateKey);

      const tx2 = buildTx(sender.publicKeyHex, recipient2.publicKeyHex, 700, 'Parallel tx to node2', 2, TxTypeTransfer);
      tx2.signature = signTx(tx2, sender.privateKey);

      const tx3 = buildTx(sender.publicKeyHex, recipient3.publicKeyHex, 800, 'Parallel tx to node3', 3, TxTypeTransfer);
      tx3.signature = signTx(tx3, sender.privateKey);

      console.log('Sending parallel transactions to different nodes...');

      // Send transactions to different nodes in parallel
      const [response1, response2, response3] = await Promise.all([
        sendTxViaGrpc(nodeClients[0].client, tx1), // Send to node1
        sendTxViaGrpc(nodeClients[1].client, tx2), // Send to node2
        sendTxViaGrpc(nodeClients[2].client, tx3), // Send to node3
      ]);

      console.log('Parallel transaction results:', {
        node1_tx1: { success: response1.ok, hash: response1.tx_hash, error: response1.error },
        node2_tx2: { success: response2.ok, hash: response2.tx_hash, error: response2.error },
        node3_tx3: { success: response3.ok, hash: response3.tx_hash, error: response3.error },
      });

      // Wait for transactions to propagate and reach consensus
      await Promise.all([
        transactionTracker.waitForTerminalStatus(response1.tx_hash!),
        response2.ok && response2.tx_hash && transactionTracker.waitForTerminalStatus(response2.tx_hash!),
        response3.ok && response3.tx_hash && transactionTracker.waitForTerminalStatus(response3.tx_hash!),
      ]);

      // Verify consensus across all nodes for all accounts
      console.log('Verifying consensus across all nodes...');

      // Calculate expected balances based on successful transactions
      let expectedSenderBalance = 3000;
      let expectedRecipient1Balance = 0;
      let expectedRecipient2Balance = 0;
      let expectedRecipient3Balance = 0;

      if (response1.ok) {
        expectedSenderBalance -= 500;
        expectedRecipient1Balance = 500;
      }
      if (response2.ok) {
        expectedSenderBalance -= 700;
        expectedRecipient2Balance = 700;
      }
      if (response3.ok) {
        expectedSenderBalance -= 800;
        expectedRecipient3Balance = 800;
      }

      // Wait for consensus on all accounts
      const finalSenderBalance = await getBalanceCrossNodes(nodeClients, sender.publicKeyHex);
      const finalRecipient1Balance = await getBalanceCrossNodes(nodeClients, recipient1.publicKeyHex);
      const finalRecipient2Balance = await getBalanceCrossNodes(nodeClients, recipient2.publicKeyHex);
      const finalRecipient3Balance = await getBalanceCrossNodes(nodeClients, recipient3.publicKeyHex);

      console.log('Final consensus balances:', {
        sender: finalSenderBalance,
        recipient1: finalRecipient1Balance,
        recipient2: finalRecipient2Balance,
        recipient3: finalRecipient3Balance,
      });

      // Verify balances match expectations
      expect(finalSenderBalance).toBe(expectedSenderBalance);
      expect(finalRecipient1Balance).toBe(expectedRecipient1Balance);
      expect(finalRecipient2Balance).toBe(expectedRecipient2Balance);
      expect(finalRecipient3Balance).toBe(expectedRecipient3Balance);

      // Verify total balance conservation
      const totalBalance =
        (finalSenderBalance || 0) +
        (finalRecipient1Balance || 0) +
        (finalRecipient2Balance || 0) +
        (finalRecipient3Balance || 0);
      expect(totalBalance).toBe(3000);

      // Additional verification: Check that all nodes have identical states
      const allAccountsConsistent = await Promise.all([
        verifyBalanceAcrossNodes(nodeClients, sender.publicKeyHex, expectedSenderBalance),
        verifyBalanceAcrossNodes(nodeClients, recipient1.publicKeyHex, expectedRecipient1Balance),
        verifyBalanceAcrossNodes(nodeClients, recipient2.publicKeyHex, expectedRecipient2Balance),
        verifyBalanceAcrossNodes(nodeClients, recipient3.publicKeyHex, expectedRecipient3Balance),
      ]);

      expect(allAccountsConsistent.every((consistent) => consistent)).toBe(true);

      console.log('✅ All nodes reached consensus successfully!');
    }, 60000); // 60 second timeout for this complex test

    test('Concurrent Same-Sender Transactions to Different Nodes', async () => {
      const sender = generateTestAccount();
      const recipients = [generateTestAccount(), generateTestAccount(), generateTestAccount()];

      // Fund sender
      const fundResponse = await fundAccount(nodeClients[0].client, sender.publicKeyHex, 2000);
      expect(fundResponse.ok).toBe(true);

      // Verify initial funding consensus
      const initialBalance = await getBalanceCrossNodes(nodeClients, sender.publicKeyHex);
      expect(initialBalance).toBe(2000);

      // Create concurrent transactions with sequential nonces
      const transactions = recipients.map((recipient, index) => {
        const tx = buildTx(
          sender.publicKeyHex,
          recipient.publicKeyHex,
          300,
          `Concurrent tx ${index + 1}`,
          index + 1,
          TxTypeTransfer
        );
        tx.signature = signTx(tx, sender.privateKey);
        return tx;
      });

      console.log('Sending concurrent transactions with sequential nonces...');

      // Send all transactions concurrently to different nodes
      const responses = await Promise.all([
        sendTxViaGrpc(nodeClients[0].client, transactions[0]),
        sendTxViaGrpc(nodeClients[1].client, transactions[1]),
        sendTxViaGrpc(nodeClients[2].client, transactions[2]),
      ]);

      console.log(
        'Concurrent transaction responses:',
        responses.map((r, i) => ({
          [`tx${i + 1}`]: { success: r.ok, error: r.error },
        }))
      );

      await waitForTransaction(6000);

      // Verify final state consensus
      const finalSenderBalance = await getBalanceCrossNodes(nodeClients, sender.publicKeyHex);

      // Count successful transactions
      const successfulTxCount = responses.filter((r) => r.ok).length;
      const expectedFinalBalance = 2000 - successfulTxCount * 300;

      expect(finalSenderBalance).toBe(expectedFinalBalance);

      // Verify recipients received funds correctly
      for (let i = 0; i < recipients.length; i++) {
        const recipientBalance = await getBalanceCrossNodes(nodeClients, recipients[i].publicKeyHex);
        const expectedRecipientBalance = responses[i].ok ? 300 : 0;
        expect(recipientBalance).toBe(expectedRecipientBalance);
      }

      console.log('✅ Concurrent transactions handled correctly across all nodes!');
    }, 60000);

    test('Network Partition Recovery Simulation', async () => {
      const sender = generateTestAccount();
      const recipient = generateTestAccount();

      // Fund sender through node1
      const fundResponse = await fundAccount(nodeClients[0].client, sender.publicKeyHex, 1000);
      expect(fundResponse.ok).toBe(true);

      // Verify initial consensus
      const initialBalance = await getBalanceCrossNodes(nodeClients, sender.publicKeyHex);
      expect(initialBalance).toBe(1000);

      // Send transaction to only one node (simulating network partition)
      const tx = buildTx(sender.publicKeyHex, recipient.publicKeyHex, 400, 'Partition test tx', 1, TxTypeTransfer);
      tx.signature = signTx(tx, sender.privateKey);

      console.log('Sending transaction to node1 only (simulating partition)...');
      const response = await sendTxViaGrpc(nodeClients[0].client, tx);
      expect(response.ok).toBe(true);

      // Wait for propagation across network
      await transactionTracker.waitForTerminalStatus(response.tx_hash!);

      // Verify all nodes eventually reach consensus
      const finalSenderBalance = await getBalanceCrossNodes(nodeClients, sender.publicKeyHex);
      const finalRecipientBalance = await getBalanceCrossNodes(nodeClients, recipient.publicKeyHex);

      expect(finalSenderBalance).toBe(600);
      expect(finalRecipientBalance).toBe(400);

      // Verify consistency across all nodes
      const senderConsistent = await verifyBalanceAcrossNodes(nodeClients, sender.publicKeyHex, 600);
      const recipientConsistent = await verifyBalanceAcrossNodes(nodeClients, recipient.publicKeyHex, 400);

      expect(senderConsistent).toBe(true);
      expect(recipientConsistent).toBe(true);

      console.log('✅ Network partition recovery successful!');
    }, 60000);

    test('Node Failure Resilience', async () => {
      const sender = generateTestAccount();
      const recipient = generateTestAccount();

      // Fund sender account using multiple nodes for redundancy
      let fundResponse;
      for (let i = 0; i < nodeClients.length; i++) {
        try {
          const currentFaucetNonce = await getCurrentNonce(nodeClients[i].client, faucetPublicKeyBase58, 'pending');
          const fundingNonce = currentFaucetNonce + 1;
          console.log(`Node ${i + 1}: Using nonce ${fundingNonce} (current nonce: ${currentFaucetNonce})`);
          fundResponse = await fundAccount(nodeClients[i].client, sender.publicKeyHex, 1000);
          if (fundResponse.ok) break;
        } catch (error) {
          console.warn(`Node ${i + 1} failed during funding:`, error);
          continue;
        }
      }

      if (!fundResponse?.ok) {
        console.warn('All nodes failed during funding. Skipping test.');
        return;
      }

      // Test transaction submission with node failures
      const transactions = [];
      const numTransactions = 5;

      for (let i = 0; i < numTransactions; i++) {
        const tx = buildTx(
          sender.publicKeyHex,
          recipient.publicKeyHex,
          50,
          `Resilience test ${i}`,
          i + 1,
          TxTypeTransfer
        );
        tx.signature = signTx(tx, sender.privateKey);
        transactions.push(tx);
      }

      // Submit transactions with fallback to different nodes
      const results = [];
      for (const tx of transactions) {
        let success = false;
        for (let nodeIndex = 0; nodeIndex < nodeClients.length; nodeIndex++) {
          try {
            const response = await sendTxViaGrpc(nodeClients[nodeIndex].client, tx);
            if (response.ok) {
              results.push({ success: true, nodeUsed: nodeIndex + 1, txHash: response.tx_hash });
              success = true;
              break;
            }
          } catch (error) {
            console.warn(`Node ${nodeIndex + 1} failed for transaction:`, error);
            continue;
          }
        }

        if (!success) {
          results.push({ success: false, error: 'All nodes failed' });
        }

        // Small delay between transactions
        await waitForTransaction(500);
      }

      // Wait for all transactions to propagate
      await Promise.all([
        results.map((r) => r.success && r.txHash && transactionTracker.waitForTerminalStatus(r.txHash)),
      ]);

      // Verify final state across all available nodes
      const finalBalances = [];
      for (let i = 0; i < nodeClients.length; i++) {
        try {
          const balance = await getAccountBalance(nodeClients[i].client, recipient.publicKeyHex);
          finalBalances.push({ node: i + 1, balance });
        } catch (error: any) {
          finalBalances.push({ node: i + 1, balance: null, error: error?.message || 'Unknown error' });
        }
      }

      console.log('Transaction results:', results);
      console.log('Final balances across nodes:', finalBalances);

      // At least some transactions should succeed
      const successfulTxs = results.filter((r) => r.success).length;
      expect(successfulTxs).toBeGreaterThan(0);

      // Available nodes should have consistent balances
      const validBalances = finalBalances.filter((b) => b.balance !== null).map((b) => b.balance);
      if (validBalances.length > 1) {
        const firstBalance = validBalances[0];
        validBalances.forEach((balance) => {
          expect(balance).toBe(firstBalance);
        });
      }

      console.log(
        `✅ Node failure resilience test passed (${successfulTxs}/${numTransactions} transactions succeeded)`
      );
    }, 90000);
  });
});<|MERGE_RESOLUTION|>--- conflicted
+++ resolved
@@ -144,19 +144,11 @@
 
       // Fund sender account using node1
       await waitForTransaction(800); // ~ 2 slots
-<<<<<<< HEAD
       const faucetAccount = await nodeClients[0].client.getAccount(faucetPublicKeyBase58);
-      console.log('Faucet account state:', { 
-        address: faucetAccount.address, 
-        balance: faucetAccount.balance, 
-        nonce: faucetAccount.nonce 
-=======
-      const faucetAccount = await nodeClients[0].client.getAccount(faucetPublicKeyHex);
       console.log('Faucet account state:', {
         address: faucetAccount.address,
         balance: faucetAccount.balance,
         nonce: faucetAccount.nonce,
->>>>>>> ae1fbbe9
       });
       
       // Get current faucet account nonce using getCurrentNonce
