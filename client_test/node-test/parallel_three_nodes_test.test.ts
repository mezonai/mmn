import { GrpcClient } from './grpc_client';
import { TransactionTracker } from './transaction_tracker';
import {
  faucetPublicKeyHex,
  TxTypeTransfer,
  generateTestAccount,
  waitForTransaction,
  getAccountBalance,
  buildTx,
  serializeTx,
  signTx,
  sendTxViaGrpc,
  fundAccount,
<<<<<<< HEAD
=======
  getCurrentNonce
>>>>>>> 4077127f
} from './utils';

// Node configurations
const NODE_CONFIGS = [
  { name: 'node1', address: '127.0.0.1:9001' },
  { name: 'node2', address: '127.0.0.1:9002' },
  { name: 'node3', address: '127.0.0.1:9003' },
];

interface NodeClient {
  name: string;
  client: GrpcClient;
  address: string;
}

// Verify account balance across all nodes
async function verifyBalanceAcrossNodes(
  nodeClients: NodeClient[],
  address: string,
  expectedBalance: number
): Promise<boolean> {
  const balances: { [key: string]: number } = {};

  for (const nodeClient of nodeClients) {
    try {
      const balance = await getAccountBalance(nodeClient.client, address);
      balances[nodeClient.name] = balance;
    } catch (error) {
      console.error(`Failed to get balance from ${nodeClient.name}:`, error);
      return false;
    }
  }

  console.log(`Balance verification for ${address}:`, balances);

  // Check if all nodes have the same balance
  const uniqueBalances = Object.values(balances);
  const allSame = uniqueBalances.every((balance) => balance === expectedBalance);

  if (!allSame) {
    console.error(`Balance mismatch! Expected: ${expectedBalance}, Got:`, balances);
  }

  return allSame;
}

// Check consensus across all nodes (single attempt)
async function getBalanceCrossNodes(nodeClients: NodeClient[], address: string): Promise<number | null> {
  const balances: number[] = [];
<<<<<<< HEAD

=======
  const nodeBalances: { [key: string]: number } = {};
  
>>>>>>> 4077127f
  for (const nodeClient of nodeClients) {
    try {
      const balance = await getAccountBalance(nodeClient.client, address);
      balances.push(balance);
      nodeBalances[nodeClient.name] = balance;
      console.log(`${nodeClient.name} balance for ${address.substring(0, 8)}...: ${balance}`);
    } catch (error) {
      console.error(`Failed to get balance from ${nodeClient.name}:`, error);
      return null;
    }
  }
<<<<<<< HEAD

=======
  
  console.log(`All node balances for ${address.substring(0, 8)}...:`, nodeBalances);
  
>>>>>>> 4077127f
  // Check if all balances are the same
  if (balances.every((balance) => balance === balances[0])) {
    return balances[0];
  }

  console.log(`Consensus check failed - Balances:`, balances);
  console.log(`Node-specific balances:`, nodeBalances);
  return null;
}

describe('Parallel Three Nodes Token Transfer Tests', () => {
  let nodeClients: NodeClient[] = [];
  let transactionTracker: TransactionTracker;

  beforeAll(async () => {
    // Initialize connections to all three nodes
    for (const config of NODE_CONFIGS) {
      const client = new GrpcClient(config.address);
      nodeClients.push({
        name: config.name,
        client: client,
        address: config.address,
      });
    }

    transactionTracker = new TransactionTracker({
      serverAddress: NODE_CONFIGS[0].address,
      debug: true,
    });
    transactionTracker.trackTransactions();

    console.log(
      'Connected to nodes:',
      nodeClients.map((nc) => nc.name)
    );
  });

  afterAll(() => {
    // Close all connections
    nodeClients.forEach((nodeClient) => {
      nodeClient.client.close();
    });

    transactionTracker.close();
  });

  beforeEach(async () => {
    // Wait between tests to avoid conflicts
    // await waitForTransaction(2000);
  });

  describe('Multi-Node Parallel Transfer Tests', () => {
    test('Parallel Transfers Across 3 Nodes with Consensus Verification', async () => {
      const sender = generateTestAccount();
      const recipient1 = generateTestAccount();
      const recipient2 = generateTestAccount();
      const recipient3 = generateTestAccount();

      console.log('Test accounts created:', {
        sender: sender.publicKeyHex,
        recipient1: recipient1.publicKeyHex,
        recipient2: recipient2.publicKeyHex,
        recipient3: recipient3.publicKeyHex,
      });

      // Fund sender account using node1
      await waitForTransaction(800); // ~ 2 slots
      const faucetAccount = await nodeClients[0].client.getAccount(faucetPublicKeyHex);
      console.log('Faucet account state:', {
        address: faucetAccount.address,
        balance: faucetAccount.balance,
        nonce: faucetAccount.nonce,
      });
<<<<<<< HEAD

      // Get current faucet account nonce and use a unique nonce
      const fundingNonce = parseInt(faucetAccount.nonce) + 1;

      console.log(`Funding sender ${sender.publicKeyHex.substring(0, 8)}... with nonce ${fundingNonce}`);
=======
      
      // Get current faucet account nonce using getCurrentNonce
      const currentFaucetNonce = await getCurrentNonce(nodeClients[0].client, faucetPublicKeyHex, 'pending');
      const fundingNonce = currentFaucetNonce + 1;
      
      console.log(`Funding sender ${sender.publicKeyHex.substring(0, 8)}... with nonce ${fundingNonce} (current nonce: ${currentFaucetNonce})`);
>>>>>>> 4077127f
      const fundResponse = await fundAccount(nodeClients[0].client, sender.publicKeyHex, 3000);
      if (!fundResponse.ok) {
        console.warn('Funding failed, this might be due to mempool being full or nonce conflicts:', fundResponse.error);
        console.warn('Faucet current nonce:', currentFaucetNonce, 'Used nonce:', fundingNonce);
        // Skip this test if funding fails - this is expected in a busy test environment
        return;
      }

      await transactionTracker.waitForTerminalStatus(fundResponse.tx_hash!);
      console.log('Funding successful!');

      // Verify sender balance across all nodes
      const senderBalanceConsensus = await getBalanceCrossNodes(nodeClients, sender.publicKeyHex);
      expect(senderBalanceConsensus).toBe(3000);

      console.log('Sender funded successfully across all nodes with balance:', senderBalanceConsensus);

      // Create transactions for parallel execution
      const tx1 = buildTx(sender.publicKeyHex, recipient1.publicKeyHex, 500, 'Parallel tx to node1', 1, TxTypeTransfer);
      tx1.signature = signTx(tx1, sender.privateKey);

      const tx2 = buildTx(sender.publicKeyHex, recipient2.publicKeyHex, 700, 'Parallel tx to node2', 2, TxTypeTransfer);
      tx2.signature = signTx(tx2, sender.privateKey);

      const tx3 = buildTx(sender.publicKeyHex, recipient3.publicKeyHex, 800, 'Parallel tx to node3', 3, TxTypeTransfer);
      tx3.signature = signTx(tx3, sender.privateKey);

      console.log('Sending parallel transactions to different nodes...');

      // Send transactions to different nodes in parallel
      const [response1, response2, response3] = await Promise.all([
        sendTxViaGrpc(nodeClients[0].client, tx1), // Send to node1
        sendTxViaGrpc(nodeClients[1].client, tx2), // Send to node2
        sendTxViaGrpc(nodeClients[2].client, tx3), // Send to node3
      ]);

      console.log('Parallel transaction results:', {
        node1_tx1: { success: response1.ok, hash: response1.tx_hash, error: response1.error },
        node2_tx2: { success: response2.ok, hash: response2.tx_hash, error: response2.error },
        node3_tx3: { success: response3.ok, hash: response3.tx_hash, error: response3.error },
      });

      // Wait for transactions to propagate and reach consensus
      await Promise.all([
        transactionTracker.waitForTerminalStatus(response1.tx_hash!),
        response2.ok && response2.tx_hash && transactionTracker.waitForTerminalStatus(response2.tx_hash!),
        response3.ok && response3.tx_hash && transactionTracker.waitForTerminalStatus(response3.tx_hash!),
      ]);

      // Verify consensus across all nodes for all accounts
      console.log('Verifying consensus across all nodes...');

      // Calculate expected balances based on successful transactions
      let expectedSenderBalance = 3000;
      let expectedRecipient1Balance = 0;
      let expectedRecipient2Balance = 0;
      let expectedRecipient3Balance = 0;

      if (response1.ok) {
        expectedSenderBalance -= 500;
        expectedRecipient1Balance = 500;
      }
      if (response2.ok) {
        expectedSenderBalance -= 700;
        expectedRecipient2Balance = 700;
      }
      if (response3.ok) {
        expectedSenderBalance -= 800;
        expectedRecipient3Balance = 800;
      }

      // Wait for consensus on all accounts
      const finalSenderBalance = await getBalanceCrossNodes(nodeClients, sender.publicKeyHex);
      const finalRecipient1Balance = await getBalanceCrossNodes(nodeClients, recipient1.publicKeyHex);
      const finalRecipient2Balance = await getBalanceCrossNodes(nodeClients, recipient2.publicKeyHex);
      const finalRecipient3Balance = await getBalanceCrossNodes(nodeClients, recipient3.publicKeyHex);

      console.log('Final consensus balances:', {
        sender: finalSenderBalance,
        recipient1: finalRecipient1Balance,
        recipient2: finalRecipient2Balance,
        recipient3: finalRecipient3Balance,
      });

      // Verify balances match expectations
      expect(finalSenderBalance).toBe(expectedSenderBalance);
      expect(finalRecipient1Balance).toBe(expectedRecipient1Balance);
      expect(finalRecipient2Balance).toBe(expectedRecipient2Balance);
      expect(finalRecipient3Balance).toBe(expectedRecipient3Balance);

      // Verify total balance conservation
      const totalBalance =
        (finalSenderBalance || 0) +
        (finalRecipient1Balance || 0) +
        (finalRecipient2Balance || 0) +
        (finalRecipient3Balance || 0);
      expect(totalBalance).toBe(3000);

      // Additional verification: Check that all nodes have identical states
      const allAccountsConsistent = await Promise.all([
        verifyBalanceAcrossNodes(nodeClients, sender.publicKeyHex, expectedSenderBalance),
        verifyBalanceAcrossNodes(nodeClients, recipient1.publicKeyHex, expectedRecipient1Balance),
        verifyBalanceAcrossNodes(nodeClients, recipient2.publicKeyHex, expectedRecipient2Balance),
        verifyBalanceAcrossNodes(nodeClients, recipient3.publicKeyHex, expectedRecipient3Balance),
      ]);

      expect(allAccountsConsistent.every((consistent) => consistent)).toBe(true);

      console.log('✅ All nodes reached consensus successfully!');
    }, 60000); // 60 second timeout for this complex test

    test('Concurrent Same-Sender Transactions to Different Nodes', async () => {
      const sender = generateTestAccount();
      const recipients = [generateTestAccount(), generateTestAccount(), generateTestAccount()];

      // Fund sender
      const fundResponse = await fundAccount(nodeClients[0].client, sender.publicKeyHex, 2000);
      expect(fundResponse.ok).toBe(true);

      // Verify initial funding consensus
      const initialBalance = await getBalanceCrossNodes(nodeClients, sender.publicKeyHex);
      expect(initialBalance).toBe(2000);

      // Create concurrent transactions with sequential nonces
      const transactions = recipients.map((recipient, index) => {
        const tx = buildTx(
          sender.publicKeyHex,
          recipient.publicKeyHex,
          300,
          `Concurrent tx ${index + 1}`,
          index + 1,
          TxTypeTransfer
        );
        tx.signature = signTx(tx, sender.privateKey);
        return tx;
      });

      console.log('Sending concurrent transactions with sequential nonces...');

      // Send all transactions concurrently to different nodes
      const responses = await Promise.all([
        sendTxViaGrpc(nodeClients[0].client, transactions[0]),
        sendTxViaGrpc(nodeClients[1].client, transactions[1]),
        sendTxViaGrpc(nodeClients[2].client, transactions[2]),
      ]);

      console.log(
        'Concurrent transaction responses:',
        responses.map((r, i) => ({
          [`tx${i + 1}`]: { success: r.ok, error: r.error },
        }))
      );

      await waitForTransaction(6000);

      // Verify final state consensus
      const finalSenderBalance = await getBalanceCrossNodes(nodeClients, sender.publicKeyHex);

      // Count successful transactions
      const successfulTxCount = responses.filter((r) => r.ok).length;
      const expectedFinalBalance = 2000 - successfulTxCount * 300;

      expect(finalSenderBalance).toBe(expectedFinalBalance);

      // Verify recipients received funds correctly
      for (let i = 0; i < recipients.length; i++) {
        const recipientBalance = await getBalanceCrossNodes(nodeClients, recipients[i].publicKeyHex);
        const expectedRecipientBalance = responses[i].ok ? 300 : 0;
        expect(recipientBalance).toBe(expectedRecipientBalance);
      }

      console.log('✅ Concurrent transactions handled correctly across all nodes!');
    }, 60000);

    test('Network Partition Recovery Simulation', async () => {
      const sender = generateTestAccount();
      const recipient = generateTestAccount();

      // Fund sender through node1
      const fundResponse = await fundAccount(nodeClients[0].client, sender.publicKeyHex, 1000);
      expect(fundResponse.ok).toBe(true);

      // Verify initial consensus
      const initialBalance = await getBalanceCrossNodes(nodeClients, sender.publicKeyHex);
      expect(initialBalance).toBe(1000);

      // Send transaction to only one node (simulating network partition)
      const tx = buildTx(sender.publicKeyHex, recipient.publicKeyHex, 400, 'Partition test tx', 1, TxTypeTransfer);
      tx.signature = signTx(tx, sender.privateKey);

      console.log('Sending transaction to node1 only (simulating partition)...');
      const response = await sendTxViaGrpc(nodeClients[0].client, tx);
      expect(response.ok).toBe(true);

      // Wait for propagation across network
      await transactionTracker.waitForTerminalStatus(response.tx_hash!);

      // Verify all nodes eventually reach consensus
      const finalSenderBalance = await getBalanceCrossNodes(nodeClients, sender.publicKeyHex);
      const finalRecipientBalance = await getBalanceCrossNodes(nodeClients, recipient.publicKeyHex);

      expect(finalSenderBalance).toBe(600);
      expect(finalRecipientBalance).toBe(400);

      // Verify consistency across all nodes
      const senderConsistent = await verifyBalanceAcrossNodes(nodeClients, sender.publicKeyHex, 600);
      const recipientConsistent = await verifyBalanceAcrossNodes(nodeClients, recipient.publicKeyHex, 400);

      expect(senderConsistent).toBe(true);
      expect(recipientConsistent).toBe(true);

      console.log('✅ Network partition recovery successful!');
    }, 60000);

    test('Node Failure Resilience', async () => {
      const sender = generateTestAccount();
      const recipient = generateTestAccount();

      // Fund sender account using multiple nodes for redundancy
      let fundResponse;
      for (let i = 0; i < nodeClients.length; i++) {
        try {
          const currentFaucetNonce = await getCurrentNonce(nodeClients[i].client, faucetPublicKeyHex, 'pending');
          const fundingNonce = currentFaucetNonce + 1;
          console.log(`Node ${i + 1}: Using nonce ${fundingNonce} (current nonce: ${currentFaucetNonce})`);
          fundResponse = await fundAccount(nodeClients[i].client, sender.publicKeyHex, 1000);
          if (fundResponse.ok) break;
        } catch (error) {
          console.warn(`Node ${i + 1} failed during funding:`, error);
          continue;
        }
      }

      if (!fundResponse?.ok) {
        console.warn('All nodes failed during funding. Skipping test.');
        return;
      }

      // Test transaction submission with node failures
      const transactions = [];
      const numTransactions = 5;

      for (let i = 0; i < numTransactions; i++) {
        const tx = buildTx(
          sender.publicKeyHex,
          recipient.publicKeyHex,
          50,
          `Resilience test ${i}`,
          i + 1,
          TxTypeTransfer
        );
        tx.signature = signTx(tx, sender.privateKey);
        transactions.push(tx);
      }

      // Submit transactions with fallback to different nodes
      const results = [];
      for (const tx of transactions) {
        let success = false;
        for (let nodeIndex = 0; nodeIndex < nodeClients.length; nodeIndex++) {
          try {
            const response = await sendTxViaGrpc(nodeClients[nodeIndex].client, tx);
            if (response.ok) {
              results.push({ success: true, nodeUsed: nodeIndex + 1, txHash: response.tx_hash });
              success = true;
              break;
            }
          } catch (error) {
            console.warn(`Node ${nodeIndex + 1} failed for transaction:`, error);
            continue;
          }
        }

        if (!success) {
          results.push({ success: false, error: 'All nodes failed' });
        }

        // Small delay between transactions
        await waitForTransaction(500);
      }

      // Wait for all transactions to propagate
      await Promise.all([
        results.map((r) => r.success && r.txHash && transactionTracker.waitForTerminalStatus(r.txHash)),
      ]);

      // Verify final state across all available nodes
      const finalBalances = [];
      for (let i = 0; i < nodeClients.length; i++) {
        try {
          const balance = await getAccountBalance(nodeClients[i].client, recipient.publicKeyHex);
          finalBalances.push({ node: i + 1, balance });
        } catch (error: any) {
          finalBalances.push({ node: i + 1, balance: null, error: error?.message || 'Unknown error' });
        }
      }

      console.log('Transaction results:', results);
      console.log('Final balances across nodes:', finalBalances);

      // At least some transactions should succeed
      const successfulTxs = results.filter((r) => r.success).length;
      expect(successfulTxs).toBeGreaterThan(0);

      // Available nodes should have consistent balances
      const validBalances = finalBalances.filter((b) => b.balance !== null).map((b) => b.balance);
      if (validBalances.length > 1) {
        const firstBalance = validBalances[0];
        validBalances.forEach((balance) => {
          expect(balance).toBe(firstBalance);
        });
      }

      console.log(
        `✅ Node failure resilience test passed (${successfulTxs}/${numTransactions} transactions succeeded)`
      );
    }, 90000);
  });
});<|MERGE_RESOLUTION|>--- conflicted
+++ resolved
@@ -11,10 +11,7 @@
   signTx,
   sendTxViaGrpc,
   fundAccount,
-<<<<<<< HEAD
-=======
   getCurrentNonce
->>>>>>> 4077127f
 } from './utils';
 
 // Node configurations
@@ -64,12 +61,8 @@
 // Check consensus across all nodes (single attempt)
 async function getBalanceCrossNodes(nodeClients: NodeClient[], address: string): Promise<number | null> {
   const balances: number[] = [];
-<<<<<<< HEAD
-
-=======
   const nodeBalances: { [key: string]: number } = {};
   
->>>>>>> 4077127f
   for (const nodeClient of nodeClients) {
     try {
       const balance = await getAccountBalance(nodeClient.client, address);
@@ -81,13 +74,9 @@
       return null;
     }
   }
-<<<<<<< HEAD
-
-=======
   
   console.log(`All node balances for ${address.substring(0, 8)}...:`, nodeBalances);
   
->>>>>>> 4077127f
   // Check if all balances are the same
   if (balances.every((balance) => balance === balances[0])) {
     return balances[0];
@@ -161,20 +150,12 @@
         balance: faucetAccount.balance,
         nonce: faucetAccount.nonce,
       });
-<<<<<<< HEAD
-
-      // Get current faucet account nonce and use a unique nonce
-      const fundingNonce = parseInt(faucetAccount.nonce) + 1;
-
-      console.log(`Funding sender ${sender.publicKeyHex.substring(0, 8)}... with nonce ${fundingNonce}`);
-=======
       
       // Get current faucet account nonce using getCurrentNonce
       const currentFaucetNonce = await getCurrentNonce(nodeClients[0].client, faucetPublicKeyHex, 'pending');
       const fundingNonce = currentFaucetNonce + 1;
       
       console.log(`Funding sender ${sender.publicKeyHex.substring(0, 8)}... with nonce ${fundingNonce} (current nonce: ${currentFaucetNonce})`);
->>>>>>> 4077127f
       const fundResponse = await fundAccount(nodeClients[0].client, sender.publicKeyHex, 3000);
       if (!fundResponse.ok) {
         console.warn('Funding failed, this might be due to mempool being full or nonce conflicts:', fundResponse.error);
