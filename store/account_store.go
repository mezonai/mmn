--- conflicted
+++ resolved
@@ -118,7 +118,6 @@
 	return []byte(PrefixAccount + addr)
 }
 
-<<<<<<< HEAD
 // GetAll returns all accounts from the database
 func (as *GenericAccountStore) GetAll() ([]*types.Account, error) {
 	as.mu.RLock()
@@ -151,7 +150,6 @@
 
 	return accounts, nil
 }
-=======
+
 var ErrFailedMarshalAccount = fmt.Errorf("failed marshal account")
-var ErrFaliedWriteAccount = fmt.Errorf("failed write account")
->>>>>>> 6eca6b0d
+var ErrFaliedWriteAccount = fmt.Errorf("failed write account")