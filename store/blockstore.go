--- conflicted
+++ resolved
@@ -53,14 +53,6 @@
 // GenericBlockStore is a database-agnostic implementation that uses DatabaseProvider
 // This allows it to work with any database backend (LevelDB, RocksDB, etc.)
 type GenericBlockStore struct {
-<<<<<<< HEAD
-	provider               db.DatabaseProvider
-	mu                     sync.RWMutex
-	latestFinalized        uint64
-	txStore                TxStore
-	eventRouter            *events.EventRouter
-	blockFinalizedCallback BlockFinalizedCallback
-=======
 	provider db.DatabaseProvider
 
 	// Metadata lock (global)
@@ -70,10 +62,10 @@
 	// Slot-specific lock: Key: slot number, Value: *sync.RWMutex
 	slotLocks sync.Map
 
-	txStore     TxStore
-	txMetaStore TxMetaStore
-	eventRouter *events.EventRouter
->>>>>>> cbf0540c
+	txStore                TxStore
+	txMetaStore            TxMetaStore
+	eventRouter            *events.EventRouter
+	blockFinalizedCallback BlockFinalizedCallback
 }
 
 // NewGenericBlockStore creates a new generic block store with the given provider
@@ -462,8 +454,8 @@
 	if blk == nil {
 		return 0, nil, false, false
 	}
-<<<<<<< HEAD
-	return 0, nil, false, false
+
+	return txMeta.Slot, blk, blk.Status == block.BlockFinalized, true
 }
 
 // GetProvider returns the underlying database provider
@@ -473,11 +465,7 @@
 
 // SetBlockFinalizedCallback sets the callback for when blocks are finalized
 func (bs *GenericBlockStore) SetBlockFinalizedCallback(callback BlockFinalizedCallback) {
-	bs.mu.Lock()
-	defer bs.mu.Unlock()
+	bs.metaMu.Lock()
+	defer bs.metaMu.Unlock()
 	bs.blockFinalizedCallback = callback
-=======
-
-	return txMeta.Slot, blk, blk.Status == block.BlockFinalized, true
->>>>>>> cbf0540c
 }