--- conflicted
+++ resolved
@@ -20,15 +20,6 @@
 )
 
 type BlockCore struct {
-<<<<<<< HEAD
-	Slot      uint64
-	PrevHash  [32]byte // hash of the last entry in the previous block
-	LeaderID  string
-	Timestamp uint64
-	Hash      [32]byte
-	Signature []byte
-	Status    BlockStatus
-=======
 	Slot       uint64
 	PrevHash   [32]byte // hash of the last entry in the previous block
 	LeaderID   string
@@ -37,7 +28,6 @@
 	Signature  []byte
 	Status     BlockStatus
 	InvalidPoH bool
->>>>>>> 25f85be3
 }
 
 type Block struct {
