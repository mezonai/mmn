--- conflicted
+++ resolved
@@ -2,11 +2,7 @@
 
 const (
 	MaxShortTextLength = 128
-<<<<<<< HEAD
-	MaxLongTextLength  = 1024
-=======
 	MaxLongTextLength  = 5120
->>>>>>> 7b6aa4bc
 
 	DefaultRequestBodyLimit = 128 * 1024      // 128 KB
 	LargeRequestBodyLimit   = 8 * 1024 * 1024 // 8 MB
