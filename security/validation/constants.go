--- conflicted
+++ resolved
@@ -23,12 +23,9 @@
 	ZkPubField     = "zk_pub"
 	SignatureField = "signature"
 
-<<<<<<< HEAD
 	// Max ReferenceTxHashes in UserContent transaction
 	MaxReferenceTxs = 10
-=======
 	ClientIPKey = "clientIP"
->>>>>>> 577c0539
 )
 
 // LargeRequestMethods - set of gRPC methods that allow large request body
