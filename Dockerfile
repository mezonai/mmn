<<<<<<< HEAD
# Build stage
FROM golang:1.23.8 AS builder
WORKDIR /app
COPY . .

# Static binary build for Alpine
RUN CGO_ENABLED=0 GOOS=linux GOARCH=amd64 go build -o mmn ./cmd/main.go
=======
FROM golang:1.23-bookworm AS builder

# Install necessary libraries to build RocksDB
RUN apt-get update && apt-get install -y \
  build-essential \
  libsnappy-dev \
  zlib1g-dev \
  libbz2-dev \
  libgflags-dev \
  liblz4-dev \
  libzstd-dev \
  git \
  cmake \
  wget \
  unzip

# Build RocksDB
## Option 1: Using RocksDB from source

# RUN git clone https://github.com/facebook/rocksdb.git && \
#     cd rocksdb && \
#     make static_lib && \
#     make install && \
#     cd .. && \
#     rm -rf rocksdb

## Option 2: Using pre-built RocksDB binaries
COPY libs/librocksdb.a /usr/local/lib/
COPY libs/rocksdb /usr/local/include/rocksdb


# Set up CGO build environment
ENV CGO_ENABLED=1
ENV CGO_CFLAGS="-I/usr/local/include"
ENV CGO_LDFLAGS="-L/usr/local/lib -lrocksdb -lstdc++ -lm -lz -lbz2 -lsnappy -llz4 -lzstd"

WORKDIR /app
COPY . .
# Install dependencies
RUN go mod download

# Build binary
RUN go build -o mmn ./cmd/main.go
>>>>>>> 2ca5ad22

# Runtime stage
FROM debian:bookworm-slim AS runtime

# Install runtime libraries needed for RocksDB and Go
RUN apt-get update && apt-get install -y \
  libstdc++6 \
  libsnappy1v5 \
  zlib1g \
  libbz2-1.0 \
  liblz4-1 \
  libzstd1 \
  && rm -rf /var/lib/apt/lists/*

WORKDIR /app

# Copy statically linked binary and config
COPY --from=builder /app/mmn .
COPY --from=builder /app/config/ /app/config/
<<<<<<< HEAD

CMD ["./mmn"]
=======
COPY --from=builder /usr/local/lib/librocksdb.a /usr/local/lib/
COPY --from=builder /usr/local/include/rocksdb /usr/local/include/rocksdb
>>>>>>> 2ca5ad22
<|MERGE_RESOLUTION|>--- conflicted
+++ resolved
@@ -1,12 +1,3 @@
-<<<<<<< HEAD
-# Build stage
-FROM golang:1.23.8 AS builder
-WORKDIR /app
-COPY . .
-
-# Static binary build for Alpine
-RUN CGO_ENABLED=0 GOOS=linux GOARCH=amd64 go build -o mmn ./cmd/main.go
-=======
 FROM golang:1.23-bookworm AS builder
 
 # Install necessary libraries to build RocksDB
@@ -49,8 +40,7 @@
 RUN go mod download
 
 # Build binary
-RUN go build -o mmn ./cmd/main.go
->>>>>>> 2ca5ad22
+RUN go build -o mmn .
 
 # Runtime stage
 FROM debian:bookworm-slim AS runtime
@@ -66,14 +56,7 @@
   && rm -rf /var/lib/apt/lists/*
 
 WORKDIR /app
-
-# Copy statically linked binary and config
 COPY --from=builder /app/mmn .
 COPY --from=builder /app/config/ /app/config/
-<<<<<<< HEAD
-
-CMD ["./mmn"]
-=======
 COPY --from=builder /usr/local/lib/librocksdb.a /usr/local/lib/
-COPY --from=builder /usr/local/include/rocksdb /usr/local/include/rocksdb
->>>>>>> 2ca5ad22
+COPY --from=builder /usr/local/include/rocksdb /usr/local/include/rocksdb