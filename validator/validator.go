package validator

import (
	"context"
	"crypto/ed25519"
	"fmt"
	"time"

	"mmn/block"
	"mmn/blockstore"
	"mmn/consensus"
	"mmn/interfaces"
	"mmn/ledger"
	"mmn/mempool"
	"mmn/poh"
)

const NoSlot = ^uint64(0)

// Validator encapsulates leader/follower behavior.
type Validator struct {
	Pubkey       string
	PrivKey      ed25519.PrivateKey
	Recorder     *poh.PohRecorder
	Service      *poh.PohService
	Schedule     *poh.LeaderSchedule
	Mempool      *mempool.Mempool
	TicksPerSlot uint64

	// Configurable parameters
	leaderBatchLoopInterval   time.Duration
	roleMonitorLoopInterval   time.Duration
	leaderTimeout             time.Duration
	leaderTimeoutLoopInterval time.Duration
	BatchSize                 int

<<<<<<< HEAD
	netClient   interfaces.Broadcaster
	blockStore  *blockstore.BlockStore
	ledger      *ledger.Ledger
	session     *ledger.Session
	lastSession *ledger.Session
	collector   *consensus.Collector
=======
	netClient  interfaces.Broadcaster
	blockStore blockstore.Store
	ledger     *ledger.Ledger
	session    *ledger.Session
	collector  *consensus.Collector
>>>>>>> 3c9d25e3
	// Slot & entry buffer
	lastSlot          uint64
	leaderStartAtSlot uint64
	collectedEntries  []poh.Entry
	stopCh            chan struct{}
}

// NewValidator constructs a Validator with dependencies, including blockStore.
func NewValidator(
	pubkey string,
	privKey ed25519.PrivateKey,
	rec *poh.PohRecorder,
	svc *poh.PohService,
	schedule *poh.LeaderSchedule,
	mempool *mempool.Mempool,
	ticksPerSlot uint64,
	leaderBatchLoopInterval time.Duration,
	roleMonitorLoopInterval time.Duration,
	leaderTimeout time.Duration,
	leaderTimeoutLoopInterval time.Duration,
	batchSize int,
	netClient interfaces.Broadcaster,
	blockStore blockstore.Store,
	ledger *ledger.Ledger,
	collector *consensus.Collector,
) *Validator {
	v := &Validator{
		Pubkey:                    pubkey,
		PrivKey:                   privKey,
		Recorder:                  rec,
		Service:                   svc,
		Schedule:                  schedule,
		Mempool:                   mempool,
		TicksPerSlot:              ticksPerSlot,
		leaderBatchLoopInterval:   leaderBatchLoopInterval,
		roleMonitorLoopInterval:   roleMonitorLoopInterval,
		leaderTimeout:             leaderTimeout,
		leaderTimeoutLoopInterval: leaderTimeoutLoopInterval,
		BatchSize:                 batchSize,
		netClient:                 netClient,
		blockStore:                blockStore,
		ledger:                    ledger,
		session:                   ledger.NewSession(),
		lastSession:               ledger.NewSession(),
		lastSlot:                  0,
		leaderStartAtSlot:         NoSlot,
		collectedEntries:          make([]poh.Entry, 0),
		collector:                 collector,
	}
	svc.OnEntry = v.handleEntry
	return v
}

func (v *Validator) onLeaderSlotStart(currentSlot uint64) {
	v.leaderStartAtSlot = currentSlot
	if currentSlot == 0 {
		return
	}
	prevSlot := currentSlot - 1
	ticker := time.NewTicker(v.leaderTimeoutLoopInterval)
	deadline := time.NewTimer(v.leaderTimeout)
	defer ticker.Stop()
	defer deadline.Stop()

	var seed blockstore.SlotBoundary

waitLoop:
	for {
		select {
		case <-ticker.C:
			if v.blockStore.HasCompleteBlock(prevSlot) {
				fmt.Printf("Found complete block for slot %d\n", prevSlot)
				seed, _ = v.blockStore.LastEntryInfoAtSlot(prevSlot)
				break waitLoop
			} else {
				fmt.Printf("No complete block for slot %d\n", prevSlot)
			}
		case <-deadline.C:
			fmt.Printf("Meet at deadline %d\n", prevSlot)
			seed = v.fastForwardTicks(prevSlot)
			break waitLoop
		case <-v.stopCh:
			return
		}
	}

	v.Recorder.Reset(seed.Hash, prevSlot)
	v.collectedEntries = make([]poh.Entry, 0, v.BatchSize)
	v.session = v.ledger.NewSession()
	v.lastSession = v.ledger.NewSession()
}

func (v *Validator) onLeaderSlotEnd() {
	v.leaderStartAtSlot = NoSlot
	v.collectedEntries = make([]poh.Entry, 0, v.BatchSize)
	v.session = v.ledger.NewSession()
	v.lastSession = v.ledger.NewSession()
}

func (v *Validator) fastForwardTicks(prevSlot uint64) blockstore.SlotBoundary {
	target := prevSlot*v.TicksPerSlot + v.TicksPerSlot - 1
	hash, _ := v.Recorder.FastForward(target)
	return blockstore.SlotBoundary{
		Slot: prevSlot,
		Hash: hash,
	}
}

// IsLeader checks if this validator is leader for given slot.
func (v *Validator) IsLeader(slot uint64) bool {
	leader, has := v.Schedule.LeaderAt(slot)
	return has && leader == v.Pubkey
}

func (v *Validator) IsFollower(slot uint64) bool {
	return v.IsLeader(slot)
}

// handleEntry buffers entries and assembles a block at slot boundary.
func (v *Validator) handleEntry(entries []poh.Entry) {
	currentSlot := v.Recorder.CurrentSlot()

	// When slot advances, assemble block for lastSlot if we were leader
	if currentSlot > v.lastSlot && v.IsLeader(v.lastSlot) {
		// Retrieve previous block hash from blockStore
		var hash [32]byte
		if v.lastSlot == 0 {
			hash = v.blockStore.Seed()
		} else {
			entry, _ := v.blockStore.LastEntryInfoAtSlot(v.lastSlot - 1)
			hash = entry.Hash
		}

		blk := block.AssembleBlock(
			v.lastSlot,
			hash,
			v.Pubkey,
			v.collectedEntries,
		)

		if err := v.ledger.VerifyBlock(blk); err != nil {
			fmt.Printf("[LEADER] sanity verify fail: %v\n", err)
			v.session = v.lastSession.CopyWithOverlayClone()
			return
		}

		blk.Sign(v.PrivKey)
		fmt.Printf("Leader assembled block: slot=%d, entries=%d\n", v.lastSlot, len(v.collectedEntries))

		// Persist then broadcast
		v.blockStore.AddBlockPending(blk)
		if err := v.netClient.BroadcastBlock(context.Background(), blk); err != nil {
			fmt.Println("Failed to broadcast block:", err)
		}

		// Self-vote
		vote := &consensus.Vote{
			Slot:      blk.Slot,
			BlockHash: blk.Hash,
			VoterID:   v.Pubkey,
		}
		vote.Sign(v.PrivKey)
		fmt.Printf("[LEADER] Adding vote %d to collector for self-vote\n", vote.Slot)
		if committed, needApply, err := v.collector.AddVote(vote); err != nil {
			fmt.Printf("[LEADER] Add vote error: %v\n", err)
		} else if committed && needApply {
			fmt.Printf("[LEADER] slot %d committed, processing apply block! votes=%d\n", vote.Slot, len(v.collector.VotesForSlot(vote.Slot)))
			if err := v.ledger.ApplyBlock(v.blockStore.Block(vote.Slot)); err != nil {
				fmt.Printf("[LEADER] Apply block error: %v\n", err)
			}
			if err := v.blockStore.MarkFinalized(vote.Slot); err != nil {
				fmt.Printf("[LEADER] Mark block as finalized error: %v\n", err)
			}
			fmt.Printf("[LEADER] slot %d finalized!\n", vote.Slot)
		}

		// Broadcast vote
		fmt.Printf("[LEADER] Broadcasted vote %d to %s\n", vote.Slot, v.Pubkey)
		if err := v.netClient.BroadcastVote(context.Background(), vote); err != nil {
			fmt.Printf("[LEADER] Failed to broadcast vote: %v\n", err)
		}

		// Reset buffer
		v.collectedEntries = make([]poh.Entry, 0, v.BatchSize)
		v.lastSession = v.session.CopyWithOverlayClone()
	}

	// Buffer entries only if leader of current slot
	if v.IsLeader(currentSlot) {
		v.collectedEntries = append(v.collectedEntries, entries...)
		fmt.Printf("Adding %d entries for slot %d\n", len(entries), currentSlot)
	}

	// Update lastSlot
	v.lastSlot = currentSlot
}

func (v *Validator) Run() {
	v.stopCh = make(chan struct{})

	go v.leaderBatchLoop()
	go v.roleMonitorLoop()
}

func (v *Validator) leaderBatchLoop() {
	batchTicker := time.NewTicker(v.leaderBatchLoopInterval)
	defer batchTicker.Stop()
	for {
		select {
		case <-v.stopCh:
			return
		case <-batchTicker.C:
			slot := v.Recorder.CurrentSlot()
			if !v.IsLeader(slot) {
				continue
			}

			fmt.Println("[LEADER] Pulling batch")
			batch := v.Mempool.PullBatch(v.BatchSize)
			if len(batch) == 0 {
				fmt.Println("[LEADER] No batch")
				continue
			}

			previousSession := v.session.CopyWithOverlayClone()
			fmt.Println("[LEADER] Filtering batch")
			valids, errs := v.session.FilterValid(batch)
			if len(errs) > 0 {
				fmt.Println("[LEADER] Invalid transactions:", errs)
			}

			fmt.Println("[LEADER] Recording batch")
			entry, err := v.Recorder.RecordTxs(valids)
			if err != nil {
				fmt.Println("[LEADER] Record error:", err)
				v.session = previousSession
				continue
			}
			fmt.Printf("[LEADER] Recorded %d tx (slot=%d, entry=%x...)\n", len(valids), slot, entry.Hash[:6])
		}
	}
}

func (v *Validator) roleMonitorLoop() {
	ticker := time.NewTicker(v.roleMonitorLoopInterval)
	defer ticker.Stop()

	for {
		select {
		case <-v.stopCh:
			return
		case <-ticker.C:
			slot := v.Recorder.CurrentSlot()
			if v.IsLeader(slot) {
				fmt.Println("Switched to LEADER for slot", slot, "at", time.Now().Format(time.RFC3339))
				if v.leaderStartAtSlot == NoSlot {
					v.onLeaderSlotStart(slot)
				}
			} else {
				fmt.Println("Switched to FOLLOWER for slot", slot, "at", time.Now().Format(time.RFC3339))
				if v.leaderStartAtSlot != NoSlot {
					v.onLeaderSlotEnd()
				}
			}
		}
	}
}<|MERGE_RESOLUTION|>--- conflicted
+++ resolved
@@ -34,20 +34,12 @@
 	leaderTimeoutLoopInterval time.Duration
 	BatchSize                 int
 
-<<<<<<< HEAD
 	netClient   interfaces.Broadcaster
-	blockStore  *blockstore.BlockStore
+	blockStore  blockstore.Store
 	ledger      *ledger.Ledger
 	session     *ledger.Session
 	lastSession *ledger.Session
 	collector   *consensus.Collector
-=======
-	netClient  interfaces.Broadcaster
-	blockStore blockstore.Store
-	ledger     *ledger.Ledger
-	session    *ledger.Session
-	collector  *consensus.Collector
->>>>>>> 3c9d25e3
 	// Slot & entry buffer
 	lastSlot          uint64
 	leaderStartAtSlot uint64
