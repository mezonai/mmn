--- conflicted
+++ resolved
@@ -43,7 +43,6 @@
 	BatchSize                 int
 
 	netClient  interfaces.Broadcaster
-	p2pClient  *p2p.Libp2pNetwork
 	blockStore store.BlockStore
 	// Slot & entry buffer
 	leaderStartAtSlot uint64
@@ -55,11 +54,7 @@
 	ledger    *ledger.Ledger
 	collector *consensus.Collector
 
-<<<<<<< HEAD
 	onBroadcastBlock func(ctx context.Context, blk *block.BroadcastedBlock, ledger *ledger.Ledger, mempool *mempool.Mempool, collector *consensus.Collector, latestSlot uint64) error
-=======
-	onBroadcastBlock func(ctx context.Context, blk *block.BroadcastedBlock, ledger *ledger.Ledger, mempool *mempool.Mempool, collector *consensus.Collector) error
->>>>>>> 19f7f4cb
 }
 
 // NewValidator constructs a Validator with dependencies, including blockStore.
@@ -93,7 +88,6 @@
 		leaderTimeoutLoopInterval: leaderTimeoutLoopInterval,
 		BatchSize:                 batchSize,
 		netClient:                 p2pClient,
-		p2pClient:                 p2pClient,
 		blockStore:                blockStore,
 		ledger:                    ledger,
 		collector:                 collector,
@@ -226,18 +220,12 @@
 			// Reset buffer
 			v.collectedEntries = make([]poh.Entry, 0, v.BatchSize)
 
-<<<<<<< HEAD
-			latestSlot := v.Recorder.CurrentPassedSlot()
-			if err := v.onBroadcastBlock(context.Background(), blk, v.ledger, v.Mempool, v.collector, latestSlot); err != nil {
-				logx.Error("VALIDATOR", fmt.Sprintf("Failed to process block before broadcast: %v", err))
-			}
-=======
 			exception.SafeGo("onBroadcastBlock", func() {
-				if err := v.onBroadcastBlock(context.Background(), blk, v.ledger, v.Mempool, v.collector); err != nil {
+				latestSlot := v.Recorder.CurrentPassedSlot()
+				if err := v.onBroadcastBlock(context.Background(), blk, v.ledger, v.Mempool, v.collector, latestSlot); err != nil {
 					logx.Error("VALIDATOR", fmt.Sprintf("Failed to process block before broadcast: %v", err))
 				}
 			})
->>>>>>> 19f7f4cb
 		} else {
 			logx.Warn("VALIDATOR", fmt.Sprintf("No entries for slot %d (skip assembling block)", lastSlot))
 		}
