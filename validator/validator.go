package validator

import (
	"context"
	"crypto/ed25519"
	"encoding/json"
	"fmt"
	"time"

	"github.com/mezonai/mmn/block"
	"github.com/mezonai/mmn/blockstore"
	"github.com/mezonai/mmn/consensus"
	"github.com/mezonai/mmn/exception"
	"github.com/mezonai/mmn/interfaces"
	"github.com/mezonai/mmn/ledger"
	"github.com/mezonai/mmn/logx"
	"github.com/mezonai/mmn/mempool"
	"github.com/mezonai/mmn/p2p"
	"github.com/mezonai/mmn/poh"
)

const NoSlot = ^uint64(0)

// Validator encapsulates leader/follower behavior.
type Validator struct {
	Pubkey       string
	PrivKey      ed25519.PrivateKey
	Recorder     *poh.PohRecorder
	Service      *poh.PohService
	Schedule     *poh.LeaderSchedule
	Mempool      *mempool.Mempool
	TicksPerSlot uint64

	// Configurable parameters
	leaderBatchLoopInterval   time.Duration
	roleMonitorLoopInterval   time.Duration
	leaderTimeout             time.Duration
	leaderTimeoutLoopInterval time.Duration
	BatchSize                 int

	netClient   interfaces.Broadcaster
	blockStore  blockstore.Store
	ledger      *ledger.Ledger
	session     *ledger.Session
	lastSession *ledger.Session
	collector   *consensus.Collector

	// Shredding support
	shredder *Shredder

	// Entry buffer for shredding
	entryBuffer   [][]byte // Serialized entries ready for shredding
	bufferSize    int      // Current buffer size in bytes
	maxBufferSize int      // Threshold to trigger shred broadcast

	// Slot & entry buffer
	lastSlot          uint64
	leaderStartAtSlot uint64
	collectedEntries  []poh.Entry
	pendingValidTxs   [][]byte
	stopCh            chan struct{}
}

// NewValidator constructs a Validator with dependencies, including blockStore.
func NewValidator(
	pubkey string,
	privKey ed25519.PrivateKey,
	rec *poh.PohRecorder,
	svc *poh.PohService,
	schedule *poh.LeaderSchedule,
	mempool *mempool.Mempool,
	ticksPerSlot uint64,
	leaderBatchLoopInterval time.Duration,
	roleMonitorLoopInterval time.Duration,
	leaderTimeout time.Duration,
	leaderTimeoutLoopInterval time.Duration,
	batchSize int,
	p2pClient *p2p.Libp2pNetwork,
	blockStore blockstore.Store,
	ledger *ledger.Ledger,
	collector *consensus.Collector,
	shredderCfg ShredderConfig,
	shredder *Shredder,
) *Validator {
	v := &Validator{
		Pubkey:                    pubkey,
		PrivKey:                   privKey,
		Recorder:                  rec,
		Service:                   svc,
		Schedule:                  schedule,
		Mempool:                   mempool,
		TicksPerSlot:              ticksPerSlot,
		leaderBatchLoopInterval:   leaderBatchLoopInterval,
		roleMonitorLoopInterval:   roleMonitorLoopInterval,
		leaderTimeout:             leaderTimeout,
		leaderTimeoutLoopInterval: leaderTimeoutLoopInterval,
		BatchSize:                 batchSize,
		netClient:                 p2pClient,
		blockStore:                blockStore,
		ledger:                    ledger,
		session:                   ledger.NewSession(),
		lastSession:               ledger.NewSession(),
		lastSlot:                  0,
		leaderStartAtSlot:         NoSlot,
		collectedEntries:          make([]poh.Entry, 0),
		collector:                 collector,
<<<<<<< HEAD
		shredder:                  shredder,
		entryBuffer:               make([][]byte, 0),
		bufferSize:                0,
		maxBufferSize:             shredderCfg.MaxPayload * shredderCfg.K,
=======
		pendingValidTxs:           make([][]byte, 0, batchSize),
>>>>>>> 6e5e2d07
	}
	svc.OnEntry = v.handleEntry
	return v
}

// serializeEntry converts a PoH entry to bytes for shredding
func (v *Validator) serializeEntry(entry poh.Entry) ([]byte, error) {
	return json.Marshal(entry)
}

// tryBroadcastShreds checks if buffer threshold is reached and broadcasts shreds if so
func (v *Validator) tryBroadcastShreds(slot uint64) error {
	logx.Info("LEADER", "tryBroadcastShreds", "bufferSize", v.bufferSize, "maxBufferSize", v.maxBufferSize)
	if v.bufferSize < v.maxBufferSize {
		return nil // Not enough data yet
	}

	// Create signing function
	signer := NewSigner(v.PrivKey)

	// Generate shreds from buffered entries
	dataShreds, codingShreds, err := v.shredder.MakeShreds(
		slot,
		v.entryBuffer,
		signer,
		1, // version
		0, // not end_of_slot yet
	)
	if err != nil {
		logx.Error("LEADER", "tryBroadcastShreds", "error", err)
		return err
	}

	logx.Info("LEADER", "tryBroadcastShreds", "Broadcasting", len(dataShreds),
		"data +", len(codingShreds),
		"coding shreds for slot", slot,
		"(buffer size:", v.bufferSize, "bytes)")

	// Broadcast data shreds first (more important)
	for i, shred := range dataShreds {
		if err := v.netClient.BroadcastShred(context.Background(), &shred); err != nil {
			logx.Warn("LEADER", "tryBroadcastShreds", "Failed to broadcast data shred", i, "error", err)
		}
	}

	// Then broadcast coding shreds for redundancy
	for i, shred := range codingShreds {
		if err := v.netClient.BroadcastShred(context.Background(), &shred); err != nil {
			logx.Warn("LEADER", "tryBroadcastShreds", "Failed to broadcast coding shred", i, "error", err)
		}
	}

	// Clear buffer after broadcasting
	v.entryBuffer = make([][]byte, 0)
	v.bufferSize = 0

	return nil
}

// broadcastEndOfSlotShreds broadcasts any remaining buffered entries as end-of-slot shreds
func (v *Validator) broadcastEndOfSlotShreds(slot uint64) error {
	logx.Info("LEADER", "broadcastEndOfSlotShreds", "Broadcasting", len(v.entryBuffer), "entries for slot", slot)
	if len(v.entryBuffer) == 0 {
		return nil // Nothing to broadcast
	}

	// Create signing function
	signer := NewSigner(v.PrivKey)

	// Generate final shreds with end_of_slot flag
	dataShreds, codingShreds, err := v.shredder.MakeShreds(
		slot,
		v.entryBuffer,
		signer,
		1, // version
		1, // end_of_slot flag
	)
	if err != nil {
		logx.Error("LEADER", "broadcastEndOfSlotShreds", "error", err)
		return err
	}

	logx.Info("LEADER", "broadcastEndOfSlotShreds", "Broadcasting", len(dataShreds),
		"data +", len(codingShreds), "coding shreds for slot", slot, "(end of slot)")

	// Broadcast all remaining shreds
	for i, shred := range dataShreds {
		if err := v.netClient.BroadcastShred(context.Background(), &shred); err != nil {
			logx.Warn("LEADER", "broadcastEndOfSlotShreds", "Failed to broadcast final data shred", i, "error", err)
		}
	}

	for i, shred := range codingShreds {
		if err := v.netClient.BroadcastShred(context.Background(), &shred); err != nil {
			logx.Warn("LEADER", "broadcastEndOfSlotShreds", "Failed to broadcast final coding shred", i, "error", err)
		}
	}

	// Clear buffer
	v.entryBuffer = make([][]byte, 0)
	v.bufferSize = 0

	return nil
}

func (v *Validator) onLeaderSlotStart(currentSlot uint64) {
	v.leaderStartAtSlot = currentSlot
	if currentSlot == 0 {
		return
	}
	prevSlot := currentSlot - 1
	ticker := time.NewTicker(v.leaderTimeoutLoopInterval)
	deadline := time.NewTimer(v.leaderTimeout)
	defer ticker.Stop()
	defer deadline.Stop()

	var seed blockstore.SlotBoundary

waitLoop:
	for {
		select {
		case <-ticker.C:
			if v.blockStore.HasCompleteBlock(prevSlot) {
				fmt.Printf("Found complete block for slot %d\n", prevSlot)
				seed, _ = v.blockStore.LastEntryInfoAtSlot(prevSlot)
				break waitLoop
			} else {
				fmt.Printf("No complete block for slot %d\n", prevSlot)
			}
		case <-deadline.C:
			fmt.Printf("Meet at deadline %d\n", prevSlot)
			seed = v.fastForwardTicks(prevSlot)
			break waitLoop
		case <-v.stopCh:
			return
		}
	}

	v.Recorder.Reset(seed.Hash, prevSlot)
	v.collectedEntries = make([]poh.Entry, 0, v.BatchSize)
	v.session = v.ledger.NewSession()
	v.lastSession = v.ledger.NewSession()
	v.pendingValidTxs = make([][]byte, 0, v.BatchSize)
}

func (v *Validator) onLeaderSlotEnd() {
	v.leaderStartAtSlot = NoSlot
	v.collectedEntries = make([]poh.Entry, 0, v.BatchSize)
	// Reset shred buffer for new slot
	v.entryBuffer = make([][]byte, 0)
	v.bufferSize = 0
	v.session = v.ledger.NewSession()
	v.lastSession = v.ledger.NewSession()
}

func (v *Validator) fastForwardTicks(prevSlot uint64) blockstore.SlotBoundary {
	target := prevSlot*v.TicksPerSlot + v.TicksPerSlot - 1
	hash, _ := v.Recorder.FastForward(target)
	return blockstore.SlotBoundary{
		Slot: prevSlot,
		Hash: hash,
	}
}

// IsLeader checks if this validator is leader for given slot.
func (v *Validator) IsLeader(slot uint64) bool {
	leader, has := v.Schedule.LeaderAt(slot)
	return has && leader == v.Pubkey
}

func (v *Validator) IsFollower(slot uint64) bool {
	return v.IsLeader(slot)
}

// handleEntry buffers entries and broadcasts shreds when threshold is reached
func (v *Validator) handleEntry(entries []poh.Entry) {
	currentSlot := v.Recorder.CurrentSlot()

	// When slot advances, handle end of previous slot if we were leader
	if currentSlot > v.lastSlot && v.IsLeader(v.lastSlot) {
		// Broadcast any remaining entries as end-of-slot shreds
		if err := v.broadcastEndOfSlotShreds(v.lastSlot); err != nil {
			logx.Error("LEADER", "handleEntry", "Failed to broadcast end-of-slot shreds", err)
		}

		// Still create traditional block for consensus and storage
		var hash [32]byte
		if v.lastSlot == 0 {
			hash = v.blockStore.Seed()
		} else {
			entry, _ := v.blockStore.LastEntryInfoAtSlot(v.lastSlot - 1)
			hash = entry.Hash
		}

		blk := block.AssembleBlock(
			v.lastSlot,
			hash,
			v.Pubkey,
			v.collectedEntries,
		)

		blk.Sign(v.PrivKey)
		logx.Info("LEADER", "handleEntry", "Leader assembled block: slot", v.lastSlot, "entries", len(v.collectedEntries))

		// Persist the block for consensus
		v.blockStore.AddBlockPending(blk)

		// Self-vote
		vote := &consensus.Vote{
			Slot:      blk.Slot,
			BlockHash: blk.Hash,
			VoterID:   v.Pubkey,
		}
		vote.Sign(v.PrivKey)
		fmt.Printf("[LEADER] Adding vote %d to collector for self-vote\n", vote.Slot)
		if committed, needApply, err := v.collector.AddVote(vote); err != nil {
			fmt.Printf("[LEADER] Add vote error: %v\n", err)
		} else if committed && needApply {
			fmt.Printf("[LEADER] slot %d committed, processing apply block! votes=%d\n", vote.Slot, len(v.collector.VotesForSlot(vote.Slot)))
			if err := v.ledger.ApplyBlock(v.blockStore.Block(vote.Slot)); err != nil {
				fmt.Printf("[LEADER] Apply block error: %v\n", err)
			}
			if err := v.blockStore.MarkFinalized(vote.Slot); err != nil {
				fmt.Printf("[LEADER] Mark block as finalized error: %v\n", err)
			}
			fmt.Printf("[LEADER] slot %d finalized!\n", vote.Slot)
		}

		// Broadcast vote
		fmt.Printf("[LEADER] Broadcasted vote %d to %s\n", vote.Slot, v.Pubkey)
		if err := v.netClient.BroadcastVote(context.Background(), vote); err != nil {
			fmt.Printf("[LEADER] Failed to broadcast vote: %v\n", err)
		}

		// Reset buffer
		v.collectedEntries = make([]poh.Entry, 0, v.BatchSize)
		v.lastSession = v.session.CopyWithOverlayClone()
	}

	// Buffer entries only if leader of current slot
	if v.IsLeader(currentSlot) {
		v.collectedEntries = append(v.collectedEntries, entries...)
		fmt.Printf("Adding %d entries for slot %d\n", len(entries), currentSlot)

		// NEW: Also buffer entries for immediate shred broadcasting
		for _, entry := range entries {
			entryBytes, err := v.serializeEntry(entry)
			if err != nil {
				fmt.Printf("[LEADER] Failed to serialize entry: %v\n", err)
				continue
			}

			v.entryBuffer = append(v.entryBuffer, entryBytes)
			v.bufferSize += len(entryBytes)

			// Check if we should broadcast shreds now
			if err := v.tryBroadcastShreds(currentSlot); err != nil {
				fmt.Printf("[LEADER] Failed to broadcast shreds: %v\n", err)
			}
		}
	}

	// Update lastSlot
	v.lastSlot = currentSlot
}

func (v *Validator) peekPendingValidTxs(size int) [][]byte {
	if len(v.pendingValidTxs) == 0 {
		return nil
	}
	if len(v.pendingValidTxs) < size {
		size = len(v.pendingValidTxs)
	}

	result := make([][]byte, size)
	copy(result, v.pendingValidTxs[:size])

	return result
}

func (v *Validator) dropPendingValidTxs(size int) {
	if size >= len(v.pendingValidTxs) {
		v.pendingValidTxs = v.pendingValidTxs[:0]
		return
	}

	copy(v.pendingValidTxs, v.pendingValidTxs[size:])
	v.pendingValidTxs = v.pendingValidTxs[:len(v.pendingValidTxs)-size]
}

func (v *Validator) Run() {
	v.stopCh = make(chan struct{})

	exception.SafeGoWithPanic("leaderBatchLoop", func() {
		v.leaderBatchLoop()
	})
	exception.SafeGoWithPanic("roleMonitorLoop", func() {
		v.roleMonitorLoop()
	})
}

func (v *Validator) leaderBatchLoop() {
	batchTicker := time.NewTicker(v.leaderBatchLoopInterval)
	defer batchTicker.Stop()
	for {
		select {
		case <-v.stopCh:
			return
		case <-batchTicker.C:
			slot := v.Recorder.CurrentSlot()
			if !v.IsLeader(slot) {
				continue
			}

			fmt.Println("[LEADER] Pulling batch")
			batch := v.Mempool.PullBatch(v.BatchSize)
			if len(batch) == 0 && len(v.pendingValidTxs) == 0 {
				fmt.Println("[LEADER] No batch")
				continue
			}

			fmt.Println("[LEADER] Filtering batch")
			valids, errs := v.session.FilterValid(batch)
			if len(errs) > 0 {
				fmt.Println("[LEADER] Invalid transactions:", errs)
			}
			v.pendingValidTxs = append(v.pendingValidTxs, valids...)

			recordTxs := v.peekPendingValidTxs(v.BatchSize)
			if recordTxs == nil {
				fmt.Println("[LEADER] No valid transactions")
				continue
			}
			fmt.Println("[LEADER] Recording batch")
			entry, err := v.Recorder.RecordTxs(recordTxs)
			if err != nil {
				fmt.Println("[LEADER] Record error:", err)
				continue
			}
			v.dropPendingValidTxs(len(recordTxs))
			fmt.Printf("[LEADER] Recorded %d tx (slot=%d, entry=%x...)\n", len(recordTxs), slot, entry.Hash[:6])
		}
	}
}

func (v *Validator) roleMonitorLoop() {
	ticker := time.NewTicker(v.roleMonitorLoopInterval)
	defer ticker.Stop()

	for {
		select {
		case <-v.stopCh:
			return
		case <-ticker.C:
			slot := v.Recorder.CurrentSlot()
			if v.IsLeader(slot) {
				// fmt.Println("Switched to LEADER for slot", slot, "at", time.Now().Format(time.RFC3339))
				if v.leaderStartAtSlot == NoSlot {
					v.onLeaderSlotStart(slot)
				}
			} else {
				// fmt.Println("Switched to FOLLOWER for slot", slot, "at", time.Now().Format(time.RFC3339))
				if v.leaderStartAtSlot != NoSlot {
					v.onLeaderSlotEnd()
				}
			}
		}
	}
}<|MERGE_RESOLUTION|>--- conflicted
+++ resolved
@@ -104,14 +104,11 @@
 		leaderStartAtSlot:         NoSlot,
 		collectedEntries:          make([]poh.Entry, 0),
 		collector:                 collector,
-<<<<<<< HEAD
+		pendingValidTxs:           make([][]byte, 0, batchSize),
 		shredder:                  shredder,
 		entryBuffer:               make([][]byte, 0),
 		bufferSize:                0,
 		maxBufferSize:             shredderCfg.MaxPayload * shredderCfg.K,
-=======
-		pendingValidTxs:           make([][]byte, 0, batchSize),
->>>>>>> 6e5e2d07
 	}
 	svc.OnEntry = v.handleEntry
 	return v
