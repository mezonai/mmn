package validator

import (
	"context"
	"crypto/ed25519"
	"fmt"
	"time"

<<<<<<< HEAD
	"mmn/block"
	"mmn/blockstore"
	"mmn/consensus"
	"mmn/interfaces"
	"mmn/ledger"
	"mmn/mempool"
	"mmn/p2p"
	"mmn/poh"
=======
	"github.com/mezonai/mmn/block"
	"github.com/mezonai/mmn/blockstore"
	"github.com/mezonai/mmn/consensus"
	"github.com/mezonai/mmn/interfaces"
	"github.com/mezonai/mmn/ledger"
	"github.com/mezonai/mmn/mempool"
	"github.com/mezonai/mmn/poh"
>>>>>>> 0f0ddea9
)

const NoSlot = ^uint64(0)

// Validator encapsulates leader/follower behavior.
type Validator struct {
	Pubkey       string
	PrivKey      ed25519.PrivateKey
	Recorder     *poh.PohRecorder
	Service      *poh.PohService
	Schedule     *poh.LeaderSchedule
	Mempool      *mempool.Mempool
	TicksPerSlot uint64

	// Configurable parameters
	leaderBatchLoopInterval   time.Duration
	roleMonitorLoopInterval   time.Duration
	leaderTimeout             time.Duration
	leaderTimeoutLoopInterval time.Duration
	BatchSize                 int

	netClient   interfaces.Broadcaster
	blockStore  blockstore.Store
	ledger      *ledger.Ledger
	session     *ledger.Session
	lastSession *ledger.Session
	collector   *consensus.Collector
	// Slot & entry buffer
	lastSlot          uint64
	leaderStartAtSlot uint64
	collectedEntries  []poh.Entry
	stopCh            chan struct{}
}

// NewValidator constructs a Validator with dependencies, including blockStore.
func NewValidator(
	pubkey string,
	privKey ed25519.PrivateKey,
	rec *poh.PohRecorder,
	svc *poh.PohService,
	schedule *poh.LeaderSchedule,
	mempool *mempool.Mempool,
	ticksPerSlot uint64,
	leaderBatchLoopInterval time.Duration,
	roleMonitorLoopInterval time.Duration,
	leaderTimeout time.Duration,
	leaderTimeoutLoopInterval time.Duration,
	batchSize int,
	p2pClient *p2p.Libp2pNetwork,
	blockStore blockstore.Store,
	ledger *ledger.Ledger,
	collector *consensus.Collector,
) *Validator {
	v := &Validator{
		Pubkey:                    pubkey,
		PrivKey:                   privKey,
		Recorder:                  rec,
		Service:                   svc,
		Schedule:                  schedule,
		Mempool:                   mempool,
		TicksPerSlot:              ticksPerSlot,
		leaderBatchLoopInterval:   leaderBatchLoopInterval,
		roleMonitorLoopInterval:   roleMonitorLoopInterval,
		leaderTimeout:             leaderTimeout,
		leaderTimeoutLoopInterval: leaderTimeoutLoopInterval,
		BatchSize:                 batchSize,
		netClient:                 p2pClient,
		blockStore:                blockStore,
		ledger:                    ledger,
		session:                   ledger.NewSession(),
		lastSession:               ledger.NewSession(),
		lastSlot:                  0,
		leaderStartAtSlot:         NoSlot,
		collectedEntries:          make([]poh.Entry, 0),
		collector:                 collector,
	}
	svc.OnEntry = v.handleEntry
	return v
}

func (v *Validator) onLeaderSlotStart(currentSlot uint64) {
	v.leaderStartAtSlot = currentSlot
	if currentSlot == 0 {
		return
	}
	prevSlot := currentSlot - 1
	ticker := time.NewTicker(v.leaderTimeoutLoopInterval)
	deadline := time.NewTimer(v.leaderTimeout)
	defer ticker.Stop()
	defer deadline.Stop()

	var seed blockstore.SlotBoundary

waitLoop:
	for {
		select {
		case <-ticker.C:
			if v.blockStore.HasCompleteBlock(prevSlot) {
				fmt.Printf("Found complete block for slot %d\n", prevSlot)
				seed, _ = v.blockStore.LastEntryInfoAtSlot(prevSlot)
				break waitLoop
			} else {
				fmt.Printf("No complete block for slot %d\n", prevSlot)
			}
		case <-deadline.C:
			fmt.Printf("Meet at deadline %d\n", prevSlot)
			seed = v.fastForwardTicks(prevSlot)
			break waitLoop
		case <-v.stopCh:
			return
		}
	}

	v.Recorder.Reset(seed.Hash, prevSlot)
	v.collectedEntries = make([]poh.Entry, 0, v.BatchSize)
	v.session = v.ledger.NewSession()
	v.lastSession = v.ledger.NewSession()
}

func (v *Validator) onLeaderSlotEnd() {
	v.leaderStartAtSlot = NoSlot
	v.collectedEntries = make([]poh.Entry, 0, v.BatchSize)
	v.session = v.ledger.NewSession()
	v.lastSession = v.ledger.NewSession()
}

func (v *Validator) fastForwardTicks(prevSlot uint64) blockstore.SlotBoundary {
	target := prevSlot*v.TicksPerSlot + v.TicksPerSlot - 1
	hash, _ := v.Recorder.FastForward(target)
	return blockstore.SlotBoundary{
		Slot: prevSlot,
		Hash: hash,
	}
}

// IsLeader checks if this validator is leader for given slot.
func (v *Validator) IsLeader(slot uint64) bool {
	leader, has := v.Schedule.LeaderAt(slot)
	return has && leader == v.Pubkey
}

func (v *Validator) IsFollower(slot uint64) bool {
	return v.IsLeader(slot)
}

// handleEntry buffers entries and assembles a block at slot boundary.
func (v *Validator) handleEntry(entries []poh.Entry) {
	currentSlot := v.Recorder.CurrentSlot()

	// When slot advances, assemble block for lastSlot if we were leader
	if currentSlot > v.lastSlot && v.IsLeader(v.lastSlot) {
		// Retrieve previous block hash from blockStore
		var hash [32]byte
		if v.lastSlot == 0 {
			hash = v.blockStore.Seed()
		} else {
			entry, _ := v.blockStore.LastEntryInfoAtSlot(v.lastSlot - 1)
			hash = entry.Hash
		}

		blk := block.AssembleBlock(
			v.lastSlot,
			hash,
			v.Pubkey,
			v.collectedEntries,
		)

		if err := v.ledger.VerifyBlock(blk); err != nil {
			fmt.Printf("[LEADER] sanity verify fail: %v\n", err)
			v.session = v.lastSession.CopyWithOverlayClone()
			return
		}

		blk.Sign(v.PrivKey)
		fmt.Printf("Leader assembled block: slot=%d, entries=%d\n", v.lastSlot, len(v.collectedEntries))

		// Persist then broadcast
		v.blockStore.AddBlockPending(blk)
		if err := v.netClient.BroadcastBlock(context.Background(), blk); err != nil {
			fmt.Println("Failed to broadcast block:", err)
		}

		// Self-vote
		vote := &consensus.Vote{
			Slot:      blk.Slot,
			BlockHash: blk.Hash,
			VoterID:   v.Pubkey,
		}
		vote.Sign(v.PrivKey)
		fmt.Printf("[LEADER] Adding vote %d to collector for self-vote\n", vote.Slot)
		if committed, needApply, err := v.collector.AddVote(vote); err != nil {
			fmt.Printf("[LEADER] Add vote error: %v\n", err)
		} else if committed && needApply {
			fmt.Printf("[LEADER] slot %d committed, processing apply block! votes=%d\n", vote.Slot, len(v.collector.VotesForSlot(vote.Slot)))
			if err := v.ledger.ApplyBlock(v.blockStore.Block(vote.Slot)); err != nil {
				fmt.Printf("[LEADER] Apply block error: %v\n", err)
			}
			if err := v.blockStore.MarkFinalized(vote.Slot); err != nil {
				fmt.Printf("[LEADER] Mark block as finalized error: %v\n", err)
			}
			fmt.Printf("[LEADER] slot %d finalized!\n", vote.Slot)
		}

		// Broadcast vote
		fmt.Printf("[LEADER] Broadcasted vote %d to %s\n", vote.Slot, v.Pubkey)
		if err := v.netClient.BroadcastVote(context.Background(), vote); err != nil {
			fmt.Printf("[LEADER] Failed to broadcast vote: %v\n", err)
		}

		// Reset buffer
		v.collectedEntries = make([]poh.Entry, 0, v.BatchSize)
		v.lastSession = v.session.CopyWithOverlayClone()
	}

	// Buffer entries only if leader of current slot
	if v.IsLeader(currentSlot) {
		v.collectedEntries = append(v.collectedEntries, entries...)
		fmt.Printf("Adding %d entries for slot %d\n", len(entries), currentSlot)
	}

	// Update lastSlot
	v.lastSlot = currentSlot
}

func (v *Validator) Run() {
	v.stopCh = make(chan struct{})

	go v.leaderBatchLoop()
	go v.roleMonitorLoop()
}

func (v *Validator) leaderBatchLoop() {
	batchTicker := time.NewTicker(v.leaderBatchLoopInterval)
	defer batchTicker.Stop()
	for {
		select {
		case <-v.stopCh:
			return
		case <-batchTicker.C:
			slot := v.Recorder.CurrentSlot()
			if !v.IsLeader(slot) {
				continue
			}

			fmt.Println("[LEADER] Pulling batch")
			batch := v.Mempool.PullBatch(v.BatchSize)
			if len(batch) == 0 {
				fmt.Println("[LEADER] No batch")
				continue
			}

			previousSession := v.session.CopyWithOverlayClone()
			fmt.Println("[LEADER] Filtering batch")
			valids, errs := v.session.FilterValid(batch)
			if len(errs) > 0 {
				fmt.Println("[LEADER] Invalid transactions:", errs)
			}

			fmt.Println("[LEADER] Recording batch")
			entry, err := v.Recorder.RecordTxs(valids)
			if err != nil {
				fmt.Println("[LEADER] Record error:", err)
				v.session = previousSession
				continue
			}
			fmt.Printf("[LEADER] Recorded %d tx (slot=%d, entry=%x...)\n", len(valids), slot, entry.Hash[:6])
		}
	}
}

func (v *Validator) roleMonitorLoop() {
	ticker := time.NewTicker(v.roleMonitorLoopInterval)
	defer ticker.Stop()

	for {
		select {
		case <-v.stopCh:
			return
		case <-ticker.C:
			slot := v.Recorder.CurrentSlot()
			if v.IsLeader(slot) {
				fmt.Println("Switched to LEADER for slot", slot, "at", time.Now().Format(time.RFC3339))
				if v.leaderStartAtSlot == NoSlot {
					v.onLeaderSlotStart(slot)
				}
			} else {
				fmt.Println("Switched to FOLLOWER for slot", slot, "at", time.Now().Format(time.RFC3339))
				if v.leaderStartAtSlot != NoSlot {
					v.onLeaderSlotEnd()
				}
			}
		}
	}
}<|MERGE_RESOLUTION|>--- conflicted
+++ resolved
@@ -6,24 +6,14 @@
 	"fmt"
 	"time"
 
-<<<<<<< HEAD
-	"mmn/block"
-	"mmn/blockstore"
-	"mmn/consensus"
-	"mmn/interfaces"
-	"mmn/ledger"
-	"mmn/mempool"
-	"mmn/p2p"
-	"mmn/poh"
-=======
 	"github.com/mezonai/mmn/block"
 	"github.com/mezonai/mmn/blockstore"
 	"github.com/mezonai/mmn/consensus"
 	"github.com/mezonai/mmn/interfaces"
 	"github.com/mezonai/mmn/ledger"
 	"github.com/mezonai/mmn/mempool"
+	"github.com/mezonai/mmn/p2p"
 	"github.com/mezonai/mmn/poh"
->>>>>>> 0f0ddea9
 )
 
 const NoSlot = ^uint64(0)
