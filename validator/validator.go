--- conflicted
+++ resolved
@@ -42,10 +42,6 @@
 
 	netClient  interfaces.Broadcaster
 	blockStore store.BlockStore
-<<<<<<< HEAD
-	ledger     *ledger.Ledger
-=======
->>>>>>> 49c4e680
 	// Slot & entry buffer
 	leaderStartAtSlot uint64
 	collectedEntries  []poh.Entry
@@ -68,11 +64,6 @@
 	batchSize int,
 	p2pClient *p2p.Libp2pNetwork,
 	blockStore store.BlockStore,
-<<<<<<< HEAD
-	ledger *ledger.Ledger,
-	lastSlot uint64,
-=======
->>>>>>> 49c4e680
 ) *Validator {
 	v := &Validator{
 		Pubkey:                    pubkey,
