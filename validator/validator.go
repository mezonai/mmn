package validator

import (
	"context"
	"crypto/ed25519"
	"fmt"
	"time"

	"github.com/mezonai/mmn/block"
	"github.com/mezonai/mmn/blockstore"
	"github.com/mezonai/mmn/consensus"
	"github.com/mezonai/mmn/events"
<<<<<<< HEAD
=======
	"github.com/mezonai/mmn/exception"
>>>>>>> ef887b8a
	"github.com/mezonai/mmn/interfaces"
	"github.com/mezonai/mmn/ledger"
	"github.com/mezonai/mmn/mempool"
	"github.com/mezonai/mmn/p2p"
	"github.com/mezonai/mmn/poh"
)

const NoSlot = ^uint64(0)

// Validator encapsulates leader/follower behavior.
type Validator struct {
	Pubkey       string
	PrivKey      ed25519.PrivateKey
	Recorder     *poh.PohRecorder
	Service      *poh.PohService
	Schedule     *poh.LeaderSchedule
	Mempool      *mempool.Mempool
	TicksPerSlot uint64

	// Configurable parameters
	leaderBatchLoopInterval   time.Duration
	roleMonitorLoopInterval   time.Duration
	leaderTimeout             time.Duration
	leaderTimeoutLoopInterval time.Duration
	BatchSize                 int

	netClient   interfaces.Broadcaster
	blockStore  blockstore.Store
	ledger      *ledger.Ledger
	session     *ledger.Session
	lastSession *ledger.Session
	collector   *consensus.Collector
	eventRouter *events.EventRouter
	// Slot & entry buffer
	lastSlot          uint64
	leaderStartAtSlot uint64
	collectedEntries  []poh.Entry
	pendingValidTxs   [][]byte
	stopCh            chan struct{}
}

// NewValidator constructs a Validator with dependencies, including blockStore.
func NewValidator(
	pubkey string,
	privKey ed25519.PrivateKey,
	rec *poh.PohRecorder,
	svc *poh.PohService,
	schedule *poh.LeaderSchedule,
	mempool *mempool.Mempool,
	ticksPerSlot uint64,
	leaderBatchLoopInterval time.Duration,
	roleMonitorLoopInterval time.Duration,
	leaderTimeout time.Duration,
	leaderTimeoutLoopInterval time.Duration,
	batchSize int,
	p2pClient *p2p.Libp2pNetwork,
	blockStore blockstore.Store,
	ledger *ledger.Ledger,
	collector *consensus.Collector,
	eventRouter *events.EventRouter,
) *Validator {
	v := &Validator{
		Pubkey:                    pubkey,
		PrivKey:                   privKey,
		Recorder:                  rec,
		Service:                   svc,
		Schedule:                  schedule,
		Mempool:                   mempool,
		TicksPerSlot:              ticksPerSlot,
		leaderBatchLoopInterval:   leaderBatchLoopInterval,
		roleMonitorLoopInterval:   roleMonitorLoopInterval,
		leaderTimeout:             leaderTimeout,
		leaderTimeoutLoopInterval: leaderTimeoutLoopInterval,
		BatchSize:                 batchSize,
		netClient:                 p2pClient,
		blockStore:                blockStore,
		ledger:                    ledger,
		session:                   ledger.NewSession(),
		lastSession:               ledger.NewSession(),
		lastSlot:                  0,
		leaderStartAtSlot:         NoSlot,
		collectedEntries:          make([]poh.Entry, 0),
		collector:                 collector,
<<<<<<< HEAD
=======
		pendingValidTxs:           make([][]byte, 0, batchSize),
>>>>>>> ef887b8a
		eventRouter:               eventRouter,
	}
	svc.OnEntry = v.handleEntry
	return v
}

func (v *Validator) onLeaderSlotStart(currentSlot uint64) {
	v.leaderStartAtSlot = currentSlot
	if currentSlot == 0 {
		return
	}
	prevSlot := currentSlot - 1
	ticker := time.NewTicker(v.leaderTimeoutLoopInterval)
	deadline := time.NewTimer(v.leaderTimeout)
	defer ticker.Stop()
	defer deadline.Stop()

	var seed blockstore.SlotBoundary

waitLoop:
	for {
		select {
		case <-ticker.C:
			if v.blockStore.HasCompleteBlock(prevSlot) {
				fmt.Printf("Found complete block for slot %d\n", prevSlot)
				seed, _ = v.blockStore.LastEntryInfoAtSlot(prevSlot)
				break waitLoop
			} else {
				fmt.Printf("No complete block for slot %d\n", prevSlot)
			}
		case <-deadline.C:
			fmt.Printf("Meet at deadline %d\n", prevSlot)
			seed = v.fastForwardTicks(prevSlot)
			break waitLoop
		case <-v.stopCh:
			return
		}
	}

	v.Recorder.Reset(seed.Hash, prevSlot)
	v.collectedEntries = make([]poh.Entry, 0, v.BatchSize)
	v.session = v.ledger.NewSession()
	v.lastSession = v.ledger.NewSession()
	v.pendingValidTxs = make([][]byte, 0, v.BatchSize)
}

func (v *Validator) onLeaderSlotEnd() {
	v.leaderStartAtSlot = NoSlot
	v.collectedEntries = make([]poh.Entry, 0, v.BatchSize)
	v.session = v.ledger.NewSession()
	v.lastSession = v.ledger.NewSession()
}

func (v *Validator) fastForwardTicks(prevSlot uint64) blockstore.SlotBoundary {
	target := prevSlot*v.TicksPerSlot + v.TicksPerSlot - 1
	hash, _ := v.Recorder.FastForward(target)
	return blockstore.SlotBoundary{
		Slot: prevSlot,
		Hash: hash,
	}
}

// IsLeader checks if this validator is leader for given slot.
func (v *Validator) IsLeader(slot uint64) bool {
	leader, has := v.Schedule.LeaderAt(slot)
	return has && leader == v.Pubkey
}

func (v *Validator) IsFollower(slot uint64) bool {
	return v.IsLeader(slot)
}

// handleEntry buffers entries and assembles a block at slot boundary.
func (v *Validator) handleEntry(entries []poh.Entry) {
	currentSlot := v.Recorder.CurrentSlot()

	// When slot advances, assemble block for lastSlot if we were leader
	if currentSlot > v.lastSlot && v.IsLeader(v.lastSlot) {
		// Retrieve previous block hash from blockStore
		var hash [32]byte
		if v.lastSlot == 0 {
			hash = v.blockStore.Seed()
		} else {
			entry, _ := v.blockStore.LastEntryInfoAtSlot(v.lastSlot - 1)
			hash = entry.Hash
		}

		blk := block.AssembleBlock(
			v.lastSlot,
			hash,
			v.Pubkey,
			v.collectedEntries,
		)

		if err := v.ledger.VerifyBlock(blk); err != nil {
			fmt.Printf("[LEADER] sanity verify fail: %v\n", err)
			v.session = v.lastSession.CopyWithOverlayClone()
			return
		}

		blk.Sign(v.PrivKey)
		fmt.Printf("Leader assembled block: slot=%d, entries=%d\n", v.lastSlot, len(v.collectedEntries))

		// Persist then broadcast
		v.blockStore.AddBlockPending(blk)
		if err := v.netClient.BroadcastBlock(context.Background(), blk); err != nil {
			fmt.Println("Failed to broadcast block:", err)
		}

		// Self-vote
		vote := &consensus.Vote{
			Slot:      blk.Slot,
			BlockHash: blk.Hash,
			VoterID:   v.Pubkey,
		}
		vote.Sign(v.PrivKey)
		fmt.Printf("[LEADER] Adding vote %d to collector for self-vote\n", vote.Slot)
		if committed, needApply, err := v.collector.AddVote(vote); err != nil {
			fmt.Printf("[LEADER] Add vote error: %v\n", err)
		} else if committed && needApply {
			fmt.Printf("[LEADER] slot %d committed, processing apply block! votes=%d\n", vote.Slot, len(v.collector.VotesForSlot(vote.Slot)))
			if err := v.ledger.ApplyBlock(v.blockStore.Block(vote.Slot)); err != nil {
				fmt.Printf("[LEADER] Apply block error: %v\n", err)
			}
			if err := v.blockStore.MarkFinalized(vote.Slot); err != nil {
				fmt.Printf("[LEADER] Mark block as finalized error: %v\n", err)
			}
			fmt.Printf("[LEADER] slot %d finalized!\n", vote.Slot)
		}

		// Broadcast vote
		fmt.Printf("[LEADER] Broadcasted vote %d to %s\n", vote.Slot, v.Pubkey)
		if err := v.netClient.BroadcastVote(context.Background(), vote); err != nil {
			fmt.Printf("[LEADER] Failed to broadcast vote: %v\n", err)
		}

		// Reset buffer
		v.collectedEntries = make([]poh.Entry, 0, v.BatchSize)
		v.lastSession = v.session.CopyWithOverlayClone()
	}

	// Buffer entries only if leader of current slot
	if v.IsLeader(currentSlot) {
		v.collectedEntries = append(v.collectedEntries, entries...)
		fmt.Printf("Adding %d entries for slot %d\n", len(entries), currentSlot)
	}

	// Update lastSlot
	v.lastSlot = currentSlot
}

func (v *Validator) peekPendingValidTxs(size int) [][]byte {
	if len(v.pendingValidTxs) == 0 {
		return nil
	}
	if len(v.pendingValidTxs) < size {
		size = len(v.pendingValidTxs)
	}

	result := make([][]byte, size)
	copy(result, v.pendingValidTxs[:size])

	return result
}

func (v *Validator) dropPendingValidTxs(size int) {
	if size >= len(v.pendingValidTxs) {
		v.pendingValidTxs = v.pendingValidTxs[:0]
		return
	}

	copy(v.pendingValidTxs, v.pendingValidTxs[size:])
	v.pendingValidTxs = v.pendingValidTxs[:len(v.pendingValidTxs)-size]
}

func (v *Validator) Run() {
	v.stopCh = make(chan struct{})

	exception.SafeGoWithPanic("leaderBatchLoop", func() {
		v.leaderBatchLoop()
	})
	exception.SafeGoWithPanic("roleMonitorLoop", func() {
		v.roleMonitorLoop()
	})
}

func (v *Validator) leaderBatchLoop() {
	batchTicker := time.NewTicker(v.leaderBatchLoopInterval)
	defer batchTicker.Stop()
	for {
		select {
		case <-v.stopCh:
			return
		case <-batchTicker.C:
			slot := v.Recorder.CurrentSlot()
			if !v.IsLeader(slot) {
				continue
			}

			fmt.Println("[LEADER] Pulling batch")
			batch := v.Mempool.PullBatch(v.BatchSize)
			if len(batch) == 0 && len(v.pendingValidTxs) == 0 {
				fmt.Println("[LEADER] No batch")
				continue
			}

			fmt.Println("[LEADER] Filtering batch")
			valids, errs := v.session.FilterValid(batch, v.eventRouter)
			if len(errs) > 0 {
				fmt.Println("[LEADER] Invalid transactions:", errs)
			}
			v.pendingValidTxs = append(v.pendingValidTxs, valids...)

			recordTxs := v.peekPendingValidTxs(v.BatchSize)
			if recordTxs == nil {
				fmt.Println("[LEADER] No valid transactions")
				continue
			}
			fmt.Println("[LEADER] Recording batch")
			entry, err := v.Recorder.RecordTxs(recordTxs)
			if err != nil {
				fmt.Println("[LEADER] Record error:", err)
				continue
			}
			v.dropPendingValidTxs(len(recordTxs))
			fmt.Printf("[LEADER] Recorded %d tx (slot=%d, entry=%x...)\n", len(recordTxs), slot, entry.Hash[:6])
		}
	}
}

func (v *Validator) roleMonitorLoop() {
	ticker := time.NewTicker(v.roleMonitorLoopInterval)
	defer ticker.Stop()

	for {
		select {
		case <-v.stopCh:
			return
		case <-ticker.C:
			slot := v.Recorder.CurrentSlot()
			if v.IsLeader(slot) {
				// fmt.Println("Switched to LEADER for slot", slot, "at", time.Now().Format(time.RFC3339))
				if v.leaderStartAtSlot == NoSlot {
					v.onLeaderSlotStart(slot)
				}
			} else {
				// fmt.Println("Switched to FOLLOWER for slot", slot, "at", time.Now().Format(time.RFC3339))
				if v.leaderStartAtSlot != NoSlot {
					v.onLeaderSlotEnd()
				}
			}
		}
	}
}<|MERGE_RESOLUTION|>--- conflicted
+++ resolved
@@ -10,10 +10,7 @@
 	"github.com/mezonai/mmn/blockstore"
 	"github.com/mezonai/mmn/consensus"
 	"github.com/mezonai/mmn/events"
-<<<<<<< HEAD
-=======
 	"github.com/mezonai/mmn/exception"
->>>>>>> ef887b8a
 	"github.com/mezonai/mmn/interfaces"
 	"github.com/mezonai/mmn/ledger"
 	"github.com/mezonai/mmn/mempool"
@@ -97,10 +94,7 @@
 		leaderStartAtSlot:         NoSlot,
 		collectedEntries:          make([]poh.Entry, 0),
 		collector:                 collector,
-<<<<<<< HEAD
-=======
 		pendingValidTxs:           make([][]byte, 0, batchSize),
->>>>>>> ef887b8a
 		eventRouter:               eventRouter,
 	}
 	svc.OnEntry = v.handleEntry
