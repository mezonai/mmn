--- conflicted
+++ resolved
@@ -40,19 +40,10 @@
 	leaderTimeoutLoopInterval time.Duration
 	BatchSize                 int
 
-<<<<<<< HEAD
 	netClient  interfaces.Broadcaster
-	blockStore blockstore.Store
+	blockStore store.BlockStore
 	ledger     *ledger.Ledger
 	collector  *consensus.Collector
-=======
-	netClient   interfaces.Broadcaster
-	blockStore  store.BlockStore
-	ledger      *ledger.Ledger
-	session     *ledger.Session
-	lastSession *ledger.Session
-	collector   *consensus.Collector
->>>>>>> 555dcdd6
 	// Slot & entry buffer
 	lastSlot          uint64
 	leaderStartAtSlot uint64
