package validator

import (
	"context"
	"crypto/ed25519"
	"fmt"
	"time"

	"github.com/mezonai/mmn/store"

	"github.com/mezonai/mmn/logx"
	"github.com/mezonai/mmn/transaction"
	"github.com/mezonai/mmn/utils"

	"github.com/mezonai/mmn/block"
	"github.com/mezonai/mmn/consensus"
	"github.com/mezonai/mmn/exception"
	"github.com/mezonai/mmn/interfaces"
	"github.com/mezonai/mmn/ledger"
	"github.com/mezonai/mmn/mempool"
	"github.com/mezonai/mmn/p2p"
	"github.com/mezonai/mmn/poh"
	"github.com/mezonai/mmn/snapshot"
)

const NoSlot = ^uint64(0)

// Validator encapsulates leader/follower behavior.
type Validator struct {
	Pubkey       string
	PrivKey      ed25519.PrivateKey
	Recorder     *poh.PohRecorder
	Service      *poh.PohService
	Schedule     *poh.LeaderSchedule
	Mempool      *mempool.Mempool
	TicksPerSlot uint64

	// Configurable parameters
	leaderBatchLoopInterval   time.Duration
	roleMonitorLoopInterval   time.Duration
	leaderTimeout             time.Duration
	leaderTimeoutLoopInterval time.Duration
	BatchSize                 int

	netClient  interfaces.Broadcaster
	blockStore store.BlockStore
	ledger     *ledger.Ledger
	collector  *consensus.Collector
	// Slot & entry buffer
	lastSlot          uint64
	leaderStartAtSlot uint64
	collectedEntries  []poh.Entry
	pendingTxs        []*transaction.Transaction
	stopCh            chan struct{}
}

// NewValidator constructs a Validator with dependencies, including blockStore.
func NewValidator(
	pubkey string,
	privKey ed25519.PrivateKey,
	rec *poh.PohRecorder,
	svc *poh.PohService,
	schedule *poh.LeaderSchedule,
	mempool *mempool.Mempool,
	ticksPerSlot uint64,
	leaderBatchLoopInterval time.Duration,
	roleMonitorLoopInterval time.Duration,
	leaderTimeout time.Duration,
	leaderTimeoutLoopInterval time.Duration,
	batchSize int,
	p2pClient *p2p.Libp2pNetwork,
	blockStore store.BlockStore,
	ledger *ledger.Ledger,
	collector *consensus.Collector,
) *Validator {
	v := &Validator{
		Pubkey:                    pubkey,
		PrivKey:                   privKey,
		Recorder:                  rec,
		Service:                   svc,
		Schedule:                  schedule,
		Mempool:                   mempool,
		TicksPerSlot:              ticksPerSlot,
		leaderBatchLoopInterval:   leaderBatchLoopInterval,
		roleMonitorLoopInterval:   roleMonitorLoopInterval,
		leaderTimeout:             leaderTimeout,
		leaderTimeoutLoopInterval: leaderTimeoutLoopInterval,
		BatchSize:                 batchSize,
		netClient:                 p2pClient,
		blockStore:                blockStore,
		ledger:                    ledger,
		lastSlot:                  0,
		leaderStartAtSlot:         NoSlot,
		collectedEntries:          make([]poh.Entry, 0),
		collector:                 collector,
		pendingTxs:                make([]*transaction.Transaction, 0, batchSize),
	}
	svc.OnEntry = v.handleEntry
	p2pClient.OnSyncPohFromLeader = v.handleResetPohFromLeader
	return v
}

func (v *Validator) onLeaderSlotStart(currentSlot uint64) {
	logx.Info("LEADER", "onLeaderSlotStart", currentSlot)
	prevSlot := currentSlot - 1
	ticker := time.NewTicker(v.leaderTimeoutLoopInterval)
	deadline := time.NewTimer(v.leaderTimeout)
	defer ticker.Stop()
	defer deadline.Stop()

	var seed store.SlotBoundary

waitLoop:
	for {
		select {
		case <-ticker.C:
			if v.blockStore.HasCompleteBlock(prevSlot) {
				logx.Info("LEADER", fmt.Sprintf("Found complete block for slot %d", prevSlot))
				seed, _ = v.blockStore.LastEntryInfoAtSlot(prevSlot)
				break waitLoop
			} else {
				logx.Info("LEADER", fmt.Sprintf("No complete block for slot %d", prevSlot))
			}
		case <-deadline.C:
			logx.Info("LEADER", fmt.Sprintf("Meet at deadline %d", prevSlot))
			lastSeenSlot := v.blockStore.GetLatestSlot()
			lastSeenEntry, _ := v.blockStore.LastEntryInfoAtSlot(lastSeenSlot)
			seed = v.fastForwardTicks(lastSeenEntry.Hash, lastSeenEntry.Slot, prevSlot)
			break waitLoop
		case <-v.stopCh:
			return
		}
	}

	v.Recorder.Reset(seed.Hash, prevSlot)
	v.collectedEntries = make([]poh.Entry, 0, v.BatchSize)
	v.pendingTxs = make([]*transaction.Transaction, 0, v.BatchSize)
	v.leaderStartAtSlot = currentSlot
	logx.Info("LEADER", fmt.Sprintf("Leader ready to start at slot: %d", currentSlot))
}

func (v *Validator) onLeaderSlotEnd() {
	logx.Info("LEADER", "onLeaderSlotEnd")
	v.collectedEntries = make([]poh.Entry, 0, v.BatchSize)
	v.leaderStartAtSlot = NoSlot
}

func (v *Validator) fastForwardTicks(seenHash [32]byte, fromSlot uint64, toSlot uint64) store.SlotBoundary {
	hash := v.Recorder.FastForward(seenHash, fromSlot, toSlot)
	return store.SlotBoundary{
		Slot: toSlot,
		Hash: hash,
	}
}

// IsLeader checks if this validator is leader for given slot.
func (v *Validator) IsLeader(slot uint64) bool {
	leader, has := v.Schedule.LeaderAt(slot)
	return has && leader == v.Pubkey
}

func (v *Validator) IsFollower(slot uint64) bool {
	return !v.IsLeader(slot)
}

func (v *Validator) ReadyToStart(slot uint64) bool {
	return v.IsLeader(slot) && v.leaderStartAtSlot != NoSlot
}

// handleEntry buffers entries and assembles a block at slot boundary.
func (v *Validator) handleEntry(entries []poh.Entry) {
	currentSlot := v.Recorder.CurrentSlot()

	// When slot advances, assemble block for lastSlot if we were leader
	if currentSlot > v.lastSlot && v.IsLeader(v.lastSlot) {

		// Buffer entries
		v.collectedEntries = append(v.collectedEntries, entries...)

		// Retrieve previous block hash from blockStore
		lastEntry, _ := v.blockStore.LastEntryInfoAtSlot(v.lastSlot - 1)
		prevHash := lastEntry.Hash

		blk := block.AssembleBlock(
			v.lastSlot,
			prevHash,
			v.Pubkey,
			v.collectedEntries,
		)

		blk.Sign(v.PrivKey)
		logx.Info("VALIDATOR", fmt.Sprintf("Leader assembled block: slot=%d, entries=%d", v.lastSlot, len(v.collectedEntries)))

		// Persist then broadcast
		logx.Info("VALIDATOR", fmt.Sprintf("Adding block pending: %d", blk.Slot))

		if err := v.netClient.BroadcastBlock(context.Background(), blk); err != nil {
			logx.Error("VALIDATOR", fmt.Sprintf("Failed to broadcast block: %v", err))
			return
		}

		// Reset buffer
		v.collectedEntries = make([]poh.Entry, 0, v.BatchSize)
	} else if v.IsLeader(currentSlot) {
		// Buffer entries only if leader of current slot
		v.collectedEntries = append(v.collectedEntries, entries...)
		logx.Info("VALIDATOR", fmt.Sprintf("Adding %d entries for slot %d", len(entries), currentSlot))
	}

	// Update lastSlot
	v.lastSlot = currentSlot
}

func (v *Validator) handleResetPohFromLeader(seedHash [32]byte, slot uint64) error {
	logx.Info("VALIDATOR", fmt.Sprintf("Received latest slot %d", slot))
	currentSlot := v.Recorder.CurrentSlot()
	if v.IsFollower(currentSlot) {
		logx.Info("VALIDATOR", fmt.Sprintf("Follower received latest slot %d", slot))
		v.Recorder.Reset(seedHash, slot)
	}
	return nil
}

func (v *Validator) peekPendingTxs(size int) []*transaction.Transaction {
	if len(v.pendingTxs) == 0 {
		return nil
	}
	if len(v.pendingTxs) < size {
		size = len(v.pendingTxs)
	}

	result := make([]*transaction.Transaction, size)
	copy(result, v.pendingTxs[:size])

	return result
}

func (v *Validator) dropPendingTxs(size int) {
	if size >= len(v.pendingTxs) {
		v.pendingTxs = v.pendingTxs[:0]
		return
	}

	copy(v.pendingTxs, v.pendingTxs[size:])
	v.pendingTxs = v.pendingTxs[:len(v.pendingTxs)-size]
}

func (v *Validator) Run() {
	v.stopCh = make(chan struct{})

	exception.SafeGoWithPanic("roleMonitorLoop", func() {
		v.roleMonitorLoop()
	})

	exception.SafeGoWithPanic("leaderBatchLoop", func() {
		v.leaderBatchLoop()
	})

	exception.SafeGoWithPanic("mempoolCleanupLoop", func() {
		v.mempoolCleanupLoop()
	})
}

func (v *Validator) leaderBatchLoop() {
	batchTicker := time.NewTicker(v.leaderBatchLoopInterval)
	defer batchTicker.Stop()
	for {
		select {
		case <-v.stopCh:
			return
		case <-batchTicker.C:
			slot := v.Recorder.CurrentSlot()
			if !v.IsLeader(slot) {
				continue
			}

			if !v.ReadyToStart(slot) {
				logx.Warn("LEADER", fmt.Sprintf("Leader batch loop: leader has not ready to start for slot %d", slot))
				continue
			}

			logx.Info("LEADER", fmt.Sprintf("Pulling batch for slot %d", slot))
			batch := v.Mempool.PullBatch(v.BatchSize)
			if len(batch) == 0 && len(v.pendingTxs) == 0 {
				logx.Info("LEADER", fmt.Sprintf("No batch for slot %d", slot))
				continue
			}

			for _, r := range batch {
				tx, err := utils.ParseTx(r)
				if err != nil {
					logx.Error("LEADER", fmt.Sprintf("Failed to parse transaction: %v", err))
					continue
				}
				v.pendingTxs = append(v.pendingTxs, tx)
			}

			recordTxs := v.peekPendingTxs(v.BatchSize)
			if recordTxs == nil {
				logx.Info("LEADER", fmt.Sprintf("No valid transactions for slot %d", slot))
				continue
			}
			logx.Info("LEADER", fmt.Sprintf("Recording batch for slot %d", slot))
			entry, err := v.Recorder.RecordTxs(recordTxs)
			if err != nil {
				logx.Warn("LEADER", fmt.Sprintf("Record error: %v", err))
				continue
			}
			v.dropPendingTxs(len(recordTxs))
			logx.Info("LEADER", fmt.Sprintf("Recorded %d tx (slot=%d, entry=%x...)", len(recordTxs), slot, entry.Hash[:6]))
		}
	}
}

func (v *Validator) roleMonitorLoop() {
	ticker := time.NewTicker(v.roleMonitorLoopInterval)
	defer ticker.Stop()

	for {
		select {
		case <-v.stopCh:
			return
		case <-ticker.C:
			slot := v.Recorder.CurrentSlot()
			if v.IsLeader(slot) {
				// fmt.Println("Switched to LEADER for slot", slot, "at", time.Now().Format(time.RFC3339))
				if v.leaderStartAtSlot == NoSlot {
					v.onLeaderSlotStart(slot)
				}
			} else {
				// fmt.Println("Switched to FOLLOWER for slot", slot, "at", time.Now().Format(time.RFC3339))
				if v.leaderStartAtSlot != NoSlot {
					v.onLeaderSlotEnd()
				}
			}
		}
	}
}

<<<<<<< HEAD
// createSnapshot creates a snapshot for the given slot
func (v *Validator) createSnapshot(slot uint64) error {
	logx.Debug("OKE", "account store is nil")
	// Get the real database provider from ledger's account store
	accountStore := v.ledger.GetAccountStore()
	if accountStore == nil {
		return fmt.Errorf("account store is nil")
	}

	// Get the underlying database provider
	dbProvider := accountStore.GetDatabaseProvider()
	if dbProvider == nil {
		return fmt.Errorf("database provider is nil")
	}

	// Compute real bank hash from actual database
	bankHash, err := snapshot.ComputeFullBankHash(dbProvider)
	if err != nil {
		return fmt.Errorf("compute bank hash: %w", err)
	}

	// Get real leader schedule from validator's schedule
	var leaderSchedule []poh.LeaderScheduleEntry
	if v.Schedule != nil {
		// Convert schedule to entries
		leaderSchedule = v.convertScheduleToEntries(v.Schedule)
	}

	// Create snapshot with real database
	// Use /data/snapshots for Docker volume persistence
	snapshotDir := "/data/snapshots"
	path, err := snapshot.WriteSnapshotWithDefaults(
		snapshotDir,
		dbProvider,
		slot,
		bankHash,
		leaderSchedule,
	)
	if err != nil {
		return fmt.Errorf("write snapshot: %w", err)
	}

	fmt.Printf("[SNAPSHOT] Created snapshot at %s (slot=%d)\n", path, slot)
	return nil
}

// convertScheduleToEntries converts LeaderSchedule to LeaderScheduleEntry slice
func (v *Validator) convertScheduleToEntries(schedule *poh.LeaderSchedule) []poh.LeaderScheduleEntry {
	if schedule == nil {
		return nil
	}

	realEntries := schedule.Entries()
	if len(realEntries) == 0 {
		return nil
	}
	out := make([]poh.LeaderScheduleEntry, len(realEntries))
	copy(out, realEntries)
	return out
=======
func (v *Validator) mempoolCleanupLoop() {
	cleanupTicker := time.NewTicker(1 * time.Minute)
	defer cleanupTicker.Stop()

	for {
		select {
		case <-v.stopCh:
			return
		case <-cleanupTicker.C:
			logx.Info("VALIDATOR", "Running periodic mempool cleanup")
			v.Mempool.PeriodicCleanup()
		}
	}
>>>>>>> 8a173a2f
}<|MERGE_RESOLUTION|>--- conflicted
+++ resolved
@@ -4,13 +4,15 @@
 	"context"
 	"crypto/ed25519"
 	"fmt"
+	"os"
+	"path/filepath"
 	"time"
 
+	"github.com/mezonai/mmn/snapshot"
 	"github.com/mezonai/mmn/store"
 
 	"github.com/mezonai/mmn/logx"
 	"github.com/mezonai/mmn/transaction"
-	"github.com/mezonai/mmn/utils"
 
 	"github.com/mezonai/mmn/block"
 	"github.com/mezonai/mmn/consensus"
@@ -20,7 +22,6 @@
 	"github.com/mezonai/mmn/mempool"
 	"github.com/mezonai/mmn/p2p"
 	"github.com/mezonai/mmn/poh"
-	"github.com/mezonai/mmn/snapshot"
 )
 
 const NoSlot = ^uint64(0)
@@ -42,15 +43,17 @@
 	leaderTimeoutLoopInterval time.Duration
 	BatchSize                 int
 
-	netClient  interfaces.Broadcaster
-	blockStore store.BlockStore
-	ledger     *ledger.Ledger
-	collector  *consensus.Collector
+	netClient   interfaces.Broadcaster
+	blockStore  store.BlockStore
+	ledger      *ledger.Ledger
+	session     *ledger.Session
+	lastSession *ledger.Session
+	collector   *consensus.Collector
 	// Slot & entry buffer
 	lastSlot          uint64
 	leaderStartAtSlot uint64
 	collectedEntries  []poh.Entry
-	pendingTxs        []*transaction.Transaction
+	pendingValidTxs   []*transaction.Transaction
 	stopCh            chan struct{}
 }
 
@@ -89,19 +92,24 @@
 		netClient:                 p2pClient,
 		blockStore:                blockStore,
 		ledger:                    ledger,
+		session:                   ledger.NewSession(),
+		lastSession:               ledger.NewSession(),
 		lastSlot:                  0,
 		leaderStartAtSlot:         NoSlot,
 		collectedEntries:          make([]poh.Entry, 0),
 		collector:                 collector,
-		pendingTxs:                make([]*transaction.Transaction, 0, batchSize),
+		pendingValidTxs:           make([]*transaction.Transaction, 0, batchSize),
 	}
 	svc.OnEntry = v.handleEntry
-	p2pClient.OnSyncPohFromLeader = v.handleResetPohFromLeader
 	return v
 }
 
 func (v *Validator) onLeaderSlotStart(currentSlot uint64) {
 	logx.Info("LEADER", "onLeaderSlotStart", currentSlot)
+	v.leaderStartAtSlot = currentSlot
+	if currentSlot == 0 {
+		return
+	}
 	prevSlot := currentSlot - 1
 	ticker := time.NewTicker(v.leaderTimeoutLoopInterval)
 	deadline := time.NewTimer(v.leaderTimeout)
@@ -123,9 +131,7 @@
 			}
 		case <-deadline.C:
 			logx.Info("LEADER", fmt.Sprintf("Meet at deadline %d", prevSlot))
-			lastSeenSlot := v.blockStore.GetLatestSlot()
-			lastSeenEntry, _ := v.blockStore.LastEntryInfoAtSlot(lastSeenSlot)
-			seed = v.fastForwardTicks(lastSeenEntry.Hash, lastSeenEntry.Slot, prevSlot)
+			seed = v.fastForwardTicks(prevSlot)
 			break waitLoop
 		case <-v.stopCh:
 			return
@@ -134,21 +140,24 @@
 
 	v.Recorder.Reset(seed.Hash, prevSlot)
 	v.collectedEntries = make([]poh.Entry, 0, v.BatchSize)
-	v.pendingTxs = make([]*transaction.Transaction, 0, v.BatchSize)
-	v.leaderStartAtSlot = currentSlot
-	logx.Info("LEADER", fmt.Sprintf("Leader ready to start at slot: %d", currentSlot))
+	v.session = v.ledger.NewSession()
+	v.lastSession = v.ledger.NewSession()
+	v.pendingValidTxs = make([]*transaction.Transaction, 0, v.BatchSize)
 }
 
 func (v *Validator) onLeaderSlotEnd() {
 	logx.Info("LEADER", "onLeaderSlotEnd")
+	v.leaderStartAtSlot = NoSlot
 	v.collectedEntries = make([]poh.Entry, 0, v.BatchSize)
-	v.leaderStartAtSlot = NoSlot
-}
-
-func (v *Validator) fastForwardTicks(seenHash [32]byte, fromSlot uint64, toSlot uint64) store.SlotBoundary {
-	hash := v.Recorder.FastForward(seenHash, fromSlot, toSlot)
+	v.session = v.ledger.NewSession()
+	v.lastSession = v.ledger.NewSession()
+}
+
+func (v *Validator) fastForwardTicks(prevSlot uint64) store.SlotBoundary {
+	target := prevSlot * v.TicksPerSlot
+	hash, _ := v.Recorder.FastForward(target)
 	return store.SlotBoundary{
-		Slot: toSlot,
+		Slot: prevSlot,
 		Hash: hash,
 	}
 }
@@ -161,10 +170,6 @@
 
 func (v *Validator) IsFollower(slot uint64) bool {
 	return !v.IsLeader(slot)
-}
-
-func (v *Validator) ReadyToStart(slot uint64) bool {
-	return v.IsLeader(slot) && v.leaderStartAtSlot != NoSlot
 }
 
 // handleEntry buffers entries and assembles a block at slot boundary.
@@ -188,61 +193,93 @@
 			v.collectedEntries,
 		)
 
+		if err := v.ledger.VerifyBlock(blk); err != nil {
+			logx.Error("VALIDATOR", fmt.Sprintf("Sanity verify fail: %v", err))
+			v.session = v.lastSession.CopyWithOverlayClone()
+			return
+		}
+
 		blk.Sign(v.PrivKey)
 		logx.Info("VALIDATOR", fmt.Sprintf("Leader assembled block: slot=%d, entries=%d", v.lastSlot, len(v.collectedEntries)))
 
 		// Persist then broadcast
 		logx.Info("VALIDATOR", fmt.Sprintf("Adding block pending: %d", blk.Slot))
-
+		if err := v.blockStore.AddBlockPending(blk); err != nil {
+			logx.Error("VALIDATOR", fmt.Sprintf("Add block pending error: %v", err))
+			return
+		}
 		if err := v.netClient.BroadcastBlock(context.Background(), blk); err != nil {
 			logx.Error("VALIDATOR", fmt.Sprintf("Failed to broadcast block: %v", err))
 			return
 		}
 
+		writeSnapshotIfDue(v.ledger, currentSlot)
+
+		// Self-vote
+		vote := &consensus.Vote{
+			Slot:      blk.Slot,
+			BlockHash: blk.Hash,
+			VoterID:   v.Pubkey,
+		}
+		vote.Sign(v.PrivKey)
+		fmt.Printf("[LEADER] Adding vote %d to collector for self-vote\n", vote.Slot)
+		if committed, needApply, err := v.collector.AddVote(vote); err != nil {
+			fmt.Printf("[LEADER] Add vote error: %v\n", err)
+		} else if committed && needApply {
+			fmt.Printf("[LEADER] slot %d committed, processing apply block! votes=%d\n", vote.Slot, len(v.collector.VotesForSlot(vote.Slot)))
+			block := v.blockStore.Block(vote.Slot)
+			if block == nil {
+				fmt.Printf("[LEADER] Block not found for slot %d\n", vote.Slot)
+			} else if err := v.ledger.ApplyBlock(block); err != nil {
+				fmt.Printf("[LEADER] Apply block error: %v\n", err)
+			}
+			if err := v.blockStore.MarkFinalized(vote.Slot); err != nil {
+				fmt.Printf("[LEADER] Mark block as finalized error: %v\n", err)
+			}
+			fmt.Printf("[LEADER] slot %d finalized!\n", vote.Slot)
+		}
+
+		// Broadcast vote
+		fmt.Printf("[LEADER] Broadcasted vote %d to %s\n", vote.Slot, v.Pubkey)
+		if err := v.netClient.BroadcastVote(context.Background(), vote); err != nil {
+			fmt.Printf("[LEADER] Failed to broadcast vote: %v\n", err)
+		}
+
 		// Reset buffer
 		v.collectedEntries = make([]poh.Entry, 0, v.BatchSize)
+		v.lastSession = v.session.CopyWithOverlayClone()
 	} else if v.IsLeader(currentSlot) {
 		// Buffer entries only if leader of current slot
 		v.collectedEntries = append(v.collectedEntries, entries...)
-		logx.Info("VALIDATOR", fmt.Sprintf("Adding %d entries for slot %d", len(entries), currentSlot))
+		fmt.Printf("Adding %d entries for slot %d\n", len(entries), currentSlot)
 	}
 
 	// Update lastSlot
 	v.lastSlot = currentSlot
 }
 
-func (v *Validator) handleResetPohFromLeader(seedHash [32]byte, slot uint64) error {
-	logx.Info("VALIDATOR", fmt.Sprintf("Received latest slot %d", slot))
-	currentSlot := v.Recorder.CurrentSlot()
-	if v.IsFollower(currentSlot) {
-		logx.Info("VALIDATOR", fmt.Sprintf("Follower received latest slot %d", slot))
-		v.Recorder.Reset(seedHash, slot)
-	}
-	return nil
-}
-
-func (v *Validator) peekPendingTxs(size int) []*transaction.Transaction {
-	if len(v.pendingTxs) == 0 {
+func (v *Validator) peekPendingValidTxs(size int) []*transaction.Transaction {
+	if len(v.pendingValidTxs) == 0 {
 		return nil
 	}
-	if len(v.pendingTxs) < size {
-		size = len(v.pendingTxs)
+	if len(v.pendingValidTxs) < size {
+		size = len(v.pendingValidTxs)
 	}
 
 	result := make([]*transaction.Transaction, size)
-	copy(result, v.pendingTxs[:size])
+	copy(result, v.pendingValidTxs[:size])
 
 	return result
 }
 
-func (v *Validator) dropPendingTxs(size int) {
-	if size >= len(v.pendingTxs) {
-		v.pendingTxs = v.pendingTxs[:0]
-		return
-	}
-
-	copy(v.pendingTxs, v.pendingTxs[size:])
-	v.pendingTxs = v.pendingTxs[:len(v.pendingTxs)-size]
+func (v *Validator) dropPendingValidTxs(size int) {
+	if size >= len(v.pendingValidTxs) {
+		v.pendingValidTxs = v.pendingValidTxs[:0]
+		return
+	}
+
+	copy(v.pendingValidTxs, v.pendingValidTxs[size:])
+	v.pendingValidTxs = v.pendingValidTxs[:len(v.pendingValidTxs)-size]
 }
 
 func (v *Validator) Run() {
@@ -254,10 +291,6 @@
 
 	exception.SafeGoWithPanic("leaderBatchLoop", func() {
 		v.leaderBatchLoop()
-	})
-
-	exception.SafeGoWithPanic("mempoolCleanupLoop", func() {
-		v.mempoolCleanupLoop()
 	})
 }
 
@@ -274,40 +307,33 @@
 				continue
 			}
 
-			if !v.ReadyToStart(slot) {
-				logx.Warn("LEADER", fmt.Sprintf("Leader batch loop: leader has not ready to start for slot %d", slot))
+			fmt.Println("[LEADER] Pulling batch")
+			batch := v.Mempool.PullBatch(v.BatchSize)
+			if len(batch) == 0 && len(v.pendingValidTxs) == 0 {
+				fmt.Println("[LEADER] No batch")
 				continue
 			}
 
-			logx.Info("LEADER", fmt.Sprintf("Pulling batch for slot %d", slot))
-			batch := v.Mempool.PullBatch(v.BatchSize)
-			if len(batch) == 0 && len(v.pendingTxs) == 0 {
-				logx.Info("LEADER", fmt.Sprintf("No batch for slot %d", slot))
+			fmt.Println("[LEADER] Filtering batch")
+			valids, errs := v.session.FilterValid(batch)
+			if len(errs) > 0 {
+				fmt.Println("[LEADER] Invalid transactions:", errs)
+			}
+			v.pendingValidTxs = append(v.pendingValidTxs, valids...)
+
+			recordTxs := v.peekPendingValidTxs(v.BatchSize)
+			if recordTxs == nil {
+				fmt.Println("[LEADER] No valid transactions")
 				continue
 			}
-
-			for _, r := range batch {
-				tx, err := utils.ParseTx(r)
-				if err != nil {
-					logx.Error("LEADER", fmt.Sprintf("Failed to parse transaction: %v", err))
-					continue
-				}
-				v.pendingTxs = append(v.pendingTxs, tx)
-			}
-
-			recordTxs := v.peekPendingTxs(v.BatchSize)
-			if recordTxs == nil {
-				logx.Info("LEADER", fmt.Sprintf("No valid transactions for slot %d", slot))
-				continue
-			}
-			logx.Info("LEADER", fmt.Sprintf("Recording batch for slot %d", slot))
+			fmt.Println("[LEADER] Recording batch")
 			entry, err := v.Recorder.RecordTxs(recordTxs)
 			if err != nil {
-				logx.Warn("LEADER", fmt.Sprintf("Record error: %v", err))
+				fmt.Println("[LEADER] Record error:", err)
 				continue
 			}
-			v.dropPendingTxs(len(recordTxs))
-			logx.Info("LEADER", fmt.Sprintf("Recorded %d tx (slot=%d, entry=%x...)", len(recordTxs), slot, entry.Hash[:6]))
+			v.dropPendingValidTxs(len(recordTxs))
+			fmt.Printf("[LEADER] Recorded %d tx (slot=%d, entry=%x...)\n", len(recordTxs), slot, entry.Hash[:6])
 		}
 	}
 }
@@ -337,79 +363,42 @@
 	}
 }
 
-<<<<<<< HEAD
-// createSnapshot creates a snapshot for the given slot
-func (v *Validator) createSnapshot(slot uint64) error {
-	logx.Debug("OKE", "account store is nil")
-	// Get the real database provider from ledger's account store
-	accountStore := v.ledger.GetAccountStore()
+func writeSnapshotIfDue(ld *ledger.Ledger, slot uint64) {
+	if slot%p2p.RangeForSnapshot != 0 { // adjust interval as needed
+		return
+	}
+	accountStore := ld.GetAccountStore()
 	if accountStore == nil {
-		return fmt.Errorf("account store is nil")
-	}
-
-	// Get the underlying database provider
+		return
+	}
 	dbProvider := accountStore.GetDatabaseProvider()
 	if dbProvider == nil {
-		return fmt.Errorf("database provider is nil")
-	}
-
-	// Compute real bank hash from actual database
+		return
+	}
 	bankHash, err := snapshot.ComputeFullBankHash(dbProvider)
 	if err != nil {
-		return fmt.Errorf("compute bank hash: %w", err)
-	}
-
-	// Get real leader schedule from validator's schedule
-	var leaderSchedule []poh.LeaderScheduleEntry
-	if v.Schedule != nil {
-		// Convert schedule to entries
-		leaderSchedule = v.convertScheduleToEntries(v.Schedule)
-	}
-
-	// Create snapshot with real database
-	// Use /data/snapshots for Docker volume persistence
-	snapshotDir := "/data/snapshots"
-	path, err := snapshot.WriteSnapshotWithDefaults(
-		snapshotDir,
-		dbProvider,
-		slot,
-		bankHash,
-		leaderSchedule,
-	)
+		logx.Error("SNAPSHOT", fmt.Sprintf("BankHash compute failed at slot %d: %v", slot, err))
+		return
+	}
+	dir := "/data/snapshots"
+	// Write a new snapshot for this slot to a slot-specific file
+	saved, err := snapshot.WriteSnapshotWithDefaults(dir, dbProvider, slot, bankHash, nil)
 	if err != nil {
-		return fmt.Errorf("write snapshot: %w", err)
-	}
-
-	fmt.Printf("[SNAPSHOT] Created snapshot at %s (slot=%d)\n", path, slot)
-	return nil
-}
-
-// convertScheduleToEntries converts LeaderSchedule to LeaderScheduleEntry slice
-func (v *Validator) convertScheduleToEntries(schedule *poh.LeaderSchedule) []poh.LeaderScheduleEntry {
-	if schedule == nil {
-		return nil
-	}
-
-	realEntries := schedule.Entries()
-	if len(realEntries) == 0 {
-		return nil
-	}
-	out := make([]poh.LeaderScheduleEntry, len(realEntries))
-	copy(out, realEntries)
-	return out
-=======
-func (v *Validator) mempoolCleanupLoop() {
-	cleanupTicker := time.NewTicker(1 * time.Minute)
-	defer cleanupTicker.Stop()
-
-	for {
-		select {
-		case <-v.stopCh:
-			return
-		case <-cleanupTicker.C:
-			logx.Info("VALIDATOR", "Running periodic mempool cleanup")
-			v.Mempool.PeriodicCleanup()
-		}
-	}
->>>>>>> 8a173a2f
+		logx.Error("SNAPSHOT", fmt.Sprintf("Failed to write snapshot at slot %d: %v", slot, err))
+		return
+	}
+
+	// Atomically update latest snapshot pointer
+	latest := filepath.Join(dir, "snapshot-latest.json")
+	tmpLatest := latest + ".tmp"
+	if err := os.Rename(saved, tmpLatest); err != nil {
+		logx.Error("SNAPSHOT", fmt.Sprintf("Failed to move snapshot to temp latest: %v", err))
+		return
+	}
+	if err := os.Rename(tmpLatest, latest); err != nil {
+		logx.Error("SNAPSHOT", fmt.Sprintf("Failed to finalize latest snapshot: %v", err))
+		return
+	}
+
+	logx.Info("SNAPSHOT", fmt.Sprintf("Updated latest snapshot: %s (slot %d)", latest, slot))
 }