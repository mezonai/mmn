package validator

import (
	"context"
	"crypto/ed25519"
	"fmt"
	"github.com/mezonai/mmn/types"
	"time"

	"github.com/mezonai/mmn/block"
	"github.com/mezonai/mmn/blockstore"
	"github.com/mezonai/mmn/consensus"
	"github.com/mezonai/mmn/events"
	"github.com/mezonai/mmn/exception"
	"github.com/mezonai/mmn/interfaces"
	"github.com/mezonai/mmn/ledger"
	"github.com/mezonai/mmn/mempool"
	"github.com/mezonai/mmn/p2p"
	"github.com/mezonai/mmn/poh"
)

const NoSlot = ^uint64(0)

// Validator encapsulates leader/follower behavior.
type Validator struct {
	Pubkey       string
	PrivKey      ed25519.PrivateKey
	Recorder     *poh.PohRecorder
	Service      *poh.PohService
	Schedule     *poh.LeaderSchedule
	Mempool      *mempool.Mempool
	TicksPerSlot uint64

	// Configurable parameters
	leaderBatchLoopInterval   time.Duration
	roleMonitorLoopInterval   time.Duration
	leaderTimeout             time.Duration
	leaderTimeoutLoopInterval time.Duration
	BatchSize                 int

	netClient   interfaces.Broadcaster
	blockStore  blockstore.Store
	ledger      *ledger.Ledger
	session     *ledger.Session
	lastSession *ledger.Session
	collector   *consensus.Collector
	eventRouter *events.EventRouter
	// Slot & entry buffer
	lastSlot          uint64
	leaderStartAtSlot uint64
	collectedEntries  []poh.Entry
	pendingValidTxs   []*types.Transaction
	stopCh            chan struct{}
}

// NewValidator constructs a Validator with dependencies, including blockStore.
func NewValidator(
	pubkey string,
	privKey ed25519.PrivateKey,
	rec *poh.PohRecorder,
	svc *poh.PohService,
	schedule *poh.LeaderSchedule,
	mempool *mempool.Mempool,
	ticksPerSlot uint64,
	leaderBatchLoopInterval time.Duration,
	roleMonitorLoopInterval time.Duration,
	leaderTimeout time.Duration,
	leaderTimeoutLoopInterval time.Duration,
	batchSize int,
	p2pClient *p2p.Libp2pNetwork,
	blockStore blockstore.Store,
	ledger *ledger.Ledger,
	collector *consensus.Collector,
	eventRouter *events.EventRouter,
) *Validator {
	v := &Validator{
		Pubkey:                    pubkey,
		PrivKey:                   privKey,
		Recorder:                  rec,
		Service:                   svc,
		Schedule:                  schedule,
		Mempool:                   mempool,
		TicksPerSlot:              ticksPerSlot,
		leaderBatchLoopInterval:   leaderBatchLoopInterval,
		roleMonitorLoopInterval:   roleMonitorLoopInterval,
		leaderTimeout:             leaderTimeout,
		leaderTimeoutLoopInterval: leaderTimeoutLoopInterval,
		BatchSize:                 batchSize,
		netClient:                 p2pClient,
		blockStore:                blockStore,
		ledger:                    ledger,
		session:                   ledger.NewSession(),
		lastSession:               ledger.NewSession(),
		lastSlot:                  0,
		leaderStartAtSlot:         NoSlot,
		collectedEntries:          make([]poh.Entry, 0),
		collector:                 collector,
<<<<<<< HEAD
		pendingValidTxs:           make([][]byte, 0, batchSize),
		eventRouter:               eventRouter,
=======
		pendingValidTxs:           make([]*types.Transaction, 0, batchSize),
>>>>>>> 56f23a8a
	}
	svc.OnEntry = v.handleEntry
	return v
}

func (v *Validator) onLeaderSlotStart(currentSlot uint64) {
	v.leaderStartAtSlot = currentSlot
	if currentSlot == 0 {
		return
	}
	prevSlot := currentSlot - 1
	ticker := time.NewTicker(v.leaderTimeoutLoopInterval)
	deadline := time.NewTimer(v.leaderTimeout)
	defer ticker.Stop()
	defer deadline.Stop()

	var seed blockstore.SlotBoundary

waitLoop:
	for {
		select {
		case <-ticker.C:
			if v.blockStore.HasCompleteBlock(prevSlot) {
				fmt.Printf("Found complete block for slot %d\n", prevSlot)
				seed, _ = v.blockStore.LastEntryInfoAtSlot(prevSlot)
				break waitLoop
			} else {
				fmt.Printf("No complete block for slot %d\n", prevSlot)
			}
		case <-deadline.C:
			fmt.Printf("Meet at deadline %d\n", prevSlot)
			seed = v.fastForwardTicks(prevSlot)
			break waitLoop
		case <-v.stopCh:
			return
		}
	}

	v.Recorder.Reset(seed.Hash, prevSlot)
	v.collectedEntries = make([]poh.Entry, 0, v.BatchSize)
	v.session = v.ledger.NewSession()
	v.lastSession = v.ledger.NewSession()
	v.pendingValidTxs = make([]*types.Transaction, 0, v.BatchSize)
}

func (v *Validator) onLeaderSlotEnd() {
	v.leaderStartAtSlot = NoSlot
	v.collectedEntries = make([]poh.Entry, 0, v.BatchSize)
	v.session = v.ledger.NewSession()
	v.lastSession = v.ledger.NewSession()
}

func (v *Validator) fastForwardTicks(prevSlot uint64) blockstore.SlotBoundary {
	target := prevSlot*v.TicksPerSlot + v.TicksPerSlot - 1
	hash, _ := v.Recorder.FastForward(target)
	return blockstore.SlotBoundary{
		Slot: prevSlot,
		Hash: hash,
	}
}

// IsLeader checks if this validator is leader for given slot.
func (v *Validator) IsLeader(slot uint64) bool {
	leader, has := v.Schedule.LeaderAt(slot)
	return has && leader == v.Pubkey
}

func (v *Validator) IsFollower(slot uint64) bool {
	return v.IsLeader(slot)
}

// handleEntry buffers entries and assembles a block at slot boundary.
func (v *Validator) handleEntry(entries []poh.Entry) {
	currentSlot := v.Recorder.CurrentSlot()

	// When slot advances, assemble block for lastSlot if we were leader
	if currentSlot > v.lastSlot && v.IsLeader(v.lastSlot) {
		// Retrieve previous block hash from blockStore
		var hash [32]byte
		if v.lastSlot == 0 {
			hash = v.blockStore.Seed()
		} else {
			entry, _ := v.blockStore.LastEntryInfoAtSlot(v.lastSlot - 1)
			hash = entry.Hash
		}

		blk := block.AssembleBlock(
			v.lastSlot,
			hash,
			v.Pubkey,
			v.collectedEntries,
		)

		if err := v.ledger.VerifyBlock(blk); err != nil {
			fmt.Printf("[LEADER] sanity verify fail: %v\n", err)
			v.session = v.lastSession.CopyWithOverlayClone()
			return
		}

		blk.Sign(v.PrivKey)
		fmt.Printf("Leader assembled block: slot=%d, entries=%d\n", v.lastSlot, len(v.collectedEntries))

		// Persist then broadcast
		v.blockStore.AddBlockPending(blk, v.eventRouter)
		if err := v.netClient.BroadcastBlock(context.Background(), blk); err != nil {
			fmt.Println("Failed to broadcast block:", err)
		}

		// Self-vote
		vote := &consensus.Vote{
			Slot:      blk.Slot,
			BlockHash: blk.Hash,
			VoterID:   v.Pubkey,
		}
		vote.Sign(v.PrivKey)
		fmt.Printf("[LEADER] Adding vote %d to collector for self-vote\n", vote.Slot)
		if committed, needApply, err := v.collector.AddVote(vote); err != nil {
			fmt.Printf("[LEADER] Add vote error: %v\n", err)
		} else if committed && needApply {
			fmt.Printf("[LEADER] slot %d committed, processing apply block! votes=%d\n", vote.Slot, len(v.collector.VotesForSlot(vote.Slot)))
			if err := v.ledger.ApplyBlock(v.blockStore.Block(vote.Slot), v.eventRouter); err != nil {
				fmt.Printf("[LEADER] Apply block error: %v\n", err)
			}
			if err := v.blockStore.MarkFinalized(vote.Slot, v.eventRouter); err != nil {
				fmt.Printf("[LEADER] Mark block as finalized error: %v\n", err)
			}
			fmt.Printf("[LEADER] slot %d finalized!\n", vote.Slot)
		}

		// Broadcast vote
		fmt.Printf("[LEADER] Broadcasted vote %d to %s\n", vote.Slot, v.Pubkey)
		if err := v.netClient.BroadcastVote(context.Background(), vote); err != nil {
			fmt.Printf("[LEADER] Failed to broadcast vote: %v\n", err)
		}

		// Reset buffer
		v.collectedEntries = make([]poh.Entry, 0, v.BatchSize)
		v.lastSession = v.session.CopyWithOverlayClone()
	}

	// Buffer entries only if leader of current slot
	if v.IsLeader(currentSlot) {
		v.collectedEntries = append(v.collectedEntries, entries...)
		fmt.Printf("Adding %d entries for slot %d\n", len(entries), currentSlot)
	}

	// Update lastSlot
	v.lastSlot = currentSlot
}

func (v *Validator) peekPendingValidTxs(size int) []*types.Transaction {
	if len(v.pendingValidTxs) == 0 {
		return nil
	}
	if len(v.pendingValidTxs) < size {
		size = len(v.pendingValidTxs)
	}

	result := make([]*types.Transaction, size)
	copy(result, v.pendingValidTxs[:size])

	return result
}

func (v *Validator) dropPendingValidTxs(size int) {
	if size >= len(v.pendingValidTxs) {
		v.pendingValidTxs = v.pendingValidTxs[:0]
		return
	}

	copy(v.pendingValidTxs, v.pendingValidTxs[size:])
	v.pendingValidTxs = v.pendingValidTxs[:len(v.pendingValidTxs)-size]
}

func (v *Validator) Run() {
	v.stopCh = make(chan struct{})

	exception.SafeGoWithPanic("leaderBatchLoop", func() {
		v.leaderBatchLoop()
	})
	exception.SafeGoWithPanic("roleMonitorLoop", func() {
		v.roleMonitorLoop()
	})
}

func (v *Validator) leaderBatchLoop() {
	batchTicker := time.NewTicker(v.leaderBatchLoopInterval)
	defer batchTicker.Stop()
	for {
		select {
		case <-v.stopCh:
			return
		case <-batchTicker.C:
			slot := v.Recorder.CurrentSlot()
			if !v.IsLeader(slot) {
				continue
			}

			fmt.Println("[LEADER] Pulling batch")
			batch := v.Mempool.PullBatch(v.BatchSize)
			if len(batch) == 0 && len(v.pendingValidTxs) == 0 {
				fmt.Println("[LEADER] No batch")
				continue
			}

			fmt.Println("[LEADER] Filtering batch")
			valids, errs := v.session.FilterValid(batch, v.eventRouter)
			if len(errs) > 0 {
				fmt.Println("[LEADER] Invalid transactions:", errs)
			}
			v.pendingValidTxs = append(v.pendingValidTxs, valids...)

			recordTxs := v.peekPendingValidTxs(v.BatchSize)
			if recordTxs == nil {
				fmt.Println("[LEADER] No valid transactions")
				continue
			}
			fmt.Println("[LEADER] Recording batch")
			entry, err := v.Recorder.RecordTxs(recordTxs)
			if err != nil {
				fmt.Println("[LEADER] Record error:", err)
				continue
			}
			v.dropPendingValidTxs(len(recordTxs))
			fmt.Printf("[LEADER] Recorded %d tx (slot=%d, entry=%x...)\n", len(recordTxs), slot, entry.Hash[:6])
		}
	}
}

func (v *Validator) roleMonitorLoop() {
	ticker := time.NewTicker(v.roleMonitorLoopInterval)
	defer ticker.Stop()

	for {
		select {
		case <-v.stopCh:
			return
		case <-ticker.C:
			slot := v.Recorder.CurrentSlot()
			if v.IsLeader(slot) {
				// fmt.Println("Switched to LEADER for slot", slot, "at", time.Now().Format(time.RFC3339))
				if v.leaderStartAtSlot == NoSlot {
					v.onLeaderSlotStart(slot)
				}
			} else {
				// fmt.Println("Switched to FOLLOWER for slot", slot, "at", time.Now().Format(time.RFC3339))
				if v.leaderStartAtSlot != NoSlot {
					v.onLeaderSlotEnd()
				}
			}
		}
	}
}<|MERGE_RESOLUTION|>--- conflicted
+++ resolved
@@ -4,8 +4,9 @@
 	"context"
 	"crypto/ed25519"
 	"fmt"
+	"time"
+
 	"github.com/mezonai/mmn/types"
-	"time"
 
 	"github.com/mezonai/mmn/block"
 	"github.com/mezonai/mmn/blockstore"
@@ -95,12 +96,8 @@
 		leaderStartAtSlot:         NoSlot,
 		collectedEntries:          make([]poh.Entry, 0),
 		collector:                 collector,
-<<<<<<< HEAD
-		pendingValidTxs:           make([][]byte, 0, batchSize),
+		pendingValidTxs:           make([]*types.Transaction, 0, batchSize),
 		eventRouter:               eventRouter,
-=======
-		pendingValidTxs:           make([]*types.Transaction, 0, batchSize),
->>>>>>> 56f23a8a
 	}
 	svc.OnEntry = v.handleEntry
 	return v
