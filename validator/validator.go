package validator

import (
	"context"
	"crypto/ed25519"
	"fmt"
	"time"

<<<<<<< HEAD
=======
	"github.com/mezonai/mmn/logx"
>>>>>>> 956a7665
	"github.com/mezonai/mmn/types"

	"github.com/mezonai/mmn/block"
	"github.com/mezonai/mmn/blockstore"
	"github.com/mezonai/mmn/consensus"
	"github.com/mezonai/mmn/events"
	"github.com/mezonai/mmn/exception"
	"github.com/mezonai/mmn/interfaces"
	"github.com/mezonai/mmn/ledger"
	"github.com/mezonai/mmn/mempool"
	"github.com/mezonai/mmn/p2p"
	"github.com/mezonai/mmn/poh"
)

const NoSlot = ^uint64(0)

// Validator encapsulates leader/follower behavior.
type Validator struct {
	Pubkey       string
	PrivKey      ed25519.PrivateKey
	Recorder     *poh.PohRecorder
	Service      *poh.PohService
	Schedule     *poh.LeaderSchedule
	Mempool      *mempool.Mempool
	TicksPerSlot uint64

	// Configurable parameters
	leaderBatchLoopInterval   time.Duration
	roleMonitorLoopInterval   time.Duration
	leaderTimeout             time.Duration
	leaderTimeoutLoopInterval time.Duration
	BatchSize                 int

	netClient   interfaces.Broadcaster
	blockStore  blockstore.Store
	ledger      *ledger.Ledger
	session     *ledger.Session
	lastSession *ledger.Session
	collector   *consensus.Collector
	eventRouter *events.EventRouter
	// Slot & entry buffer
	lastSlot          uint64
	leaderStartAtSlot uint64
	collectedEntries  []poh.Entry
	pendingValidTxs   []*types.Transaction
	stopCh            chan struct{}
}

// NewValidator constructs a Validator with dependencies, including blockStore.
func NewValidator(
	pubkey string,
	privKey ed25519.PrivateKey,
	rec *poh.PohRecorder,
	svc *poh.PohService,
	schedule *poh.LeaderSchedule,
	mempool *mempool.Mempool,
	ticksPerSlot uint64,
	leaderBatchLoopInterval time.Duration,
	roleMonitorLoopInterval time.Duration,
	leaderTimeout time.Duration,
	leaderTimeoutLoopInterval time.Duration,
	batchSize int,
	p2pClient *p2p.Libp2pNetwork,
	blockStore blockstore.Store,
	ledger *ledger.Ledger,
	collector *consensus.Collector,
	eventRouter *events.EventRouter,
) *Validator {
	v := &Validator{
		Pubkey:                    pubkey,
		PrivKey:                   privKey,
		Recorder:                  rec,
		Service:                   svc,
		Schedule:                  schedule,
		Mempool:                   mempool,
		TicksPerSlot:              ticksPerSlot,
		leaderBatchLoopInterval:   leaderBatchLoopInterval,
		roleMonitorLoopInterval:   roleMonitorLoopInterval,
		leaderTimeout:             leaderTimeout,
		leaderTimeoutLoopInterval: leaderTimeoutLoopInterval,
		BatchSize:                 batchSize,
		netClient:                 p2pClient,
		blockStore:                blockStore,
		ledger:                    ledger,
		session:                   ledger.NewSession(),
		lastSession:               ledger.NewSession(),
		lastSlot:                  0,
		leaderStartAtSlot:         NoSlot,
		collectedEntries:          make([]poh.Entry, 0),
		collector:                 collector,
		pendingValidTxs:           make([]*types.Transaction, 0, batchSize),
		eventRouter:               eventRouter,
	}
	svc.OnEntry = v.handleEntry
	return v
}

func (v *Validator) onLeaderSlotStart(currentSlot uint64) {
	logx.Info("LEADER", "onLeaderSlotStart", currentSlot)
	v.leaderStartAtSlot = currentSlot
	if currentSlot == 0 {
		return
	}
	prevSlot := currentSlot - 1
	ticker := time.NewTicker(v.leaderTimeoutLoopInterval)
	deadline := time.NewTimer(v.leaderTimeout)
	defer ticker.Stop()
	defer deadline.Stop()

	var seed blockstore.SlotBoundary

waitLoop:
	for {
		select {
		case <-ticker.C:
			if v.blockStore.HasCompleteBlock(prevSlot) {
				logx.Info("LEADER", fmt.Sprintf("Found complete block for slot %d", prevSlot))
				seed, _ = v.blockStore.LastEntryInfoAtSlot(prevSlot)
				break waitLoop
			} else {
				logx.Info("LEADER", fmt.Sprintf("No complete block for slot %d", prevSlot))
			}
		case <-deadline.C:
			logx.Info("LEADER", fmt.Sprintf("Meet at deadline %d", prevSlot))
			seed = v.fastForwardTicks(prevSlot)
			break waitLoop
		case <-v.stopCh:
			return
		}
	}

	v.Recorder.Reset(seed.Hash, prevSlot)
	v.collectedEntries = make([]poh.Entry, 0, v.BatchSize)
	v.session = v.ledger.NewSession()
	v.lastSession = v.ledger.NewSession()
	v.pendingValidTxs = make([]*types.Transaction, 0, v.BatchSize)
}

func (v *Validator) onLeaderSlotEnd() {
	logx.Info("LEADER", "onLeaderSlotEnd")
	v.leaderStartAtSlot = NoSlot
	v.collectedEntries = make([]poh.Entry, 0, v.BatchSize)
	v.session = v.ledger.NewSession()
	v.lastSession = v.ledger.NewSession()
}

func (v *Validator) fastForwardTicks(prevSlot uint64) blockstore.SlotBoundary {
	target := prevSlot * v.TicksPerSlot
	hash, _ := v.Recorder.FastForward(target)
	return blockstore.SlotBoundary{
		Slot: prevSlot,
		Hash: hash,
	}
}

// IsLeader checks if this validator is leader for given slot.
func (v *Validator) IsLeader(slot uint64) bool {
	leader, has := v.Schedule.LeaderAt(slot)
	return has && leader == v.Pubkey
}

func (v *Validator) IsFollower(slot uint64) bool {
	return !v.IsLeader(slot)
}

// handleEntry buffers entries and assembles a block at slot boundary.
func (v *Validator) handleEntry(entries []poh.Entry) {
	currentSlot := v.Recorder.CurrentSlot()

	// When slot advances, assemble block for lastSlot if we were leader
	if currentSlot > v.lastSlot && v.IsLeader(v.lastSlot) {

		// Buffer entries
		v.collectedEntries = append(v.collectedEntries, entries...)

		// Retrieve previous block hash from blockStore
		lastEntry, _ := v.blockStore.LastEntryInfoAtSlot(v.lastSlot - 1)
		prevHash := lastEntry.Hash

		blk := block.AssembleBlock(
			v.lastSlot,
			prevHash,
			v.Pubkey,
			v.collectedEntries,
		)

		if err := v.ledger.VerifyBlock(blk); err != nil {
			fmt.Printf("[LEADER] sanity verify fail: %v\n", err)
			v.session = v.lastSession.CopyWithOverlayClone()
			return
		}

		blk.Sign(v.PrivKey)
		fmt.Printf("Leader assembled block: slot=%d, entries=%d\n", v.lastSlot, len(v.collectedEntries))

		// Persist then broadcast
		v.blockStore.AddBlockPending(blk, v.eventRouter)
		if err := v.netClient.BroadcastBlock(context.Background(), blk); err != nil {
			fmt.Println("Failed to broadcast block:", err)
		}

		// Self-vote
		vote := &consensus.Vote{
			Slot:      blk.Slot,
			BlockHash: blk.Hash,
			VoterID:   v.Pubkey,
		}
		vote.Sign(v.PrivKey)
		fmt.Printf("[LEADER] Adding vote %d to collector for self-vote\n", vote.Slot)
		if committed, needApply, err := v.collector.AddVote(vote); err != nil {
			fmt.Printf("[LEADER] Add vote error: %v\n", err)
		} else if committed && needApply {
			fmt.Printf("[LEADER] slot %d committed, processing apply block! votes=%d\n", vote.Slot, len(v.collector.VotesForSlot(vote.Slot)))
			block := v.blockStore.Block(vote.Slot)
			if block == nil {
				fmt.Printf("[LEADER] Block not found for slot %d\n", vote.Slot)
			} else if err := v.ledger.ApplyBlock(block, v.eventRouter); err != nil {
				fmt.Printf("[LEADER] Apply block error: %v\n", err)
			}
			if err := v.blockStore.MarkFinalized(vote.Slot, v.eventRouter); err != nil {
				fmt.Printf("[LEADER] Mark block as finalized error: %v\n", err)
			}
			fmt.Printf("[LEADER] slot %d finalized!\n", vote.Slot)
		}

		// Broadcast vote
		fmt.Printf("[LEADER] Broadcasted vote %d to %s\n", vote.Slot, v.Pubkey)
		if err := v.netClient.BroadcastVote(context.Background(), vote); err != nil {
			fmt.Printf("[LEADER] Failed to broadcast vote: %v\n", err)
		}

		// Reset buffer
		v.collectedEntries = make([]poh.Entry, 0, v.BatchSize)
		v.lastSession = v.session.CopyWithOverlayClone()
	} else if v.IsLeader(currentSlot) {
		// Buffer entries only if leader of current slot
		v.collectedEntries = append(v.collectedEntries, entries...)
		fmt.Printf("Adding %d entries for slot %d\n", len(entries), currentSlot)
	}

	// Update lastSlot
	v.lastSlot = currentSlot
}

func (v *Validator) peekPendingValidTxs(size int) []*types.Transaction {
	if len(v.pendingValidTxs) == 0 {
		return nil
	}
	if len(v.pendingValidTxs) < size {
		size = len(v.pendingValidTxs)
	}

	result := make([]*types.Transaction, size)
	copy(result, v.pendingValidTxs[:size])

	return result
}

func (v *Validator) dropPendingValidTxs(size int) {
	if size >= len(v.pendingValidTxs) {
		v.pendingValidTxs = v.pendingValidTxs[:0]
		return
	}

	copy(v.pendingValidTxs, v.pendingValidTxs[size:])
	v.pendingValidTxs = v.pendingValidTxs[:len(v.pendingValidTxs)-size]
}

func (v *Validator) Run() {
	v.stopCh = make(chan struct{})

	exception.SafeGoWithPanic("roleMonitorLoop", func() {
		v.roleMonitorLoop()
	})

	exception.SafeGoWithPanic("leaderBatchLoop", func() {
		v.leaderBatchLoop()
	})
}

func (v *Validator) leaderBatchLoop() {
	batchTicker := time.NewTicker(v.leaderBatchLoopInterval)
	defer batchTicker.Stop()
	for {
		select {
		case <-v.stopCh:
			return
		case <-batchTicker.C:
			slot := v.Recorder.CurrentSlot()
			if !v.IsLeader(slot) {
				continue
			}

			fmt.Println("[LEADER] Pulling batch")
			batch := v.Mempool.PullBatch(v.BatchSize)
			if len(batch) == 0 && len(v.pendingValidTxs) == 0 {
				fmt.Println("[LEADER] No batch")
				continue
			}

			fmt.Println("[LEADER] Filtering batch")
			valids, errs := v.session.FilterValid(batch, v.eventRouter)
			if len(errs) > 0 {
				fmt.Println("[LEADER] Invalid transactions:", errs)
			}
			v.pendingValidTxs = append(v.pendingValidTxs, valids...)

			recordTxs := v.peekPendingValidTxs(v.BatchSize)
			if recordTxs == nil {
				fmt.Println("[LEADER] No valid transactions")
				continue
			}
			fmt.Println("[LEADER] Recording batch")
			entry, err := v.Recorder.RecordTxs(recordTxs)
			if err != nil {
				fmt.Println("[LEADER] Record error:", err)
				continue
			}
			v.dropPendingValidTxs(len(recordTxs))
			fmt.Printf("[LEADER] Recorded %d tx (slot=%d, entry=%x...)\n", len(recordTxs), slot, entry.Hash[:6])
		}
	}
}

func (v *Validator) roleMonitorLoop() {
	ticker := time.NewTicker(v.roleMonitorLoopInterval)
	defer ticker.Stop()

	for {
		select {
		case <-v.stopCh:
			return
		case <-ticker.C:
			slot := v.Recorder.CurrentSlot()
			if v.IsLeader(slot) {
				// fmt.Println("Switched to LEADER for slot", slot, "at", time.Now().Format(time.RFC3339))
				if v.leaderStartAtSlot == NoSlot {
					v.onLeaderSlotStart(slot)
				}
			} else {
				// fmt.Println("Switched to FOLLOWER for slot", slot, "at", time.Now().Format(time.RFC3339))
				if v.leaderStartAtSlot != NoSlot {
					v.onLeaderSlotEnd()
				}
			}
		}
	}
}<|MERGE_RESOLUTION|>--- conflicted
+++ resolved
@@ -6,10 +6,7 @@
 	"fmt"
 	"time"
 
-<<<<<<< HEAD
-=======
 	"github.com/mezonai/mmn/logx"
->>>>>>> 956a7665
 	"github.com/mezonai/mmn/types"
 
 	"github.com/mezonai/mmn/block"
