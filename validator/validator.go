--- conflicted
+++ resolved
@@ -5,8 +5,9 @@
 	"crypto/ed25519"
 	"encoding/json"
 	"fmt"
+	"time"
+
 	"github.com/mezonai/mmn/types"
-	"time"
 
 	"github.com/mezonai/mmn/block"
 	"github.com/mezonai/mmn/blockstore"
@@ -105,15 +106,11 @@
 		leaderStartAtSlot:         NoSlot,
 		collectedEntries:          make([]poh.Entry, 0),
 		collector:                 collector,
-<<<<<<< HEAD
-		pendingValidTxs:           make([][]byte, 0, batchSize),
 		shredder:                  shredder,
 		entryBuffer:               make([][]byte, 0),
 		bufferSize:                0,
 		maxBufferSize:             shredderCfg.MaxPayload * shredderCfg.K,
-=======
 		pendingValidTxs:           make([]*types.Transaction, 0, batchSize),
->>>>>>> 56f23a8a
 	}
 	svc.OnEntry = v.handleEntry
 	return v
