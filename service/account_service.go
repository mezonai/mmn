--- conflicted
+++ resolved
@@ -61,48 +61,8 @@
 		}, nil
 	}
 
-<<<<<<< HEAD
-	// Get account from ledger
-	acc, err := s.ledger.GetAccount(addr)
-	if err != nil {
-		logx.Error("GRPC", fmt.Sprintf("Failed to get account for address %s: %v", utils.ShortenLog(string(addr)), err))
-		return &pb.GetCurrentNonceResponse{
-			Address: addr,
-			Nonce:   0,
-			Tag:     tag,
-			Error:   err.Error(),
-		}, nil
-	}
-	if acc == nil {
-		logx.Info("GRPC", fmt.Sprintf("Account not found for address: %s", addr))
-		return &pb.GetCurrentNonceResponse{
-			Address: addr,
-			Nonce:   0,
-			Tag:     tag,
-		}, nil
-	}
-
-	var currentNonce uint64
-
-	if tag == "latest" {
-		// For "latest", return the current nonce from the most recent mined block
-		currentNonce = acc.Nonce
-		logx.Info("GRPC", fmt.Sprintf("Latest current nonce for %s: %d", addr, currentNonce))
-	} else { // tag == "pending"
-		// For "pending", return the largest nonce among ready transactions, processing transactions, current ledger nonce, and consecutive pending nonce
-		ledgerNonce := acc.Nonce
-		largestReadyNonce := s.mempool.GetLargestReadyTransactionNonce(addr)
-		largestProcessingNonce := s.tracker.GetLargestProcessingNonce(addr)
-		currentNonce = max(largestProcessingNonce, max(largestReadyNonce, ledgerNonce))
-
-		currentNonce = s.mempool.GetLargestConsecutivePendingNonce(addr, currentNonce)
-		logx.Info("GRPC", fmt.Sprintf("Pending current nonce for %s: ledger: %d, mempool: %d, processing: %d, final: %d",
-			addr, ledgerNonce, largestReadyNonce, largestProcessingNonce, currentNonce))
-	}
-=======
 	// Get account from blockstore, get the latest finalized slot
 	currentNonce := s.blockStore.GetLatestFinalizedSlot()
->>>>>>> 4abe60fb
 
 	return &pb.GetCurrentNonceResponse{
 		Address: addr,
