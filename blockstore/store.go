--- conflicted
+++ resolved
@@ -21,12 +21,7 @@
 	GetFinalizedSlot() uint64 // Get latest finalized slot
 	AddBlockPending(b *block.BroadcastedBlock) error
 	MarkFinalized(slot uint64) error
-<<<<<<< HEAD
-	LoadBlockHistory() error // Load existing blocks from storage
-	GetBlockRange(startSlot, endSlot uint64) ([]*block.Block, error)
-=======
 	GetTransactionBlockInfo(clientHashHex string) (slot uint64, block *block.Block, finalized bool, found bool)
 	GetConfirmations(blockSlot uint64) uint64
->>>>>>> ae1fbbe9
 	Close() error
 }