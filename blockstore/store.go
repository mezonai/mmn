--- conflicted
+++ resolved
@@ -18,10 +18,7 @@
 	AddBlockPending(b *block.Block) error
 	MarkFinalized(slot uint64) error
 	Seed() [32]byte
-<<<<<<< HEAD
 	GetTransactionBlockInfo(clientHashHex string) (slot uint64, block *block.Block, finalized bool, found bool)
 	GetConfirmations(blockSlot uint64) uint64
-=======
 	Close() error
->>>>>>> 4c8b459d
 }