--- conflicted
+++ resolved
@@ -14,12 +14,8 @@
 	Block(slot uint64) *block.Block
 	HasCompleteBlock(slot uint64) bool
 	LastEntryInfoAtSlot(slot uint64) (SlotBoundary, bool)
-<<<<<<< HEAD
+	GetLatestSlot() uint64
 	AddBlockPending(b *block.BroadcastedBlock) error
-=======
-	GetLatestSlot() uint64
-	AddBlockPending(b *block.Block) error
->>>>>>> 4c8b459d
 	MarkFinalized(slot uint64) error
 	Seed() [32]byte
 	Close() error
