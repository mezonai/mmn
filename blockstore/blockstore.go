package blockstore

import (
	"crypto/sha256"
	"encoding/binary"
	"encoding/json"
	"fmt"
	"github.com/mezonai/mmn/types"
	"github.com/mezonai/mmn/utils"
	"sync"

	"github.com/mezonai/mmn/block"
	"github.com/mezonai/mmn/events"
	"github.com/mezonai/mmn/logx"
	"github.com/mezonai/mmn/utils"
)

const (
	// Key prefixes for generic store
	genericPrefixMeta   = "meta:"
	genericPrefixBlocks = "blocks:"

	// Metadata keys
	genericKeyLatestFinalized = "latest_finalized"
)

// GenericBlockStore is a database-agnostic implementation that uses DatabaseProvider
// This allows it to work with any database backend (LevelDB, RocksDB, etc.)
type GenericBlockStore struct {
	provider        DatabaseProvider
	mu              sync.RWMutex
	latestFinalized uint64
	seedHash        [32]byte
	txStore         TxStore
}

// NewGenericBlockStore creates a new generic block store with the given provider
func NewGenericBlockStore(provider DatabaseProvider, seed []byte, ts TxStore) (Store, error) {
	if provider == nil {
		return nil, fmt.Errorf("provider cannot be nil")
	}

	store := &GenericBlockStore{
		provider: provider,
		seedHash: sha256.Sum256(seed),
		txStore:  ts,
	}

	// Load existing metadata
	if err := store.loadLatestFinalized(); err != nil {
		return nil, fmt.Errorf("failed to load metadata: %w", err)
	}

	return store, nil
}

// loadLatestFinalized loads the latest finalized slot from the database
func (s *GenericBlockStore) loadLatestFinalized() error {
	key := []byte(genericPrefixMeta + genericKeyLatestFinalized)
	value, err := s.provider.Get(key)
	if err != nil {
		return fmt.Errorf("failed to get latest finalized: %w", err)
	}

	if value == nil {
		// No existing data, start from 0
		s.latestFinalized = 0
		return nil
	}

	if len(value) != 8 {
		return fmt.Errorf("invalid latest finalized value length: %d", len(value))
	}

	s.latestFinalized = binary.BigEndian.Uint64(value)
	return nil
}

// slotToBlockKey converts a slot number to a block storage key
func slotToBlockKey(slot uint64) []byte {
	key := make([]byte, len(genericPrefixBlocks)+8)
	copy(key, genericPrefixBlocks)
	binary.BigEndian.PutUint64(key[len(genericPrefixBlocks):], slot)
	return key
}

// Block retrieves a block by slot number
func (s *GenericBlockStore) Block(slot uint64) *block.Block {
	s.mu.RLock()
	defer s.mu.RUnlock()

	key := slotToBlockKey(slot)
	value, err := s.provider.Get(key)
	if err != nil {
		logx.Error("BLOCKSTORE", "Failed to get block", slot, "error:", err)
		return nil
	}

	if value == nil {
		return nil
	}

	var blk block.Block
	if err := json.Unmarshal(value, &blk); err != nil {
		logx.Error("BLOCKSTORE", "Failed to unmarshal block", slot, "error:", err)
		return nil
	}

	return &blk
}

// HasCompleteBlock checks if a complete block exists at the given slot
func (s *GenericBlockStore) HasCompleteBlock(slot uint64) bool {
	s.mu.RLock()
	defer s.mu.RUnlock()

	key := slotToBlockKey(slot)
	exists, err := s.provider.Has(key)
	if err != nil {
		logx.Error("BLOCKSTORE", "Failed to check block existence", slot, "error:", err)
		return false
	}

	return exists
}

// GetLatestSlot returns the latest finalized slot
func (s *GenericBlockStore) GetLatestSlot() uint64 {
	s.mu.RLock()
	defer s.mu.RUnlock()
	return s.latestFinalized
}

// LastEntryInfoAtSlot returns the slot boundary information for the given slot
func (s *GenericBlockStore) LastEntryInfoAtSlot(slot uint64) (SlotBoundary, bool) {
	blk := s.Block(slot)
	if blk == nil {
		return SlotBoundary{}, false
	}

	lastEntryHash := blk.LastEntryHash()
	return SlotBoundary{
		Slot: slot,
		Hash: lastEntryHash,
	}, true
}

// AddBlockPending adds a pending block to the store
<<<<<<< HEAD
func (s *GenericBlockStore) AddBlockPending(b *block.Block, eventRouter *events.EventRouter) error {
=======
func (s *GenericBlockStore) AddBlockPending(b *block.BroadcastedBlock) error {
>>>>>>> 56f23a8a
	if b == nil {
		return fmt.Errorf("block cannot be nil")
	}

	s.mu.Lock()
	defer s.mu.Unlock()

	key := slotToBlockKey(b.Slot)

	// Check if block already exists
	exists, err := s.provider.Has(key)
	if err != nil {
		return fmt.Errorf("failed to check block existence: %w", err)
	}

	if exists {
		return fmt.Errorf("block at slot %d already exists", b.Slot)
	}

	// Store block
	value, err := json.Marshal(utils.BroadcastedBlockToBlock(b))
	if err != nil {
		return fmt.Errorf("failed to marshal block: %w", err)
	}
	if err := s.provider.Put(key, value); err != nil {
		return fmt.Errorf("failed to store block: %w", err)
	}

<<<<<<< HEAD
	// Publish transaction inclusion events if event router is provided
	if eventRouter != nil {
		blockHashHex := b.HashString()
		
		// Publish TransactionIncludedInBlock events for each transaction in the block
		for _, entry := range b.Entries {
			for _, raw := range entry.Transactions {
				tx, err := utils.ParseTx(raw)
				if err != nil {
					logx.Warn("BLOCKSTORE", "Failed to parse transaction for inclusion event", "slot", b.Slot, "error", err)
					continue
				}
				event := events.NewTransactionIncludedInBlock(tx.Hash(), b.Slot, blockHashHex)
				eventRouter.PublishTransactionEvent(event)
			}
		}
=======
	// Store block tsx
	txs := make([]*types.Transaction, 0)
	for _, entry := range b.Entries {
		txs = append(txs, entry.Transactions...)
	}
	if err := s.txStore.StoreBatch(txs); err != nil {
		return fmt.Errorf("failed to store txs: %w", err)
>>>>>>> 56f23a8a
	}

	logx.Info("BLOCKSTORE", "Added pending block at slot", b.Slot)

	return nil
}

// MarkFinalized marks a block as finalized and updates metadata
func (s *GenericBlockStore) MarkFinalized(slot uint64, eventRouter *events.EventRouter) error {
	if !s.HasCompleteBlock(slot) {
		return fmt.Errorf("block at slot %d does not exist", slot)
	}
	
	// Get block data only if event router is provided
	var blk *block.Block
	if eventRouter != nil {
		blk = s.Block(slot)
		if blk == nil {
			return fmt.Errorf("failed to get block data for slot %d", slot)
		}
	}
	
	s.mu.Lock()
	defer s.mu.Unlock()

	// Update latest finalized
	s.latestFinalized = slot

	// Store updated metadata
	metaKey := []byte(genericPrefixMeta + genericKeyLatestFinalized)
	metaValue := make([]byte, 8)
	binary.BigEndian.PutUint64(metaValue, slot)

	if err := s.provider.Put(metaKey, metaValue); err != nil {
		return fmt.Errorf("failed to update latest finalized: %w", err)
	}

	// Publish transaction finalization events if event router is provided
	if eventRouter != nil && blk != nil {
		blockHashHex := blk.HashString()

		for _, entry := range blk.Entries {
			for _, raw := range entry.Transactions {
				tx, err := utils.ParseTx(raw)
				if err != nil {
					logx.Warn("BLOCKSTORE", "Failed to parse transaction for finalization event", "slot", slot, "error", err)
					continue
				}
				event := events.NewTransactionFinalized(tx.Hash(), slot, blockHashHex)
				eventRouter.PublishTransactionEvent(event)
			}
		}
	}

	logx.Info("BLOCKSTORE", "Marked block as finalized at slot", slot)

	return nil
}

// Seed returns the seed hash
func (s *GenericBlockStore) Seed() [32]byte {
	return s.seedHash
}

// Close closes the underlying database provider
func (s *GenericBlockStore) Close() error {
	return s.provider.Close()
}

// GetConfirmations calculates the number of confirmations for a transaction in a given block slot.
// Confirmations = latestFinalized - blockSlot + 1 if the block is finalized,
// otherwise returns 1 for confirmed but not finalized blocks.
func (bs *GenericBlockStore) GetConfirmations(blockSlot uint64) uint64 {
	bs.mu.RLock()
	defer bs.mu.RUnlock()

	latest := bs.latestFinalized
	if latest >= blockSlot {
		return latest - blockSlot + 1
	}
	return 1 // Confirmed but not yet finalized
}

// GetTransactionBlockInfo searches all stored blocks for a transaction. It returns the containing slot, the whole block, whether the
// block is finalized, and whether it was found.
func (bs *GenericBlockStore) GetTransactionBlockInfo(clientHashHex string) (slot uint64, blk *block.Block, finalized bool, found bool) {
	bs.mu.RLock()
	defer bs.mu.RUnlock()

	// Iterate through all slots from 0 to latest finalized to search for the transaction
	latestSlot := bs.latestFinalized
	for s := uint64(0); s <= latestSlot; s++ {
		key := slotToBlockKey(s)
		value, err := bs.provider.Get(key)
		if err != nil {
			logx.Error("BLOCKSTORE", "Failed to get block for transaction search", s, "error:", err)
			continue
		}

		if value == nil {
			continue
		}

		var blockData block.Block
		if err := json.Unmarshal(value, &blockData); err != nil {
			logx.Error("BLOCKSTORE", "Failed to unmarshal block for transaction search", s, "error:", err)
			continue
		}

		// Search through all entries in the block
		for _, entry := range blockData.Entries {
			for _, raw := range entry.Transactions {
				tx, err := utils.ParseTx(raw)
				if err != nil {
					continue
				}
				if tx.Hash() == clientHashHex {
					return s, &blockData, blockData.Status == block.BlockFinalized, true
				}
			}
		}
	}
	return 0, nil, false, false
}<|MERGE_RESOLUTION|>--- conflicted
+++ resolved
@@ -5,14 +5,14 @@
 	"encoding/binary"
 	"encoding/json"
 	"fmt"
+	"sync"
+
 	"github.com/mezonai/mmn/types"
 	"github.com/mezonai/mmn/utils"
-	"sync"
 
 	"github.com/mezonai/mmn/block"
 	"github.com/mezonai/mmn/events"
 	"github.com/mezonai/mmn/logx"
-	"github.com/mezonai/mmn/utils"
 )
 
 const (
@@ -146,11 +146,7 @@
 }
 
 // AddBlockPending adds a pending block to the store
-<<<<<<< HEAD
-func (s *GenericBlockStore) AddBlockPending(b *block.Block, eventRouter *events.EventRouter) error {
-=======
-func (s *GenericBlockStore) AddBlockPending(b *block.BroadcastedBlock) error {
->>>>>>> 56f23a8a
+func (s *GenericBlockStore) AddBlockPending(b *block.BroadcastedBlock, eventRouter *events.EventRouter) error {
 	if b == nil {
 		return fmt.Errorf("block cannot be nil")
 	}
@@ -179,24 +175,6 @@
 		return fmt.Errorf("failed to store block: %w", err)
 	}
 
-<<<<<<< HEAD
-	// Publish transaction inclusion events if event router is provided
-	if eventRouter != nil {
-		blockHashHex := b.HashString()
-		
-		// Publish TransactionIncludedInBlock events for each transaction in the block
-		for _, entry := range b.Entries {
-			for _, raw := range entry.Transactions {
-				tx, err := utils.ParseTx(raw)
-				if err != nil {
-					logx.Warn("BLOCKSTORE", "Failed to parse transaction for inclusion event", "slot", b.Slot, "error", err)
-					continue
-				}
-				event := events.NewTransactionIncludedInBlock(tx.Hash(), b.Slot, blockHashHex)
-				eventRouter.PublishTransactionEvent(event)
-			}
-		}
-=======
 	// Store block tsx
 	txs := make([]*types.Transaction, 0)
 	for _, entry := range b.Entries {
@@ -204,7 +182,19 @@
 	}
 	if err := s.txStore.StoreBatch(txs); err != nil {
 		return fmt.Errorf("failed to store txs: %w", err)
->>>>>>> 56f23a8a
+	}
+
+	// Publish transaction inclusion events if event router is provided
+	if eventRouter != nil {
+		blockHashHex := b.HashString()
+
+		// Publish TransactionIncludedInBlock events for each transaction in the block
+		for _, entry := range b.Entries {
+			for _, tx := range entry.Transactions {
+				event := events.NewTransactionIncludedInBlock(tx.Hash(), b.Slot, blockHashHex)
+				eventRouter.PublishTransactionEvent(event)
+			}
+		}
 	}
 
 	logx.Info("BLOCKSTORE", "Added pending block at slot", b.Slot)
@@ -217,7 +207,7 @@
 	if !s.HasCompleteBlock(slot) {
 		return fmt.Errorf("block at slot %d does not exist", slot)
 	}
-	
+
 	// Get block data only if event router is provided
 	var blk *block.Block
 	if eventRouter != nil {
@@ -226,7 +216,7 @@
 			return fmt.Errorf("failed to get block data for slot %d", slot)
 		}
 	}
-	
+
 	s.mu.Lock()
 	defer s.mu.Unlock()
 
@@ -247,12 +237,12 @@
 		blockHashHex := blk.HashString()
 
 		for _, entry := range blk.Entries {
-			for _, raw := range entry.Transactions {
-				tx, err := utils.ParseTx(raw)
-				if err != nil {
-					logx.Warn("BLOCKSTORE", "Failed to parse transaction for finalization event", "slot", slot, "error", err)
-					continue
-				}
+			txs, err := s.txStore.GetBatch(entry.TxHashes)
+			if err != nil {
+				logx.Warn("BLOCKSTORE", "Failed to get transactions for finalization event", "slot", slot, "error", err)
+				continue
+			}
+			for _, tx := range txs {
 				event := events.NewTransactionFinalized(tx.Hash(), slot, blockHashHex)
 				eventRouter.PublishTransactionEvent(event)
 			}
@@ -316,9 +306,10 @@
 
 		// Search through all entries in the block
 		for _, entry := range blockData.Entries {
-			for _, raw := range entry.Transactions {
-				tx, err := utils.ParseTx(raw)
+			for _, tx := range entry.TxHashes {
+				tx, err := bs.txStore.GetByHash(tx)
 				if err != nil {
+					logx.Warn("BLOCKSTORE", "Failed to get transaction for transaction search", "slot", s, "error", err)
 					continue
 				}
 				if tx.Hash() == clientHashHex {
