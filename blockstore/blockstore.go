package blockstore

import (
	"crypto/sha256"
	"encoding/json"
	"fmt"
	"io/fs"
	"io/ioutil"
	"os"
	"path/filepath"

	"mmn/block"
)

<<<<<<< HEAD
=======
// BlockStore manages the chain of blocks, persisting them and tracking the latest hash.
// It is safe for concurrent use.
// Deprecated
type BlockStore struct {
	dir  string
	mu   sync.RWMutex
	data map[uint64]*block.Block

	latestFinalized uint64
	SeedHash        [32]byte
}

type SlotBoundary struct {
	Slot uint64
	Hash [32]byte
}

>>>>>>> 2ca5ad22
// NewBlockStore initializes a BlockStore, loading existing chain if present.
// TODO: should dynamic follow up config
// Deprecated
func NewBlockStore(dir string, seed []byte) (*BlockStore, error) {
	bs := &BlockStore{
		dir:      dir,
		data:     make(map[uint64]*block.Block),
		SeedHash: sha256.Sum256(seed),
	}
	if err := os.MkdirAll(dir, 0o755); err != nil {
		return nil, err
	}

	err := filepath.WalkDir(dir, func(path string, d fs.DirEntry, _ error) error {
		if d.IsDir() || filepath.Ext(path) != ".json" {
			return nil
		}
		var blk block.Block
		b, err := os.ReadFile(path)
		if err != nil {
			return err
		}
		if err = json.Unmarshal(b, &blk); err != nil {
			return err
		}
		bs.data[blk.Slot] = &blk
		if blk.Status == block.BlockFinalized && blk.Slot > bs.latestFinalized {
			bs.latestFinalized = blk.Slot
		}
		return nil
	})

	return bs, err
}

func (bs *BlockStore) Block(slot uint64) *block.Block {
	bs.mu.RLock()
	defer bs.mu.RUnlock()
	return bs.data[slot]
}

func (bs *BlockStore) HasCompleteBlock(slot uint64) bool {
	_, ok := bs.data[slot]
	return ok
}

func (bs *BlockStore) LastEntryInfoAtSlot(slot uint64) (SlotBoundary, bool) {
	b, ok := bs.data[slot]
	if !ok {
		return SlotBoundary{}, false
	}

	lastEntryHash := b.LastEntryHash()
	return SlotBoundary{
		Slot: slot,
		Hash: lastEntryHash,
	}, true
}

func (bs *BlockStore) AddBlockPending(b *block.Block) error {
	bs.mu.Lock()
	defer bs.mu.Unlock()
	fmt.Printf("Adding pending block %d to blockstore\n", b.Slot)

	if _, ok := bs.data[b.Slot]; ok {
		return fmt.Errorf("block %d already exists", b.Slot)
	}
	if err := bs.writeToDisk(b); err != nil {
		return err
	}
	bs.data[b.Slot] = b
	fmt.Printf("Pending block %d added to blockstore\n", b.Slot)
	return nil
}

func (bs *BlockStore) MarkFinalized(slot uint64) error {
	bs.mu.Lock()
	defer bs.mu.Unlock()

	blk, ok := bs.data[slot]
	if !ok {
		return fmt.Errorf("slot %d not found", slot)
	}
	if blk.Status == block.BlockFinalized {
		return nil // idempotent
	}
	blk.Status = block.BlockFinalized
	if err := bs.writeToDisk(blk); err != nil {
		return err
	}
	if slot > bs.latestFinalized {
		bs.latestFinalized = slot
	}
	fmt.Printf("Block %d marked as finalized\n", slot)
	fmt.Printf("Latest finalized block: %d\n", bs.latestFinalized)
	return nil
}

<<<<<<< HEAD
func (bs *BlockStore) LatestSlot() uint64 {
	bs.mu.RLock()
	defer bs.mu.RUnlock()

	var maxSlot uint64
	for slot := range bs.data {
		if slot > maxSlot {
			maxSlot = slot
		}
	}
	return maxSlot
=======
func (bs *BlockStore) Seed() [32]byte {
	return bs.SeedHash
>>>>>>> 2ca5ad22
}

// LoadBlock reads a block file by slot.
func LoadBlock(dir string, slot uint64) (*block.Block, error) {
	path := filepath.Join(dir, fmt.Sprintf("%d.json", slot))
	data, err := ioutil.ReadFile(path)
	if err != nil {
		return nil, fmt.Errorf("read file %s: %w", path, err)
	}
	var b block.Block
	if err := json.Unmarshal(data, &b); err != nil {
		return nil, fmt.Errorf("unmarshal block: %w", err)
	}
	return &b, nil
}

// -------- internals -------------------------------------------------------------

func (bs *BlockStore) writeToDisk(b *block.Block) error {
	file := filepath.Join(bs.dir, fmt.Sprintf("%d.json", b.Slot))
	tmp := file + ".tmp"

	bytes, err := json.Marshal(b)
	if err != nil {
		return err
	}
	if err = os.WriteFile(tmp, bytes, 0o644); err != nil {
		return err
	}
	return os.Rename(tmp, file) // atomic replace
}<|MERGE_RESOLUTION|>--- conflicted
+++ resolved
@@ -8,12 +8,11 @@
 	"io/ioutil"
 	"os"
 	"path/filepath"
+	"sync"
 
 	"mmn/block"
 )
 
-<<<<<<< HEAD
-=======
 // BlockStore manages the chain of blocks, persisting them and tracking the latest hash.
 // It is safe for concurrent use.
 // Deprecated
@@ -31,7 +30,6 @@
 	Hash [32]byte
 }
 
->>>>>>> 2ca5ad22
 // NewBlockStore initializes a BlockStore, loading existing chain if present.
 // TODO: should dynamic follow up config
 // Deprecated
@@ -130,22 +128,8 @@
 	return nil
 }
 
-<<<<<<< HEAD
-func (bs *BlockStore) LatestSlot() uint64 {
-	bs.mu.RLock()
-	defer bs.mu.RUnlock()
-
-	var maxSlot uint64
-	for slot := range bs.data {
-		if slot > maxSlot {
-			maxSlot = slot
-		}
-	}
-	return maxSlot
-=======
 func (bs *BlockStore) Seed() [32]byte {
 	return bs.SeedHash
->>>>>>> 2ca5ad22
 }
 
 // LoadBlock reads a block file by slot.
