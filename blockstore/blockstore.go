--- conflicted
+++ resolved
@@ -118,20 +118,17 @@
 	return exists
 }
 
-<<<<<<< HEAD
-func (bs *BlockStore) GetLatestSlot() uint64 {
-	return uint64(len(bs.data))
-}
-
-func (bs *BlockStore) LastEntryInfoAtSlot(slot uint64) (SlotBoundary, bool) {
-	b, ok := bs.data[slot]
-	if !ok {
-=======
+// GetLatestSlot returns the latest finalized slot
+func (s *GenericBlockStore) GetLatestSlot() uint64 {
+	s.mu.RLock()
+	defer s.mu.RUnlock()
+	return s.latestFinalized
+}
+
 // LastEntryInfoAtSlot returns the slot boundary information for the given slot
 func (s *GenericBlockStore) LastEntryInfoAtSlot(slot uint64) (SlotBoundary, bool) {
 	blk := s.Block(slot)
 	if blk == nil {
->>>>>>> 8b2dfecd
 		return SlotBoundary{}, false
 	}
 
@@ -183,29 +180,9 @@
 	s.mu.Lock()
 	defer s.mu.Unlock()
 
-<<<<<<< HEAD
-func (bs *BlockStore) LatestSlot() uint64 {
-	bs.mu.RLock()
-	defer bs.mu.RUnlock()
-
-	var latest uint64
-	for slot := range bs.data {
-		if slot > latest {
-			latest = slot
-		}
-	}
-	return latest
-}
-
-// LoadBlock reads a block file by slot.
-func LoadBlock(dir string, slot uint64) (*block.Block, error) {
-	path := filepath.Join(dir, fmt.Sprintf("%d.json", slot))
-	data, err := ioutil.ReadFile(path)
-=======
 	// Check if block exists
 	key := slotToBlockKey(slot)
 	exists, err := s.provider.Has(key)
->>>>>>> 8b2dfecd
 	if err != nil {
 		return fmt.Errorf("failed to check block existence: %w", err)
 	}
@@ -238,4 +215,21 @@
 // Close closes the underlying database provider
 func (s *GenericBlockStore) Close() error {
 	return s.provider.Close()
+}
+
+func (s *GenericBlockStore) GetHighestSlot() uint64 {
+	s.mu.RLock()
+	defer s.mu.RUnlock()
+
+	highestSlot := s.latestFinalized
+
+	for slot := s.latestFinalized + 1; slot < s.latestFinalized+1000; slot++ {
+		if s.HasCompleteBlock(slot) {
+			highestSlot = slot
+		} else {
+			break
+		}
+	}
+
+	return highestSlot
 }